/*
 * Copyright (C) 2022 The Android Open Source Project
 *
 * Licensed under the Apache License, Version 2.0 (the "License");
 * you may not use this file except in compliance with the License.
 * You may obtain a copy of the License at
 *
 *      http://www.apache.org/licenses/LICENSE-2.0
 *
 * Unless required by applicable law or agreed to in writing, software
 * distributed under the License is distributed on an "AS IS" BASIS,
 * WITHOUT WARRANTIES OR CONDITIONS OF ANY KIND, either express or implied.
 * See the License for the specific language governing permissions and
 * limitations under the License.
 */

package com.android.car.oemcarservice.testapp;

import android.car.CarVersion;
import android.car.oem.OemCarAudioDuckingService;
import android.car.oem.OemCarAudioFocusService;
import android.car.oem.OemCarAudioVolumeService;
import android.car.oem.OemCarService;
import android.util.Slog;

<<<<<<< HEAD
import com.android.car.oem.ducking.DuckingInteractions;
import com.android.car.oem.focus.FocusInteraction;
import com.android.car.oem.utils.OemCarServiceHelper;
import com.android.car.oem.volume.VolumeInteractions;
=======
>>>>>>> 4ff9ffb3
import com.android.internal.annotations.GuardedBy;

import org.xmlpull.v1.XmlPullParserException;

import java.io.FileDescriptor;
import java.io.IOException;
import java.io.PrintWriter;

public final class OemCarServiceImpl extends OemCarService {

    private static final String TAG = OemCarServiceImpl.class.getSimpleName();
    private static final boolean DEBUG = true;
    private static final CarVersion SUPPORTED_CAR_VERSION =
            CarVersion.VERSION_CODES.UPSIDE_DOWN_CAKE_0;
<<<<<<< HEAD
    private OemCarServiceHelper mOemCarServiceHelper;
=======
>>>>>>> 4ff9ffb3

    private final Object mLock = new Object();
    @GuardedBy("mLock")
    private OemCarAudioVolumeServiceImp mOemCarAudioVolumeService;
    @GuardedBy("mLock")
    private OemCarAudioFocusServiceImpl mOemCarAudioFocusServiceImpl;
    @GuardedBy("mLock")
    private OemCarAudioDuckingServiceImpl mOemCarAudioDuckingService;

    @Override
    public void onCreate() {
        if (DEBUG) {
            Slog.d(TAG, "onCreate");
        }
<<<<<<< HEAD
        parseOemConfigFile();
=======
>>>>>>> 4ff9ffb3
        super.onCreate();
    }

    @Override
    public void onDestroy() {
        if (DEBUG) {
            Slog.d(TAG, "onDestroy");
        }
        // Releases resource from subcomponents.
        super.onDestroy();
    }

    @Override
    public void dump(FileDescriptor fd, PrintWriter writer, String[] args) {
        if (DEBUG) {
            Slog.d(TAG, "dump");
        }
        writer.println("Dump OemCarServiceImpl");
        writer.printf("\tSUPPORTED_CAR_VERSION: %s\n", SUPPORTED_CAR_VERSION);
        super.dump(fd, writer, args);
    }

    @Override
    public OemCarAudioFocusService getOemAudioFocusService() {
        if (DEBUG) {
            Slog.d(TAG, "getOemAudioFocusService returning car audio focus service");
        }
        synchronized (mLock) {
            if (mOemCarAudioFocusServiceImpl == null) {
                mOemCarAudioFocusServiceImpl = new OemCarAudioFocusServiceImpl(
                    getApplicationContext());
            }
            return mOemCarAudioFocusServiceImpl;
        }
    }

    @Override
    public OemCarAudioDuckingService getOemAudioDuckingService() {
        if (DEBUG) {
            Slog.d(TAG, "getOemAudioDuckingService returning car ducking service");
        }
        synchronized (mLock) {
            if (mOemCarAudioDuckingService == null) {
                mOemCarAudioDuckingService = new OemCarAudioDuckingServiceImpl(
                    getApplicationContext());
            }
            return mOemCarAudioDuckingService;
        }
    }

    @Override
    public OemCarAudioVolumeService getOemAudioVolumeService() {
        if (DEBUG) {
            Slog.d(TAG, "getOemAudioVolumeService returning car ducking service");
        }

        synchronized (mLock) {
            if (mOemCarAudioVolumeService == null) {
                mOemCarAudioVolumeService = new OemCarAudioVolumeServiceImp(
                    getApplicationContext());
            }
            return mOemCarAudioVolumeService;
        }
    }

    @Override
    public void onCarServiceReady() {
        if (DEBUG) {
            Slog.d(TAG, "onCarServiceReady");
        }
    }

    @Override
    public CarVersion getSupportedCarVersion() {
        if (DEBUG) {
            Slog.d(TAG, "OemCarServiceImpl getSupportedCarVersion called");
        }
        return SUPPORTED_CAR_VERSION;
    }
<<<<<<< HEAD

    private void parseOemConfigFile() {
        mOemCarServiceHelper = new OemCarServiceHelper();
        try {
            mOemCarServiceHelper.parseAudioManagementConfiguration(getAssets().open(
                    "oem_config.xml"));
        } catch (XmlPullParserException | IOException e) {
            Slog.w(TAG, "Oem car service helper was not able to be created", e);
            return;
        }
    }
=======
>>>>>>> 4ff9ffb3
}<|MERGE_RESOLUTION|>--- conflicted
+++ resolved
@@ -23,19 +23,9 @@
 import android.car.oem.OemCarService;
 import android.util.Slog;
 
-<<<<<<< HEAD
-import com.android.car.oem.ducking.DuckingInteractions;
-import com.android.car.oem.focus.FocusInteraction;
-import com.android.car.oem.utils.OemCarServiceHelper;
-import com.android.car.oem.volume.VolumeInteractions;
-=======
->>>>>>> 4ff9ffb3
 import com.android.internal.annotations.GuardedBy;
 
-import org.xmlpull.v1.XmlPullParserException;
-
 import java.io.FileDescriptor;
-import java.io.IOException;
 import java.io.PrintWriter;
 
 public final class OemCarServiceImpl extends OemCarService {
@@ -44,10 +34,6 @@
     private static final boolean DEBUG = true;
     private static final CarVersion SUPPORTED_CAR_VERSION =
             CarVersion.VERSION_CODES.UPSIDE_DOWN_CAKE_0;
-<<<<<<< HEAD
-    private OemCarServiceHelper mOemCarServiceHelper;
-=======
->>>>>>> 4ff9ffb3
 
     private final Object mLock = new Object();
     @GuardedBy("mLock")
@@ -62,10 +48,6 @@
         if (DEBUG) {
             Slog.d(TAG, "onCreate");
         }
-<<<<<<< HEAD
-        parseOemConfigFile();
-=======
->>>>>>> 4ff9ffb3
         super.onCreate();
     }
 
@@ -145,18 +127,4 @@
         }
         return SUPPORTED_CAR_VERSION;
     }
-<<<<<<< HEAD
-
-    private void parseOemConfigFile() {
-        mOemCarServiceHelper = new OemCarServiceHelper();
-        try {
-            mOemCarServiceHelper.parseAudioManagementConfiguration(getAssets().open(
-                    "oem_config.xml"));
-        } catch (XmlPullParserException | IOException e) {
-            Slog.w(TAG, "Oem car service helper was not able to be created", e);
-            return;
-        }
-    }
-=======
->>>>>>> 4ff9ffb3
 }