/*
 * Copyright (C) 2020 The Android Open Source Project
 *
 * Licensed under the Apache License, Version 2.0 (the "License");
 * you may not use this file except in compliance with the License.
 * You may obtain a copy of the License at
 *
 *      http://www.apache.org/licenses/LICENSE-2.0
 *
 * Unless required by applicable law or agreed to in writing, software
 * distributed under the License is distributed on an "AS IS" BASIS,
 * WITHOUT WARRANTIES OR CONDITIONS OF ANY KIND, either express or implied.
 * See the License for the specific language governing permissions and
 * limitations under the License.
 */

package com.android.car.user;

import static android.Manifest.permission.CREATE_USERS;
import static android.Manifest.permission.INTERACT_ACROSS_USERS;
import static android.Manifest.permission.INTERACT_ACROSS_USERS_FULL;
import static android.Manifest.permission.MANAGE_USERS;
import static android.car.Car.CAR_USER_SERVICE;
import static android.car.Car.createCar;
import static android.hardware.automotive.vehicle.UserIdentificationAssociationType.CUSTOM_1;

import static com.android.compatibility.common.util.ShellIdentityUtils.invokeMethodWithShellPermissions;
import static com.android.compatibility.common.util.ShellIdentityUtils.invokeMethodWithShellPermissionsNoReturn;

import static com.google.common.truth.Truth.assertThat;

import static org.junit.Assert.assertThrows;

import android.app.Instrumentation;
import android.car.Car;
import android.car.user.CarUserManager;
import android.car.user.CarUserManager.UserHandleSwitchUiCallback;
import android.car.user.CarUserManager.UserLifecycleListener;
import android.car.user.CarUserManager.UserSwitchUiCallback;
import android.content.Context;
import android.content.pm.UserInfo;
import android.os.Handler;
import android.os.UserHandle;

import androidx.test.ext.junit.runners.AndroidJUnit4;
import androidx.test.platform.app.InstrumentationRegistry;

import org.junit.Before;
import org.junit.Test;
import org.junit.runner.RunWith;

import java.util.Objects;

/**
 * This class contains security permission tests for the {@link CarUserManager}'s system APIs.
 */
@RunWith(AndroidJUnit4.class)
public final class CarUserManagerPermissionTest {

    private CarUserManager mCarUserManager;
    private Context mContext;
    private Instrumentation mInstrumentation;

    @Before
    public void setUp() {
        mInstrumentation = InstrumentationRegistry.getInstrumentation();
        mContext = mInstrumentation.getTargetContext();
        Car car = Objects.requireNonNull(createCar(mContext, (Handler) null));
        mCarUserManager = (CarUserManager) car.getCarManager(CAR_USER_SERVICE);
    }

    @Test
    public void testSwitchUserPermission() throws Exception {
        Exception e = assertThrows(SecurityException.class, () -> mCarUserManager.switchUser(100));
        assertThat(e.getMessage()).contains(CREATE_USERS);
        assertThat(e.getMessage()).contains(MANAGE_USERS);
    }

    @Test
<<<<<<< HEAD
    public void testUpdatePreCreatedUserPermission() throws Exception {
        Exception e = assertThrows(SecurityException.class,
                () -> mCarUserManager.updatePreCreatedUsers());
        assertThat(e.getMessage()).contains(CREATE_USERS);
        assertThat(e.getMessage()).contains(MANAGE_USERS);
    }

    @Test
=======
>>>>>>> 1fe6147d
    public void testCreateUserPermission() throws Exception {
        Exception e = assertThrows(SecurityException.class,
                () -> mCarUserManager.createUser(null, 0));
        assertThat(e.getMessage()).contains(CREATE_USERS);
        assertThat(e.getMessage()).contains(MANAGE_USERS);
    }

    @Test
    public void testCannotCreateAdminUserWithoutManageUsersPermission() throws Exception {
        Exception e = assertThrows(SecurityException.class,
                () -> invokeMethodWithShellPermissions(mCarUserManager,
                        (um) -> um.createUser("Thanos", UserInfo.FLAG_ADMIN)));
        assertThat(e.getMessage()).contains(MANAGE_USERS);
        assertThat(e.getMessage()).contains("flags " + UserInfo.FLAG_ADMIN);
    }

    @Test
    public void testCannotCreateAdminUserWithTypeWithoutManageUsersPermission() throws Exception {
        Exception e = assertThrows(SecurityException.class,
                () -> invokeMethodWithShellPermissions(mCarUserManager,
                        (um) -> um.createUser("Thanos", UserInfo.FLAG_ADMIN)));
        assertThat(e.getMessage()).contains(MANAGE_USERS);
        assertThat(e.getMessage()).contains("flags " + UserInfo.FLAG_ADMIN);
    }

    @Test
<<<<<<< HEAD
    public void testRemoveUserPermission() throws Exception {
=======
    public void testRemoveUser() throws Exception {
        Exception e = assertThrows(SecurityException.class,
                () -> mCarUserManager.removeUser(
                        new UserRemovalRequest.Builder(UserHandle.of(100)).build(), Runnable::run,
                        (response) -> {
                        }));
        assertThat(e).hasMessageThat().contains(CREATE_USERS);
        assertThat(e).hasMessageThat().contains(MANAGE_USERS);
    }

    @Test
    public void testRemoveUserId() throws Exception {
>>>>>>> 1fe6147d
        Exception e = assertThrows(SecurityException.class,
                () -> mCarUserManager.removeUser(100));
        assertThat(e.getMessage()).contains(CREATE_USERS);
        assertThat(e.getMessage()).contains(MANAGE_USERS);
    }

    @Test
    public void testAddListenerPermission() {
        UserLifecycleListener listener = (e) -> { };

        Exception e = assertThrows(SecurityException.class,
                () -> mCarUserManager.addListener(Runnable::run, listener));
        assertThat(e.getMessage()).contains(INTERACT_ACROSS_USERS);
        assertThat(e.getMessage()).contains(INTERACT_ACROSS_USERS_FULL);
    }

    @Test
    public void testRemoveListenerPermission() throws Exception {
        UserLifecycleListener listener = (e) -> { };
        invokeMethodWithShellPermissionsNoReturn(mCarUserManager,
                (um) -> um.addListener(Runnable::run, listener));

        Exception e = assertThrows(SecurityException.class,
                () -> mCarUserManager.removeListener(listener));
        assertThat(e.getMessage()).contains(INTERACT_ACROSS_USERS);
        assertThat(e.getMessage()).contains(INTERACT_ACROSS_USERS_FULL);
    }

    @Test
    public void testGetUserIdentificationAssociationPermission() {
        Exception e = assertThrows(SecurityException.class,
                () -> mCarUserManager.getUserIdentificationAssociation(CUSTOM_1));
        assertThat(e.getMessage()).contains(CREATE_USERS);
        assertThat(e.getMessage()).contains(MANAGE_USERS);
    }

    @Test
    public void testSetUserIdentificationAssociationPermission() {
        Exception e = assertThrows(SecurityException.class,
                () -> mCarUserManager.setUserIdentificationAssociation(
                        new int[] {CUSTOM_1}, new int[] {42}));
        assertThat(e.getMessage()).contains(CREATE_USERS);
        assertThat(e.getMessage()).contains(MANAGE_USERS);
    }

    @Test
    public void testIsValidUserId() {
        assertThrows(SecurityException.class, () -> mCarUserManager.isValidUser(42));
    }

    @Test
    public void testIsValidUser() {
        assertThrows(SecurityException.class,
                () -> mCarUserManager.isValidUser(UserHandle.of(42)));
    }

    @Test
    public void testSetUserIdSwitchUiCallback() {
        UserSwitchUiCallback callback = (u)-> {};

        Exception e = assertThrows(SecurityException.class,
                () -> mCarUserManager.setUserSwitchUiCallback(callback));

        assertThat(e.getMessage()).contains(MANAGE_USERS);
    }

    @Test
    public void testSetUserSwitchUiCallback() {
        UserHandleSwitchUiCallback callback = (u)-> {};

        Exception e = assertThrows(SecurityException.class,
                () -> mCarUserManager.setUserSwitchUiCallback(Runnable::run, callback));

        assertThat(e.getMessage()).contains(MANAGE_USERS);
    }
}<|MERGE_RESOLUTION|>--- conflicted
+++ resolved
@@ -37,6 +37,7 @@
 import android.car.user.CarUserManager.UserHandleSwitchUiCallback;
 import android.car.user.CarUserManager.UserLifecycleListener;
 import android.car.user.CarUserManager.UserSwitchUiCallback;
+import android.car.user.UserRemovalRequest;
 import android.content.Context;
 import android.content.pm.UserInfo;
 import android.os.Handler;
@@ -72,27 +73,16 @@
     @Test
     public void testSwitchUserPermission() throws Exception {
         Exception e = assertThrows(SecurityException.class, () -> mCarUserManager.switchUser(100));
-        assertThat(e.getMessage()).contains(CREATE_USERS);
-        assertThat(e.getMessage()).contains(MANAGE_USERS);
+        assertThat(e).hasMessageThat().contains(CREATE_USERS);
+        assertThat(e).hasMessageThat().contains(MANAGE_USERS);
     }
 
     @Test
-<<<<<<< HEAD
-    public void testUpdatePreCreatedUserPermission() throws Exception {
-        Exception e = assertThrows(SecurityException.class,
-                () -> mCarUserManager.updatePreCreatedUsers());
-        assertThat(e.getMessage()).contains(CREATE_USERS);
-        assertThat(e.getMessage()).contains(MANAGE_USERS);
-    }
-
-    @Test
-=======
->>>>>>> 1fe6147d
     public void testCreateUserPermission() throws Exception {
         Exception e = assertThrows(SecurityException.class,
                 () -> mCarUserManager.createUser(null, 0));
-        assertThat(e.getMessage()).contains(CREATE_USERS);
-        assertThat(e.getMessage()).contains(MANAGE_USERS);
+        assertThat(e).hasMessageThat().contains(CREATE_USERS);
+        assertThat(e).hasMessageThat().contains(MANAGE_USERS);
     }
 
     @Test
@@ -100,8 +90,8 @@
         Exception e = assertThrows(SecurityException.class,
                 () -> invokeMethodWithShellPermissions(mCarUserManager,
                         (um) -> um.createUser("Thanos", UserInfo.FLAG_ADMIN)));
-        assertThat(e.getMessage()).contains(MANAGE_USERS);
-        assertThat(e.getMessage()).contains("flags " + UserInfo.FLAG_ADMIN);
+        assertThat(e).hasMessageThat().contains(MANAGE_USERS);
+        assertThat(e).hasMessageThat().contains("flags " + UserInfo.FLAG_ADMIN);
     }
 
     @Test
@@ -109,14 +99,11 @@
         Exception e = assertThrows(SecurityException.class,
                 () -> invokeMethodWithShellPermissions(mCarUserManager,
                         (um) -> um.createUser("Thanos", UserInfo.FLAG_ADMIN)));
-        assertThat(e.getMessage()).contains(MANAGE_USERS);
-        assertThat(e.getMessage()).contains("flags " + UserInfo.FLAG_ADMIN);
+        assertThat(e).hasMessageThat().contains(MANAGE_USERS);
+        assertThat(e).hasMessageThat().contains("flags " + UserInfo.FLAG_ADMIN);
     }
 
     @Test
-<<<<<<< HEAD
-    public void testRemoveUserPermission() throws Exception {
-=======
     public void testRemoveUser() throws Exception {
         Exception e = assertThrows(SecurityException.class,
                 () -> mCarUserManager.removeUser(
@@ -129,11 +116,10 @@
 
     @Test
     public void testRemoveUserId() throws Exception {
->>>>>>> 1fe6147d
         Exception e = assertThrows(SecurityException.class,
                 () -> mCarUserManager.removeUser(100));
-        assertThat(e.getMessage()).contains(CREATE_USERS);
-        assertThat(e.getMessage()).contains(MANAGE_USERS);
+        assertThat(e).hasMessageThat().contains(CREATE_USERS);
+        assertThat(e).hasMessageThat().contains(MANAGE_USERS);
     }
 
     @Test
@@ -142,8 +128,8 @@
 
         Exception e = assertThrows(SecurityException.class,
                 () -> mCarUserManager.addListener(Runnable::run, listener));
-        assertThat(e.getMessage()).contains(INTERACT_ACROSS_USERS);
-        assertThat(e.getMessage()).contains(INTERACT_ACROSS_USERS_FULL);
+        assertThat(e).hasMessageThat().contains(INTERACT_ACROSS_USERS);
+        assertThat(e).hasMessageThat().contains(INTERACT_ACROSS_USERS_FULL);
     }
 
     @Test
@@ -154,16 +140,16 @@
 
         Exception e = assertThrows(SecurityException.class,
                 () -> mCarUserManager.removeListener(listener));
-        assertThat(e.getMessage()).contains(INTERACT_ACROSS_USERS);
-        assertThat(e.getMessage()).contains(INTERACT_ACROSS_USERS_FULL);
+        assertThat(e).hasMessageThat().contains(INTERACT_ACROSS_USERS);
+        assertThat(e).hasMessageThat().contains(INTERACT_ACROSS_USERS_FULL);
     }
 
     @Test
     public void testGetUserIdentificationAssociationPermission() {
         Exception e = assertThrows(SecurityException.class,
                 () -> mCarUserManager.getUserIdentificationAssociation(CUSTOM_1));
-        assertThat(e.getMessage()).contains(CREATE_USERS);
-        assertThat(e.getMessage()).contains(MANAGE_USERS);
+        assertThat(e).hasMessageThat().contains(CREATE_USERS);
+        assertThat(e).hasMessageThat().contains(MANAGE_USERS);
     }
 
     @Test
@@ -171,8 +157,8 @@
         Exception e = assertThrows(SecurityException.class,
                 () -> mCarUserManager.setUserIdentificationAssociation(
                         new int[] {CUSTOM_1}, new int[] {42}));
-        assertThat(e.getMessage()).contains(CREATE_USERS);
-        assertThat(e.getMessage()).contains(MANAGE_USERS);
+        assertThat(e).hasMessageThat().contains(CREATE_USERS);
+        assertThat(e).hasMessageThat().contains(MANAGE_USERS);
     }
 
     @Test
@@ -193,7 +179,7 @@
         Exception e = assertThrows(SecurityException.class,
                 () -> mCarUserManager.setUserSwitchUiCallback(callback));
 
-        assertThat(e.getMessage()).contains(MANAGE_USERS);
+        assertThat(e).hasMessageThat().contains(MANAGE_USERS);
     }
 
     @Test
@@ -203,6 +189,6 @@
         Exception e = assertThrows(SecurityException.class,
                 () -> mCarUserManager.setUserSwitchUiCallback(Runnable::run, callback));
 
-        assertThat(e.getMessage()).contains(MANAGE_USERS);
+        assertThat(e).hasMessageThat().contains(MANAGE_USERS);
     }
 }