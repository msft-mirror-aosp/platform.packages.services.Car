<?xml version="1.0" encoding="UTF-8"?>
<!-- 
/*
**
** Copyright 2019 The Android Open Source Project
**
** Licensed under the Apache License, Version 2.0 (the "License");
** you may not use this file except in compliance with the License.
** You may obtain a copy of the License at
**
**     http://www.apache.org/licenses/LICENSE-2.0
**
** Unless required by applicable law or agreed to in writing, software
** distributed under the License is distributed on an "AS IS" BASIS,
** WITHOUT WARRANTIES OR CONDITIONS OF ANY KIND, either express or implied.
** See the License for the specific language governing permissions and
** limitations under the License.
*/
 -->

<resources xmlns:android="http://schemas.android.com/apk/res/android"
    xmlns:xliff="urn:oasis:names:tc:xliff:document:1.2">
  <string-array name="timezone_filters">
    <item msgid="5296756001147094692">"Amèrica"</item>
    <item msgid="3005562397632768392">"Europa"</item>
    <item msgid="5696915123093701218">"Àfrica"</item>
    <item msgid="4439789052790868249">"Àsia"</item>
    <item msgid="956915953069815961">"Austràlia"</item>
    <item msgid="5345178126174698955">"Pacífic"</item>
    <item msgid="8392017019801393511">"Totes"</item>
  </string-array>
  <string-array name="screen_timeout_entries">
    <item msgid="3342301044271143016">"15 segons"</item>
    <item msgid="8881760709354815449">"30 segons"</item>
    <item msgid="7589406073232279088">"1 minut"</item>
    <item msgid="7001195990902244174">"2 minuts"</item>
    <item msgid="7489864775127957179">"5 minuts"</item>
    <item msgid="2314124409517439288">"10 minuts"</item>
    <item msgid="6864027152847611413">"30 minuts"</item>
  </string-array>
  <string-array name="dream_timeout_entries">
    <item msgid="3149294732238283185">"Mai"</item>
    <item msgid="2194151041885903260">"15 segons"</item>
    <item msgid="5892295237131074341">"30 segons"</item>
    <item msgid="3538441365970038213">"1 minut"</item>
    <item msgid="412343871668955639">"2 minuts"</item>
    <item msgid="5076853889688991690">"5 minuts"</item>
    <item msgid="1903860996174927898">"10 minuts"</item>
    <item msgid="6415509612413178727">"30 minuts"</item>
  </string-array>
  <string-array name="lock_after_timeout_entries">
    <item msgid="8929270399652145290">"Immediatament"</item>
    <item msgid="6736512735606834431">"5 segons"</item>
    <item msgid="8044619388267891375">"15 segons"</item>
    <item msgid="1822002388249545488">"30 segons"</item>
    <item msgid="8538071621211916519">"1 minut"</item>
    <item msgid="5663439580228932882">"2 minuts"</item>
    <item msgid="49888496216106852">"5 minuts"</item>
    <item msgid="9002737361305019353">"10 minuts"</item>
    <item msgid="4322676235684793329">"30 minuts"</item>
  </string-array>
  <string-array name="entries_font_size">
    <item msgid="8166647333858618801">"Petita"</item>
    <item msgid="6986443533756848935">"Predeterminat"</item>
    <item msgid="38373998008112077">"Gran"</item>
    <item msgid="7635254317531872272">"Més grans possible"</item>
  </string-array>
  <string-array name="wifi_status">
    <item msgid="1922181315419294640"></item>
    <item msgid="8934131797783724664">"S\'està cercant..."</item>
    <item msgid="8513729475867537913">"S\'està connectant…"</item>
    <item msgid="515055375277271756">"S\'està autenticant…"</item>
    <item msgid="1943354004029184381">"S\'està obtenint l\'adreça IP…"</item>
    <item msgid="4221763391123233270">"Connectat"</item>
    <item msgid="624838831631122137">"Suspesa"</item>
    <item msgid="7979680559596111948">"S\'està desconnectant..."</item>
    <item msgid="1634960474403853625">"Desconnectat"</item>
    <item msgid="746097431216080650">"Incorrecte"</item>
    <item msgid="6367044185730295334">"Bloquejada"</item>
    <item msgid="503942654197908005">"S\'està evitant temporalment una connexió feble"</item>
  </string-array>
  <string-array name="wifi_status_with_ssid">
    <item msgid="7714855332363650812"></item>
    <item msgid="8878186979715711006">"S\'està cercant..."</item>
    <item msgid="355508996603873860">"S\'està connectant a <xliff:g id="NETWORK_NAME">%1$s</xliff:g>..."</item>
    <item msgid="554971459996405634">"S\'està autenticant amb <xliff:g id="NETWORK_NAME">%1$s</xliff:g>…"</item>
    <item msgid="7928343808033020343">"S\'està obtenint l\'adreça IP de <xliff:g id="NETWORK_NAME">%1$s</xliff:g>…"</item>
    <item msgid="8937994881315223448">"Connectat a <xliff:g id="NETWORK_NAME">%1$s</xliff:g>"</item>
    <item msgid="1330262655415760617">"Suspesa"</item>
    <item msgid="7698638434317271902">"S\'està desconnectant de <xliff:g id="NETWORK_NAME">%1$s</xliff:g>…"</item>
    <item msgid="197508606402264311">"Desconnectada"</item>
    <item msgid="8578370891960825148">"Incorrecte"</item>
    <item msgid="5660739516542454527">"Bloquejada"</item>
    <item msgid="1805837518286731242">"S\'està evitant temporalment una connexió feble"</item>
  </string-array>
    <!-- no translation found for wifi_tether_security:0 (1748357338693290598) -->
    <!-- no translation found for wifi_tether_security:1 (4760482622566629462) -->
  <string-array name="wifi_p2p_wps_setup">
    <item msgid="5085064298144493867">"Botó per prémer"</item>
    <item msgid="1624323946324499595">"PIN de l\'altre dispositiu"</item>
    <item msgid="5366790421523328066">"PIN des del dispositiu"</item>
  </string-array>
  <string-array name="wifi_p2p_status">
    <item msgid="1701505390737218306">"Connectat"</item>
    <item msgid="3189211552661432651">"Convidat"</item>
    <item msgid="3206450250360237549">"Incorrecte"</item>
    <item msgid="7785896708926971207">"Disponible"</item>
    <item msgid="2330782789550628803">"Fora de l\'abast"</item>
  </string-array>
  <string-array name="bluetooth_visibility_timeout_entries">
    <item msgid="8151962652413645395">"2 minuts"</item>
    <item msgid="8675215713017289017">"5 minuts"</item>
    <item msgid="477015974247590543">"1 hora"</item>
    <item msgid="5198271470953124739">"Sempre visible"</item>
  </string-array>
  <string-array name="bluetooth_max_connected_audio_devices">
    <item msgid="834764606877643762">"Fes servir l\'opció predeterminada del sistema: <xliff:g id="DEFAULT_BLUETOOTH_MAX_CONNECTED_AUDIO_DEVICES">%1$d</xliff:g>"</item>
    <item msgid="4428462068012149533">"1"</item>
    <item msgid="2620881722754455257">"2"</item>
    <item msgid="402831176731135702">"3"</item>
    <item msgid="4923580285404888038">"4"</item>
    <item msgid="3643103044864989283">"5"</item>
  </string-array>
  <string-array name="wifi_signal">
    <item msgid="2245412278046491293">"Dolenta"</item>
    <item msgid="2042505933058940139">"Dolenta"</item>
    <item msgid="1344546617235886412">"Suficient"</item>
    <item msgid="6019931571712517411">"Bona"</item>
    <item msgid="8986346415847956850">"Excel·lent"</item>
  </string-array>
  <string-array name="data_usage_data_range">
    <item msgid="5013973108901348144">"30 darrers dies"</item>
    <item msgid="6600989128423965319">"Defineix el cicle d\'ús..."</item>
  </string-array>
  <string-array name="usage_stats_display_order_types">
    <item msgid="2100172576767439288">"Temps d\'ús"</item>
    <item msgid="4796160515314745154">"Darrer ús"</item>
    <item msgid="2502754479975776899">"Nom de l\'aplicació"</item>
  </string-array>
  <string-array name="wifi_eap_entries">
    <item msgid="8615575908717909498">"PEAP"</item>
    <item msgid="8667872640594311615">"TLS"</item>
    <item msgid="7182812872984827322">"TTLS"</item>
    <item msgid="2318274046749286642">"PWD"</item>
  </string-array>
  <string-array name="wifi_peap_phase2_entries">
    <item msgid="2577747762745812488">"Cap"</item>
    <item msgid="937786527870979616">"MSCHAPV2"</item>
    <item msgid="5302613883318643629">"GTC"</item>
  </string-array>
  <string-array name="wifi_peap_phase2_entries_with_sim_auth">
    <item msgid="5760470455461128892">"Cap"</item>
    <item msgid="7480272092408291086">"MSCHAPV2"</item>
    <item msgid="5881794903338319324">"GTC"</item>
    <item msgid="5610607665198791980">"SIM"</item>
    <item msgid="2860798636241124128">"AKA"</item>
    <item msgid="8926455723452645935">"AKA\'"</item>
  </string-array>
  <string-array name="wifi_phase2_entries">
    <item msgid="1818786254010764570">"Cap"</item>
    <item msgid="6189918678874123056">"PAP"</item>
    <item msgid="1524112260493662517">"MSCHAP"</item>
    <item msgid="5923246669412752932">"MSCHAPV2"</item>
    <item msgid="8651992560135239389">"GTC"</item>
  </string-array>
  <string-array name="wifi_ip_settings">
    <item msgid="3906714200993111074">"DHCP"</item>
    <item msgid="628395202971532382">"Estàtic"</item>
  </string-array>
  <string-array name="wifi_proxy_settings">
    <item msgid="4473276491748503377">"Cap"</item>
    <item msgid="8673874894887358090">"Manual"</item>
    <item msgid="168893341855953140">"Autoconfig. serv. inter."</item>
  </string-array>
  <string-array name="apn_auth_entries">
    <item msgid="3856896061242872146">"Cap"</item>
    <item msgid="5756844015743664882">"PAP"</item>
    <item msgid="535934025797984365">"CHAP"</item>
    <item msgid="8383098660619805783">"PAP o CHAP"</item>
  </string-array>
  <string-array name="apn_protocol_entries">
    <item msgid="4852355456199302715">"IPv4"</item>
    <item msgid="4394161344888484571">"IPv6"</item>
    <item msgid="8084938354605535381">"IPv4/IPv6"</item>
  </string-array>
  <string-array name="bearer_entries">
    <item msgid="1697455674244601285">"No especificat"</item>
    <item msgid="1317061551798123908">"LTE"</item>
    <item msgid="5005435684511894770">"HSPAP"</item>
    <item msgid="7700603056475539235">"HSPA"</item>
    <item msgid="245973007602397887">"HSUPA"</item>
    <item msgid="6291566767651194016">"HSDPA"</item>
    <item msgid="2005841400859926251">"UMTS"</item>
    <item msgid="3757385691174882861">"EDGE"</item>
    <item msgid="2979115073474306864">"GPRS"</item>
    <item msgid="2271750502778879106">"eHRPD"</item>
    <item msgid="4173379084783381337">"EVDO_B"</item>
    <item msgid="2033682802005776093">"EVDO_A"</item>
    <item msgid="5753917125831466719">"EVDO_0"</item>
    <item msgid="4713807936577071142">"1xRTT"</item>
    <item msgid="1142355797022021906">"IS95B"</item>
    <item msgid="7471182818083460781">"IS95A"</item>
  </string-array>
  <string-array name="mvno_type_entries">
    <item msgid="4367119357633573465">"Cap"</item>
    <item msgid="6062567900587138000">"SPN"</item>
    <item msgid="2454085083342423481">"IMSI"</item>
    <item msgid="2681427309183221543">"GID"</item>
  </string-array>
  <string-array name="app_install_location_entries">
    <item msgid="8151497958991952759">"Emmagatzematge intern del dispositiu"</item>
    <item msgid="3738430123799803530">"Targeta SD extraïble"</item>
    <item msgid="4498124044785815005">"Deixa que ho decideixi el sistema"</item>
  </string-array>
  <string-array name="app_ops_categories">
    <item msgid="6358963769537892925">"Ubicació"</item>
    <item msgid="255608127647030286">"Personal"</item>
    <item msgid="4588829735729884491">"Missatges"</item>
    <item msgid="886742181977884584">"Multimèdia"</item>
    <item msgid="7924928667052300589">"Dispositiu"</item>
  </string-array>
  <string-array name="app_ops_summaries">
    <item msgid="4979188868761515915">"ubicació aproximada"</item>
    <item msgid="5789673140227507995">"ubicació precisa"</item>
    <item msgid="1061584358377390581">"GPS"</item>
    <item msgid="5387405117297558954">"vibració"</item>
    <item msgid="3434165993711230924">"lectura de contactes"</item>
    <item msgid="616161687718081936">"modifica els contactes"</item>
    <item msgid="7638002295329050091">"llegeix el registre de trucades"</item>
    <item msgid="6546959730920410907">"modifica el registre de trucades"</item>
    <item msgid="446877710771379667">"lectura del calendari"</item>
    <item msgid="7674458294386319722">"modifica el calendari"</item>
    <item msgid="8281201165558093009">"exploració de Wi-Fi"</item>
    <item msgid="8694611243479480497">"notificació"</item>
    <item msgid="7776439107987345446">"exploració de cel·la"</item>
    <item msgid="514615766544675057">"trucada"</item>
    <item msgid="8181415497109310680">"llegeix SMS"</item>
    <item msgid="6816551144382117307">"escriu SMS"</item>
    <item msgid="4600463921908905030">"rep SMS"</item>
    <item msgid="5958926493289432745">"rep SMS d\'emergència"</item>
    <item msgid="4945269495221089540">"rep MMS"</item>
    <item msgid="5570472453573929087">"rep insercions WAP"</item>
    <item msgid="7125408150230860501">"envia SMS"</item>
    <item msgid="7080337936612188061">"llegeix SMS ICC"</item>
    <item msgid="587124103118495063">"escriu SMS ICC"</item>
    <item msgid="2320577158869025503">"modifica la configuració"</item>
    <item msgid="1545733463471924009">"dibuixa a sobre"</item>
    <item msgid="3609046903962454582">"accedeix a les notificacions"</item>
    <item msgid="4671646036128214513">"càmera"</item>
    <item msgid="1097324338692486211">"grava l\'àudio"</item>
    <item msgid="5031552983987798163">"reprodueix l\'àudio"</item>
    <item msgid="8374996688066472414">"llegeix el porta-retalls"</item>
    <item msgid="3045529469061083747">"modifica el porta-retalls"</item>
    <item msgid="5124443975763747838">"botons multimèdia"</item>
    <item msgid="4547883971364273343">"enfocament de l\'àudio"</item>
    <item msgid="2603878814882344450">"volum general"</item>
    <item msgid="7136963238377062018">"volum de la veu"</item>
    <item msgid="4270236897655923007">"volum del to"</item>
    <item msgid="6325739889222559394">"volum de multimèdia"</item>
    <item msgid="5762123934816216821">"volum de l\'alarma"</item>
    <item msgid="785049718065337473">"volum de notificació"</item>
    <item msgid="6700305533746877052">"volum del Bluetooth"</item>
    <item msgid="2029227495214047094">"mantén actiu"</item>
    <item msgid="26109888160231211">"supervisa la ubicació"</item>
    <item msgid="5753382310468855812">"fes un seguiment de la precisió de la ubicació"</item>
    <item msgid="3356591542543137332">"obtenir estadístiques d\'ús"</item>
    <item msgid="3073734345226842233">"silencia / deixa de silenciar el micròfon"</item>
    <item msgid="2111767435887685265">"mostrar l\'avís"</item>
    <item msgid="1091168669714823370">"projectar fitxers multimèdia"</item>
    <item msgid="485564189219029300">"activar la VPN"</item>
    <item msgid="7155384795265164395">"fons de pantalla d\'escriptura"</item>
    <item msgid="1835836196806147034">"estructura d\'assistència"</item>
    <item msgid="5989890403088155055">"captura de pantalla d\'assistència"</item>
    <item msgid="8582699692765917557">"consultar l\'estat del telèfon"</item>
    <item msgid="1474039653814954902">"afegir missatges de veu"</item>
    <item msgid="7222837656938871633">"utilitzar el protocol SIP"</item>
    <item msgid="6108267038969274380">"processar les trucades sortints"</item>
    <item msgid="4823402479973873358">"empremta digital"</item>
    <item msgid="5895843015407713543">"sensors corporals"</item>
    <item msgid="1436446526955010826">"consultar les difusions mòbils"</item>
    <item msgid="884172201575690484">"ubicació fictícia"</item>
    <item msgid="3591971310048485247">"consultar l\'emmagatzematge"</item>
    <item msgid="4041187808621866119">"fer canvis a l\'emmagatzematge"</item>
    <item msgid="6628873315024166197">"activar la pantalla"</item>
    <item msgid="3253368931113490863">"obtenir comptes"</item>
    <item msgid="780392378084812901">"executar en segon pla"</item>
    <item msgid="2629748510881309577">"volum d\'accessibilitat"</item>
  </string-array>
  <string-array name="app_ops_labels">
    <item msgid="6602854600289714121">"Ubicació"</item>
    <item msgid="8677040780775113033">"Ubicació"</item>
    <item msgid="1660743989948992916">"Ubicació"</item>
    <item msgid="8791172739860195290">"Vibració"</item>
    <item msgid="383413555642128046">"Lectura de contactes"</item>
    <item msgid="3654594895269697313">"Modifica els contactes"</item>
    <item msgid="7928393476362362538">"Llegeix el registre de trucades"</item>
    <item msgid="6248591205254641116">"Modifica el registre de trucades"</item>
    <item msgid="6093344633066170692">"Lectura del calendari"</item>
    <item msgid="1334886368750347692">"Modifica el calendari"</item>
    <item msgid="1638204101698708656">"Ubicació"</item>
    <item msgid="2154671955760380322">"Notificació de la publicació"</item>
    <item msgid="4282477730595931828">"Ubicació"</item>
    <item msgid="4891423912898525905">"Trucada"</item>
    <item msgid="2623604824935968113">"Llegeix SMS/MMS"</item>
    <item msgid="4420177125221176306">"Escriu SMS/MMS"</item>
    <item msgid="3986142739951490025">"Rep SMS/MMS"</item>
    <item msgid="3984213795861739778">"Rep SMS/MMS"</item>
    <item msgid="3656243523752472788">"Rep SMS/MMS"</item>
    <item msgid="8105802370238551510">"Rep SMS/MMS"</item>
    <item msgid="1407766984645388488">"Envia SMS/MMS"</item>
    <item msgid="3527273606643794973">"Llegeix SMS/MMS"</item>
    <item msgid="4370895547001583812">"Escriu SMS/MMS"</item>
    <item msgid="4218544235221631789">"Modifica la configuració"</item>
    <item msgid="736541391767350377">"Dibuixa a sobre"</item>
    <item msgid="5530815681721654194">"Accedeix a les notificacions"</item>
    <item msgid="781213371706962767">"Càmera"</item>
    <item msgid="1720492593061838172">"Grava l\'àudio"</item>
    <item msgid="3493046322001257041">"Reprodueix l\'àudio"</item>
    <item msgid="136815868796597058">"Llegeix el porta-retalls"</item>
    <item msgid="5238692940326972503">"Modifica el porta-retalls"</item>
    <item msgid="5753789168376302997">"Botons de multimèdia"</item>
    <item msgid="3265262911688671938">"Enfocament de l\'àudio"</item>
    <item msgid="2098976479485046797">"Volum general"</item>
    <item msgid="5660213838861789350">"Volum de la veu"</item>
    <item msgid="7983336752371254444">"Volum del to"</item>
    <item msgid="7878027809189330917">"Volum de multimèdia"</item>
    <item msgid="7260546305036218513">"Volum de l\'alarma"</item>
    <item msgid="9103719301075748925">"Volum de notificació"</item>
    <item msgid="7025966722295861512">"Volum del Bluetooth"</item>
    <item msgid="4665183401128289653">"Mantén actiu"</item>
    <item msgid="8584357129746649222">"Ubicació"</item>
    <item msgid="7669257279311110599">"Ubicació"</item>
    <item msgid="3459320345690097795">"Obtenir estadístiques d\'ús"</item>
    <item msgid="1312534577834048535">"Silencia / deixa de silenciar el micròfon"</item>
    <item msgid="427580389823724225">"Mostrar l\'avís"</item>
    <item msgid="4992007785575926253">"Projectar fitxers multimèdia"</item>
    <item msgid="2482631530338029480">"Activar la VPN"</item>
    <item msgid="1662979573471871926">"Fons de pantalla d\'escriptura"</item>
    <item msgid="5964768335278263478">"Estructura d\'assistència"</item>
    <item msgid="2657138701132782702">"Captura de pantalla d\'assistència"</item>
    <item msgid="8571369610363539266">"Consultar l\'estat del telèfon"</item>
    <item msgid="4542463358215230845">"Afegir missatges de veu"</item>
    <item msgid="864565065016166003">"Utilitzar el protocol SIP"</item>
    <item msgid="1958009349883195116">"Processar les trucades sortints"</item>
    <item msgid="8526563410140613458">"Empremta digital"</item>
    <item msgid="7864822459293570891">"Sensors corporals"</item>
    <item msgid="6798698496904810960">"Consultar les difusions mòbils"</item>
    <item msgid="5242052845700875820">"Ubicació fictícia"</item>
    <item msgid="1246296877820358565">"Consultar l\'emmagatzematge"</item>
    <item msgid="2404067308793740341">"Fer canvis a l\'emmagatzematge"</item>
    <item msgid="5832543806893763620">"Activar la pantalla"</item>
    <item msgid="5258373962467495905">"Obtenir comptes"</item>
    <item msgid="334625385979270703">"Executar en segon pla"</item>
    <item msgid="9039213578110332702">"Volum d\'accessibilitat"</item>
  </string-array>
  <string-array name="long_press_timeout_selector_titles">
    <item msgid="3511504869290423954">"Breu"</item>
    <item msgid="2560532955514699713">"Mitjà"</item>
    <item msgid="2372711992605524591">"Llarg"</item>
  </string-array>
  <string-array name="captioning_typeface_selector_titles">
    <item msgid="1319652728542138112">"Predeterminat"</item>
    <item msgid="1016452621833735880">"Sans-serif"</item>
    <item msgid="2496277987934654454">"Sans-serif condensada"</item>
    <item msgid="7247838127505318669">"Sans serif monoespaiada"</item>
    <item msgid="4478414822462359763">"Serif"</item>
    <item msgid="7502451783483660829">"Serif monoespaiada"</item>
    <item msgid="639503332147461010">"Informal"</item>
    <item msgid="7967169925231332424">"Cursiva"</item>
    <item msgid="561832997193039673">"Versaletes"</item>
  </string-array>
  <string-array name="captioning_font_size_selector_titles">
    <item msgid="4800919809575254054">"Molt petit"</item>
    <item msgid="6781094565687692782">"Petita"</item>
    <item msgid="8222123259497646551">"Normal"</item>
    <item msgid="5813217276778560466">"Gran"</item>
    <item msgid="9044232017390975191">"Molt gran"</item>
  </string-array>
  <string-array name="captioning_edge_type_selector_titles">
<<<<<<< HEAD
    <item msgid="4733815704128258753">"Predeterminat"</item>
    <item msgid="3217099060748617005">"Cap"</item>
    <item msgid="7467615139904599420">"Contorn"</item>
    <item msgid="5623165557468608975">"Ombra"</item>
    <item msgid="8088451174058214588">"Elevat"</item>
    <item msgid="3821418743395480313">"Enfonsat"</item>
=======
    <item msgid="3865198759294188069">"Predeterminat"</item>
    <item msgid="6488643537808152001">"Cap"</item>
    <item msgid="552332815156010137">"Contorn"</item>
    <item msgid="7187891159463789272">"Ombra paral·lela"</item>
    <item msgid="8019330250538856521">"Elevat"</item>
    <item msgid="8987385315647049787">"Enfonsat"</item>
>>>>>>> 066ab801
  </string-array>
  <string-array name="captioning_opacity_selector_titles">
    <item msgid="7622491218136667566">"25%"</item>
    <item msgid="2367156416247936773">"50%"</item>
    <item msgid="5395560410107149298">"75%"</item>
    <item msgid="8342334626783983353">"100%"</item>
  </string-array>
  <string-array name="captioning_preset_selector_titles">
    <item msgid="7009918361545506251">"Valors predeterminats"</item>
    <item msgid="1770533843436933500">"Blanc sobre negre"</item>
    <item msgid="758587126802411846">"Negre sobre blanc"</item>
    <item msgid="1495307195241623402">"Groc sobre negre"</item>
    <item msgid="6039700130994371612">"Groc sobre blau"</item>
    <item msgid="7169235156349580064">"Personalitzat"</item>
  </string-array>
  <string-array name="vpn_types_long">
    <item msgid="2732002039459078847">"VPN de PPTP"</item>
    <item msgid="3799752201662127867">"VPN L2TP/IPSec amb claus prèviament compartides"</item>
    <item msgid="4725504331295252103">"VPN L2TP/IPSec amb certificats"</item>
    <item msgid="7526551163264034377">"VPN IPSec amb claus prèviament compartides i autenticació Xauth"</item>
    <item msgid="8064740940687465039">"VPN IPSec amb certificats i autenticació Xauth"</item>
    <item msgid="4946199982372391490">"VPN IPSec amb certificats i autenticació híbrida"</item>
  </string-array>
  <string-array name="vpn_proxy_settings">
    <item msgid="4474139132577932676">"Cap"</item>
    <item msgid="2943781954264525815">"Manual"</item>
  </string-array>
  <string-array name="vpn_states">
    <item msgid="8621078286418985762">"Desconnectada"</item>
    <item msgid="6692305604213080515">"S\'està inicialitzant..."</item>
    <item msgid="8001704909356800092">"S\'està connectant..."</item>
    <item msgid="4039737283841672166">"Connectat"</item>
    <item msgid="4042143101664725090">"Temps d\'espera esgotat"</item>
    <item msgid="7664124146786465092">"Incorrecte"</item>
  </string-array>
  <string-array name="security_settings_premium_sms_values">
    <item msgid="7389829271787670252">"Pregunta-ho"</item>
    <item msgid="5077768429488260031">"No permetis mai"</item>
    <item msgid="1417929597727989746">"Permet sempre"</item>
  </string-array>
  <string-array name="ram_states">
    <item msgid="3944681673818150669">"Normal"</item>
    <item msgid="3256987280393708586">"Moderada"</item>
    <item msgid="4662917179231875995">"Baixa"</item>
    <item msgid="5264929699714647509">"Molt baixa"</item>
    <item msgid="5606155978847838966">"?"</item>
  </string-array>
  <string-array name="proc_stats_memory_states">
    <item msgid="8845855295876909468">"Normal"</item>
    <item msgid="866544120205026771">"Moderada"</item>
    <item msgid="7851902244436886890">"Baixa"</item>
    <item msgid="3022922196817563960">"Crítica"</item>
  </string-array>
  <string-array name="proc_stats_process_states">
    <item msgid="5069825997142785829">"Persistent"</item>
    <item msgid="5779398140277006695">"Activitat principal"</item>
    <item msgid="1439598363694578255">"Important (primer pla)"</item>
    <item msgid="3396458970745718652">"Important (fons)"</item>
    <item msgid="5214825238247511992">"Còpia de seguretat"</item>
    <item msgid="311372689168254967">"Pesat"</item>
    <item msgid="7438189122367820362">"Servei (en execució)"</item>
    <item msgid="918687422516982498">"Servei (reinici)"</item>
    <item msgid="6807727069641853029">"Receptor"</item>
    <item msgid="6782857406100845127">"Inici"</item>
    <item msgid="2860945127596974299">"Darrera activitat"</item>
    <item msgid="8610560843693675830">"A la memòria cau (activitat)"</item>
    <item msgid="4338089220026248848">"A la memòria cau (client de l\'activitat)"</item>
    <item msgid="6652164677254579050">"A la memòria cau (buit)"</item>
  </string-array>
  <string-array name="color_picker">
    <item msgid="7631642672260600032">"Verd blavós"</item>
    <item msgid="8332294763632946560">"Blau"</item>
    <item msgid="2023216417616991392">"Anyil"</item>
    <item msgid="3170497246594232819">"Porpra"</item>
    <item msgid="4608643045752965568">"Rosa"</item>
    <item msgid="6131821495505931173">"Vermell"</item>
  </string-array>
  <string-array name="automatic_storage_management_days">
    <item msgid="687318592238852312">"Més de 30 dies d\'antiguitat"</item>
    <item msgid="2900554746706302178">"Més de 60 dies d\'antiguitat"</item>
    <item msgid="5692284879054004388">"Més de 90 dies d\'antiguitat"</item>
  </string-array>
    <!-- no translation found for swipe_direction_titles:0 (58569659116542716) -->
    <!-- no translation found for swipe_direction_titles:1 (1878704357761948043) -->
  <string-array name="swipe_direction_values">
    <item msgid="8800082277840833437">"1"</item>
    <item msgid="7485508823396511299">"0"</item>
  </string-array>
  <string-array name="wifi_metered_entries">
    <item msgid="5200910605264415911">"Detecta automàticament"</item>
    <item msgid="8745603368609022803">"Tracta com a Wi-Fi amb límit de dades"</item>
    <item msgid="2266114985518865625">"Tracta com a Wi-Fi sense límit de dades"</item>
  </string-array>
  <string-array name="wifi_privacy_entries">
    <item msgid="4393731261966785418">"Fes servir una adreça MAC aleatòria (opció predeterminada)"</item>
    <item msgid="3237870460973179943">"Fes servir l\'adreça MAC del dispositiu"</item>
  </string-array>
  <string-array name="wifi_hidden_entries">
    <item msgid="234221371123852300">"No"</item>
    <item msgid="3863157480502955888">"Sí"</item>
  </string-array>
  <string-array name="dark_ui_mode_entries">
    <item msgid="4047603501491142527">"Fosc"</item>
    <item msgid="2291969684082074001">"Clar"</item>
  </string-array>
  <string-array name="autofill_logging_level_entries">
    <item msgid="1036676483322832067">"Desactivat"</item>
    <item msgid="2182686878828390312">"Depura"</item>
    <item msgid="5286514712714822064">"Detalla"</item>
  </string-array>
  <string-array name="cdma_system_select_choices">
    <item msgid="8727887686723706826">"Només local"</item>
    <item msgid="5034813753274486448">"Automàtic"</item>
  </string-array>
  <string-array name="preferred_network_mode_choices">
    <item msgid="4168919392737496563">"Mode GSM/WCDMA preferit"</item>
    <item msgid="807926878589867564">"Només GSM"</item>
    <item msgid="488474605709912156">"Només WCDMA"</item>
    <item msgid="1912421096218750039">"Mode GSM/WCDMA automàtic"</item>
    <item msgid="5072198667819683600">"Mode CDMA/EvDo automàtic"</item>
    <item msgid="370391313511477301">"Mode CDMA sense EvDo"</item>
    <item msgid="4678789463133969294">"Només EvDo"</item>
    <item msgid="3960210542349075517">"CDMA/EvDo/GSM/WCDMA"</item>
    <item msgid="2961817320209454599">"CDMA + LTE/EvDo"</item>
    <item msgid="8008611169788556519">"GSM/WCDMA/LTE"</item>
    <item msgid="4486851520863433847">"Global"</item>
    <item msgid="8516691658640163073">"LTE"</item>
    <item msgid="3108828968591899719">"LTE/WCDMA"</item>
    <item msgid="1879225673847443662">"Només TDSCDMA"</item>
    <item msgid="8373504428469988469">"TDSCDMA/WCDMA"</item>
    <item msgid="8097271911945758303">"LTE/TDSCDMA"</item>
    <item msgid="2272560096982726294">"TDSCDMA/GSM"</item>
    <item msgid="131738018826229696">"LTE/TDSCDMA/GSM"</item>
    <item msgid="629422387044789699">"TDSCDMA/GSM/WCDMA"</item>
    <item msgid="5686260911275077041">"LTE/TDSCDMA/WCDMA"</item>
    <item msgid="4545655348143499596">"LTE/TDSCDMA/GSM/WCDMA"</item>
    <item msgid="4107769721462339672">"TDSCDMA/CDMA/EvDo/GSM/WCDMA"</item>
    <item msgid="8811683254058088466">"LTE/TDSCDMA/CDMA/EvDo/GSM/WCDMA"</item>
  </string-array>
  <string-array name="cdma_subscription_choices">
    <item msgid="8753271080005095725">"RUIM/SIM"</item>
    <item msgid="2214656470548320124">"NV"</item>
  </string-array>
  <string-array name="preferred_network_mode_choices_world_mode">
    <item msgid="1054992858056320116">"Global"</item>
    <item msgid="817971827645657949">"LTE/CDMA"</item>
    <item msgid="519208953133334357">"LTE/GSM/UMTS"</item>
  </string-array>
    <!-- no translation found for enhanced_4g_lte_mode_title_variant:0 (7586074022364606422) -->
    <!-- no translation found for enhanced_4g_lte_mode_title_variant:1 (5950846260630506903) -->
    <!-- no translation found for enhanced_4g_lte_mode_title_variant:2 (2795368186689231672) -->
    <!-- no translation found for enhanced_4g_lte_mode_sumary_variant:0 (3632552041956113517) -->
    <!-- no translation found for enhanced_4g_lte_mode_sumary_variant:1 (8886675223048911179) -->
    <!-- no translation found for enhanced_4g_lte_mode_sumary_variant:2 (8669821968941658558) -->
</resources><|MERGE_RESOLUTION|>--- conflicted
+++ resolved
@@ -21,529 +21,444 @@
 <resources xmlns:android="http://schemas.android.com/apk/res/android"
     xmlns:xliff="urn:oasis:names:tc:xliff:document:1.2">
   <string-array name="timezone_filters">
-    <item msgid="5296756001147094692">"Amèrica"</item>
-    <item msgid="3005562397632768392">"Europa"</item>
-    <item msgid="5696915123093701218">"Àfrica"</item>
-    <item msgid="4439789052790868249">"Àsia"</item>
-    <item msgid="956915953069815961">"Austràlia"</item>
-    <item msgid="5345178126174698955">"Pacífic"</item>
-    <item msgid="8392017019801393511">"Totes"</item>
+    <item msgid="3431380197378148950">"Amèrica"</item>
+    <item msgid="4791956477275129121">"Europa"</item>
+    <item msgid="3812126832016254559">"Àfrica"</item>
+    <item msgid="2765816300353408280">"Àsia"</item>
+    <item msgid="6683489385344409742">"Austràlia"</item>
+    <item msgid="5194868215515664953">"Pacífic"</item>
+    <item msgid="7044520255415007865">"Tots"</item>
   </string-array>
   <string-array name="screen_timeout_entries">
-    <item msgid="3342301044271143016">"15 segons"</item>
-    <item msgid="8881760709354815449">"30 segons"</item>
-    <item msgid="7589406073232279088">"1 minut"</item>
-    <item msgid="7001195990902244174">"2 minuts"</item>
-    <item msgid="7489864775127957179">"5 minuts"</item>
-    <item msgid="2314124409517439288">"10 minuts"</item>
-    <item msgid="6864027152847611413">"30 minuts"</item>
+    <item msgid="8596143519087753804">"15 segons"</item>
+    <item msgid="772029947136115322">"30 segons"</item>
+    <item msgid="8743663928349474087">"1 minut"</item>
+    <item msgid="1506508631223164814">"2 minuts"</item>
+    <item msgid="8664703938127907662">"5 minuts"</item>
+    <item msgid="5827960506924849753">"10 minuts"</item>
+    <item msgid="6677424950124253938">"30 minuts"</item>
   </string-array>
   <string-array name="dream_timeout_entries">
-    <item msgid="3149294732238283185">"Mai"</item>
-    <item msgid="2194151041885903260">"15 segons"</item>
-    <item msgid="5892295237131074341">"30 segons"</item>
-    <item msgid="3538441365970038213">"1 minut"</item>
-    <item msgid="412343871668955639">"2 minuts"</item>
-    <item msgid="5076853889688991690">"5 minuts"</item>
-    <item msgid="1903860996174927898">"10 minuts"</item>
-    <item msgid="6415509612413178727">"30 minuts"</item>
+    <item msgid="6487043225269853023">"Mai"</item>
+    <item msgid="2517785806387977252">"15 segons"</item>
+    <item msgid="6347954399441173672">"30 segons"</item>
+    <item msgid="4858305253279921789">"1 minut"</item>
+    <item msgid="8109273437140044073">"2 minuts"</item>
+    <item msgid="2788593551142462622">"5 minuts"</item>
+    <item msgid="8012672183888404961">"10 minuts"</item>
+    <item msgid="8271452751594598661">"30 minuts"</item>
   </string-array>
   <string-array name="lock_after_timeout_entries">
-    <item msgid="8929270399652145290">"Immediatament"</item>
-    <item msgid="6736512735606834431">"5 segons"</item>
-    <item msgid="8044619388267891375">"15 segons"</item>
-    <item msgid="1822002388249545488">"30 segons"</item>
-    <item msgid="8538071621211916519">"1 minut"</item>
-    <item msgid="5663439580228932882">"2 minuts"</item>
-    <item msgid="49888496216106852">"5 minuts"</item>
-    <item msgid="9002737361305019353">"10 minuts"</item>
-    <item msgid="4322676235684793329">"30 minuts"</item>
+    <item msgid="2232921187970351881">"Immediatament"</item>
+    <item msgid="2038544972632026612">"5 segons"</item>
+    <item msgid="5558060663472279597">"15 segons"</item>
+    <item msgid="45341168505452037">"30 segons"</item>
+    <item msgid="227647485917789272">"1 minut"</item>
+    <item msgid="3367011891231217504">"2 minuts"</item>
+    <item msgid="4376575879222393045">"5 minuts"</item>
+    <item msgid="811192536981678974">"10 minuts"</item>
+    <item msgid="7258394417241706272">"30 minuts"</item>
   </string-array>
   <string-array name="entries_font_size">
-    <item msgid="8166647333858618801">"Petita"</item>
-    <item msgid="6986443533756848935">"Predeterminat"</item>
-    <item msgid="38373998008112077">"Gran"</item>
-    <item msgid="7635254317531872272">"Més grans possible"</item>
+    <item msgid="2340391964816059553">"Petita"</item>
+    <item msgid="591935967183159581">"Predeterminat"</item>
+    <item msgid="1714184661981538355">"Gran"</item>
+    <item msgid="6195563047686707484">"Més grans possible"</item>
   </string-array>
   <string-array name="wifi_status">
-    <item msgid="1922181315419294640"></item>
-    <item msgid="8934131797783724664">"S\'està cercant..."</item>
-    <item msgid="8513729475867537913">"S\'està connectant…"</item>
-    <item msgid="515055375277271756">"S\'està autenticant…"</item>
-    <item msgid="1943354004029184381">"S\'està obtenint l\'adreça IP…"</item>
-    <item msgid="4221763391123233270">"Connectat"</item>
-    <item msgid="624838831631122137">"Suspesa"</item>
-    <item msgid="7979680559596111948">"S\'està desconnectant..."</item>
-    <item msgid="1634960474403853625">"Desconnectat"</item>
-    <item msgid="746097431216080650">"Incorrecte"</item>
-    <item msgid="6367044185730295334">"Bloquejada"</item>
-    <item msgid="503942654197908005">"S\'està evitant temporalment una connexió feble"</item>
+    <item msgid="1304883790721412351"></item>
+    <item msgid="4157625910392775808">"S\'està cercant..."</item>
+    <item msgid="5597394826455877834">"S\'està connectant..."</item>
+    <item msgid="5848277343965362748">"S\'està autenticant..."</item>
+    <item msgid="3391238031431440676">"S\'està obtenint l\'adreça IP…"</item>
+    <item msgid="5257597310494000224">"Connectat"</item>
+    <item msgid="8472497592913050396">"Suspesa"</item>
+    <item msgid="1228072488815999109">"S\'està desconnectant..."</item>
+    <item msgid="7253087004422991731">"Desconnectat"</item>
+    <item msgid="4169850917304751227">"Incorrecte"</item>
+    <item msgid="6266658166690831131">"Bloquejat"</item>
+    <item msgid="4517230805854909775">"S\'està evitant temporalment una connexió feble"</item>
   </string-array>
   <string-array name="wifi_status_with_ssid">
-    <item msgid="7714855332363650812"></item>
-    <item msgid="8878186979715711006">"S\'està cercant..."</item>
-    <item msgid="355508996603873860">"S\'està connectant a <xliff:g id="NETWORK_NAME">%1$s</xliff:g>..."</item>
-    <item msgid="554971459996405634">"S\'està autenticant amb <xliff:g id="NETWORK_NAME">%1$s</xliff:g>…"</item>
-    <item msgid="7928343808033020343">"S\'està obtenint l\'adreça IP de <xliff:g id="NETWORK_NAME">%1$s</xliff:g>…"</item>
-    <item msgid="8937994881315223448">"Connectat a <xliff:g id="NETWORK_NAME">%1$s</xliff:g>"</item>
-    <item msgid="1330262655415760617">"Suspesa"</item>
-    <item msgid="7698638434317271902">"S\'està desconnectant de <xliff:g id="NETWORK_NAME">%1$s</xliff:g>…"</item>
-    <item msgid="197508606402264311">"Desconnectada"</item>
-    <item msgid="8578370891960825148">"Incorrecte"</item>
-    <item msgid="5660739516542454527">"Bloquejada"</item>
-    <item msgid="1805837518286731242">"S\'està evitant temporalment una connexió feble"</item>
-  </string-array>
-    <!-- no translation found for wifi_tether_security:0 (1748357338693290598) -->
-    <!-- no translation found for wifi_tether_security:1 (4760482622566629462) -->
+    <item msgid="4853670665485437464"></item>
+    <item msgid="6816207058895999545">"S\'està explorant..."</item>
+    <item msgid="8058143476674427024">"S\'està connectant a <xliff:g id="NETWORK_NAME">%1$s</xliff:g>..."</item>
+    <item msgid="7547609081339573756">"S\'està autenticant amb <xliff:g id="NETWORK_NAME">%1$s</xliff:g>…"</item>
+    <item msgid="5145158315060185414">"S\'està obtenint l\'adreça IP de <xliff:g id="NETWORK_NAME">%1$s</xliff:g>..."</item>
+    <item msgid="3283243151651124831">"Connectat a <xliff:g id="NETWORK_NAME">%1$s</xliff:g>"</item>
+    <item msgid="6600156231416890902">"Suspesa"</item>
+    <item msgid="4133290864821295785">"S\'està desconnectant de <xliff:g id="NETWORK_NAME">%1$s</xliff:g>…"</item>
+    <item msgid="3980154971187953257">"Desconnectat"</item>
+    <item msgid="2847316776634969068">"Incorrecte"</item>
+    <item msgid="4390990424746035383">"Bloquejat"</item>
+    <item msgid="3618248791367063949">"S\'està evitant temporalment una connexió feble"</item>
+  </string-array>
+    <!-- no translation found for wifi_tether_security:0 (5586343370515598801) -->
+    <!-- no translation found for wifi_tether_security:1 (6136336549994615745) -->
   <string-array name="wifi_p2p_wps_setup">
-    <item msgid="5085064298144493867">"Botó per prémer"</item>
-    <item msgid="1624323946324499595">"PIN de l\'altre dispositiu"</item>
-    <item msgid="5366790421523328066">"PIN des del dispositiu"</item>
+    <item msgid="5390235347963255303">"Botó per prémer"</item>
+    <item msgid="7401896200768713930">"PIN de l\'altre dispositiu"</item>
+    <item msgid="4526848028011846710">"PIN des del dispositiu"</item>
   </string-array>
   <string-array name="wifi_p2p_status">
-    <item msgid="1701505390737218306">"Connectat"</item>
-    <item msgid="3189211552661432651">"Convidat"</item>
-    <item msgid="3206450250360237549">"Incorrecte"</item>
-    <item msgid="7785896708926971207">"Disponible"</item>
-    <item msgid="2330782789550628803">"Fora de l\'abast"</item>
+    <item msgid="8741947238021758201">"Connectat"</item>
+    <item msgid="983792611851499732">"Convidat"</item>
+    <item msgid="5438273405428201793">"Incorrecte"</item>
+    <item msgid="4646663015449312554">"Disponible"</item>
+    <item msgid="3230556734162006146">"Fora de l\'abast"</item>
   </string-array>
   <string-array name="bluetooth_visibility_timeout_entries">
-    <item msgid="8151962652413645395">"2 minuts"</item>
-    <item msgid="8675215713017289017">"5 minuts"</item>
-    <item msgid="477015974247590543">"1 hora"</item>
-    <item msgid="5198271470953124739">"Sempre visible"</item>
+    <item msgid="8247986727324120082">"2 minuts"</item>
+    <item msgid="2759776603549270587">"5 minuts"</item>
+    <item msgid="167772676068860015">"1 hora"</item>
+    <item msgid="5985477119043628504">"Sempre visible"</item>
   </string-array>
   <string-array name="bluetooth_max_connected_audio_devices">
-    <item msgid="834764606877643762">"Fes servir l\'opció predeterminada del sistema: <xliff:g id="DEFAULT_BLUETOOTH_MAX_CONNECTED_AUDIO_DEVICES">%1$d</xliff:g>"</item>
-    <item msgid="4428462068012149533">"1"</item>
-    <item msgid="2620881722754455257">"2"</item>
-    <item msgid="402831176731135702">"3"</item>
-    <item msgid="4923580285404888038">"4"</item>
-    <item msgid="3643103044864989283">"5"</item>
+    <item msgid="3800257971619063588">"Utilitza la configuració predeterminada del sistema: <xliff:g id="DEFAULT_BLUETOOTH_MAX_CONNECTED_AUDIO_DEVICES">%1$d</xliff:g>"</item>
+    <item msgid="8572230405241423895">"1"</item>
+    <item msgid="5318020123964299318">"2"</item>
+    <item msgid="6429260054182662738">"3"</item>
+    <item msgid="1644506614010085798">"4"</item>
+    <item msgid="3132506679404897150">"5"</item>
   </string-array>
   <string-array name="wifi_signal">
-    <item msgid="2245412278046491293">"Dolenta"</item>
-    <item msgid="2042505933058940139">"Dolenta"</item>
-    <item msgid="1344546617235886412">"Suficient"</item>
-    <item msgid="6019931571712517411">"Bona"</item>
-    <item msgid="8986346415847956850">"Excel·lent"</item>
+    <item msgid="1709949377823900951">"Dolenta"</item>
+    <item msgid="7882129634982603782">"Baixa"</item>
+    <item msgid="6457357501905996224">"Suficient"</item>
+    <item msgid="405271628162918841">"Bona"</item>
+    <item msgid="999948812884919584">"Excel·lent"</item>
   </string-array>
   <string-array name="data_usage_data_range">
-    <item msgid="5013973108901348144">"30 darrers dies"</item>
-    <item msgid="6600989128423965319">"Defineix el cicle d\'ús..."</item>
+    <item msgid="8986775481492954015">"30 darrers dies"</item>
+    <item msgid="3211287705232736964">"Defineix el cicle d\'ús..."</item>
   </string-array>
   <string-array name="usage_stats_display_order_types">
-    <item msgid="2100172576767439288">"Temps d\'ús"</item>
-    <item msgid="4796160515314745154">"Darrer ús"</item>
-    <item msgid="2502754479975776899">"Nom de l\'aplicació"</item>
+    <item msgid="1266031014388516303">"Temps d\'ús"</item>
+    <item msgid="2784401352592276015">"Darrer ús"</item>
+    <item msgid="249854287216326349">"Nom de l\'aplicació"</item>
   </string-array>
   <string-array name="wifi_eap_entries">
-    <item msgid="8615575908717909498">"PEAP"</item>
-    <item msgid="8667872640594311615">"TLS"</item>
-    <item msgid="7182812872984827322">"TTLS"</item>
-    <item msgid="2318274046749286642">"PWD"</item>
+    <item msgid="5538816743897530343">"PEAP"</item>
+    <item msgid="336771389015263226">"TLS"</item>
+    <item msgid="2124951724092063376">"TTLS"</item>
+    <item msgid="7427377376024106344">"PWD"</item>
   </string-array>
   <string-array name="wifi_peap_phase2_entries">
-    <item msgid="2577747762745812488">"Cap"</item>
-    <item msgid="937786527870979616">"MSCHAPV2"</item>
-    <item msgid="5302613883318643629">"GTC"</item>
+    <item msgid="8934819312374410084">"Cap"</item>
+    <item msgid="8655686691660180616">"MSCHAPV2"</item>
+    <item msgid="1354245862267605928">"GTC"</item>
   </string-array>
   <string-array name="wifi_peap_phase2_entries_with_sim_auth">
-    <item msgid="5760470455461128892">"Cap"</item>
-    <item msgid="7480272092408291086">"MSCHAPV2"</item>
-    <item msgid="5881794903338319324">"GTC"</item>
-    <item msgid="5610607665198791980">"SIM"</item>
-    <item msgid="2860798636241124128">"AKA"</item>
-    <item msgid="8926455723452645935">"AKA\'"</item>
+    <item msgid="7122038588318037831">"Cap"</item>
+    <item msgid="212906109313512425">"MSCHAPV2"</item>
+    <item msgid="6333849991499980140">"GTC"</item>
+    <item msgid="6226796534844879034">"SIM"</item>
+    <item msgid="4600011056049114926">"AKA"</item>
+    <item msgid="5244120184217604552">"AKA\'"</item>
   </string-array>
   <string-array name="wifi_phase2_entries">
-    <item msgid="1818786254010764570">"Cap"</item>
-    <item msgid="6189918678874123056">"PAP"</item>
-    <item msgid="1524112260493662517">"MSCHAP"</item>
-    <item msgid="5923246669412752932">"MSCHAPV2"</item>
-    <item msgid="8651992560135239389">"GTC"</item>
+    <item msgid="5865367433072785952">"Cap"</item>
+    <item msgid="7901133332272818442">"PAP"</item>
+    <item msgid="8549879045980332977">"MSCHAP"</item>
+    <item msgid="7330627471456865502">"MSCHAPV2"</item>
+    <item msgid="6255179395132581882">"GTC"</item>
   </string-array>
   <string-array name="wifi_ip_settings">
-    <item msgid="3906714200993111074">"DHCP"</item>
-    <item msgid="628395202971532382">"Estàtic"</item>
+    <item msgid="2717196390555072244">"DHCP"</item>
+    <item msgid="4377002609760712163">"Estàtic"</item>
   </string-array>
   <string-array name="wifi_proxy_settings">
-    <item msgid="4473276491748503377">"Cap"</item>
-    <item msgid="8673874894887358090">"Manual"</item>
-    <item msgid="168893341855953140">"Autoconfig. serv. inter."</item>
+    <item msgid="9032900195127165132">"Cap"</item>
+    <item msgid="1464741437353223198">"Manual"</item>
+    <item msgid="5793600062487886090">"Autoconfig. serv. inter."</item>
   </string-array>
   <string-array name="apn_auth_entries">
-    <item msgid="3856896061242872146">"Cap"</item>
-    <item msgid="5756844015743664882">"PAP"</item>
-    <item msgid="535934025797984365">"CHAP"</item>
-    <item msgid="8383098660619805783">"PAP o CHAP"</item>
+    <item msgid="7099647881902405997">"Cap"</item>
+    <item msgid="1950796738039490374">"PAP"</item>
+    <item msgid="8166687999538788787">"CHAP"</item>
+    <item msgid="1276004657191968988">"PAP o CHAP"</item>
   </string-array>
   <string-array name="apn_protocol_entries">
-    <item msgid="4852355456199302715">"IPv4"</item>
-    <item msgid="4394161344888484571">"IPv6"</item>
-    <item msgid="8084938354605535381">"IPv4/IPv6"</item>
+    <item msgid="4179023087537182757">"IPv4"</item>
+    <item msgid="9148582221081416020">"IPv6"</item>
+    <item msgid="4094895508821270572">"IPv4/IPv6"</item>
   </string-array>
   <string-array name="bearer_entries">
-    <item msgid="1697455674244601285">"No especificat"</item>
-    <item msgid="1317061551798123908">"LTE"</item>
-    <item msgid="5005435684511894770">"HSPAP"</item>
-    <item msgid="7700603056475539235">"HSPA"</item>
-    <item msgid="245973007602397887">"HSUPA"</item>
-    <item msgid="6291566767651194016">"HSDPA"</item>
-    <item msgid="2005841400859926251">"UMTS"</item>
-    <item msgid="3757385691174882861">"EDGE"</item>
-    <item msgid="2979115073474306864">"GPRS"</item>
-    <item msgid="2271750502778879106">"eHRPD"</item>
-    <item msgid="4173379084783381337">"EVDO_B"</item>
-    <item msgid="2033682802005776093">"EVDO_A"</item>
-    <item msgid="5753917125831466719">"EVDO_0"</item>
-    <item msgid="4713807936577071142">"1xRTT"</item>
-    <item msgid="1142355797022021906">"IS95B"</item>
-    <item msgid="7471182818083460781">"IS95A"</item>
+    <item msgid="5231094118929435723">"No especificat"</item>
+    <item msgid="2740477081395679090">"LTE"</item>
+    <item msgid="1807866878276630064">"HSPAP"</item>
+    <item msgid="7945352669463358624">"HSPA"</item>
+    <item msgid="4152166097223929133">"HSUPA"</item>
+    <item msgid="5134662517319988296">"HSDPA"</item>
+    <item msgid="4997539146036732961">"UMTS"</item>
+    <item msgid="4910169712073083585">"EDGE"</item>
+    <item msgid="3505904588897578792">"GPRS"</item>
+    <item msgid="7246853278334311652">"eHRPD"</item>
+    <item msgid="7037248100126710307">"EVDO_B"</item>
+    <item msgid="3440758673769932256">"EVDO_A"</item>
+    <item msgid="1782525731958596741">"EVDO_0"</item>
+    <item msgid="1819765960790884441">"1xRTT"</item>
+    <item msgid="3148192102183107944">"IS95B"</item>
+    <item msgid="3778273775365258534">"IS95A"</item>
   </string-array>
   <string-array name="mvno_type_entries">
-    <item msgid="4367119357633573465">"Cap"</item>
-    <item msgid="6062567900587138000">"SPN"</item>
-    <item msgid="2454085083342423481">"IMSI"</item>
-    <item msgid="2681427309183221543">"GID"</item>
+    <item msgid="6984770764726663331">"Cap"</item>
+    <item msgid="1469208769491004112">"SPN"</item>
+    <item msgid="7556656048009090524">"IMSI"</item>
+    <item msgid="8636516530542473799">"GID"</item>
   </string-array>
   <string-array name="app_install_location_entries">
-    <item msgid="8151497958991952759">"Emmagatzematge intern del dispositiu"</item>
-    <item msgid="3738430123799803530">"Targeta SD extraïble"</item>
-    <item msgid="4498124044785815005">"Deixa que ho decideixi el sistema"</item>
+    <item msgid="6621866711026016227">"Emmagatzematge intern del dispositiu"</item>
+    <item msgid="3186681694079967527">"Targeta SD extraïble"</item>
+    <item msgid="6902033473986647035">"Deixa que ho decideixi el sistema"</item>
   </string-array>
   <string-array name="app_ops_categories">
-    <item msgid="6358963769537892925">"Ubicació"</item>
-    <item msgid="255608127647030286">"Personal"</item>
-    <item msgid="4588829735729884491">"Missatges"</item>
-    <item msgid="886742181977884584">"Multimèdia"</item>
-    <item msgid="7924928667052300589">"Dispositiu"</item>
+    <item msgid="1102693344156734891">"Ubicació"</item>
+    <item msgid="6842381562497597649">"Personal"</item>
+    <item msgid="3966700236695683444">"Missatges"</item>
+    <item msgid="8563996233342430477">"Multimèdia"</item>
+    <item msgid="5323851085993963783">"Dispositiu"</item>
   </string-array>
   <string-array name="app_ops_summaries">
-    <item msgid="4979188868761515915">"ubicació aproximada"</item>
-    <item msgid="5789673140227507995">"ubicació precisa"</item>
-    <item msgid="1061584358377390581">"GPS"</item>
-    <item msgid="5387405117297558954">"vibració"</item>
-    <item msgid="3434165993711230924">"lectura de contactes"</item>
-    <item msgid="616161687718081936">"modifica els contactes"</item>
-    <item msgid="7638002295329050091">"llegeix el registre de trucades"</item>
-    <item msgid="6546959730920410907">"modifica el registre de trucades"</item>
-    <item msgid="446877710771379667">"lectura del calendari"</item>
-    <item msgid="7674458294386319722">"modifica el calendari"</item>
-    <item msgid="8281201165558093009">"exploració de Wi-Fi"</item>
-    <item msgid="8694611243479480497">"notificació"</item>
-    <item msgid="7776439107987345446">"exploració de cel·la"</item>
-    <item msgid="514615766544675057">"trucada"</item>
-    <item msgid="8181415497109310680">"llegeix SMS"</item>
-    <item msgid="6816551144382117307">"escriu SMS"</item>
-    <item msgid="4600463921908905030">"rep SMS"</item>
-    <item msgid="5958926493289432745">"rep SMS d\'emergència"</item>
-    <item msgid="4945269495221089540">"rep MMS"</item>
-    <item msgid="5570472453573929087">"rep insercions WAP"</item>
-    <item msgid="7125408150230860501">"envia SMS"</item>
-    <item msgid="7080337936612188061">"llegeix SMS ICC"</item>
-    <item msgid="587124103118495063">"escriu SMS ICC"</item>
-    <item msgid="2320577158869025503">"modifica la configuració"</item>
-    <item msgid="1545733463471924009">"dibuixa a sobre"</item>
-    <item msgid="3609046903962454582">"accedeix a les notificacions"</item>
-    <item msgid="4671646036128214513">"càmera"</item>
-    <item msgid="1097324338692486211">"grava l\'àudio"</item>
-    <item msgid="5031552983987798163">"reprodueix l\'àudio"</item>
-    <item msgid="8374996688066472414">"llegeix el porta-retalls"</item>
-    <item msgid="3045529469061083747">"modifica el porta-retalls"</item>
-    <item msgid="5124443975763747838">"botons multimèdia"</item>
-    <item msgid="4547883971364273343">"enfocament de l\'àudio"</item>
-    <item msgid="2603878814882344450">"volum general"</item>
-    <item msgid="7136963238377062018">"volum de la veu"</item>
-    <item msgid="4270236897655923007">"volum del to"</item>
-    <item msgid="6325739889222559394">"volum de multimèdia"</item>
-    <item msgid="5762123934816216821">"volum de l\'alarma"</item>
-    <item msgid="785049718065337473">"volum de notificació"</item>
-    <item msgid="6700305533746877052">"volum del Bluetooth"</item>
-    <item msgid="2029227495214047094">"mantén actiu"</item>
-    <item msgid="26109888160231211">"supervisa la ubicació"</item>
-    <item msgid="5753382310468855812">"fes un seguiment de la precisió de la ubicació"</item>
-    <item msgid="3356591542543137332">"obtenir estadístiques d\'ús"</item>
-    <item msgid="3073734345226842233">"silencia / deixa de silenciar el micròfon"</item>
-    <item msgid="2111767435887685265">"mostrar l\'avís"</item>
-    <item msgid="1091168669714823370">"projectar fitxers multimèdia"</item>
-    <item msgid="485564189219029300">"activar la VPN"</item>
-    <item msgid="7155384795265164395">"fons de pantalla d\'escriptura"</item>
-    <item msgid="1835836196806147034">"estructura d\'assistència"</item>
-    <item msgid="5989890403088155055">"captura de pantalla d\'assistència"</item>
-    <item msgid="8582699692765917557">"consultar l\'estat del telèfon"</item>
-    <item msgid="1474039653814954902">"afegir missatges de veu"</item>
-    <item msgid="7222837656938871633">"utilitzar el protocol SIP"</item>
-    <item msgid="6108267038969274380">"processar les trucades sortints"</item>
-    <item msgid="4823402479973873358">"empremta digital"</item>
-    <item msgid="5895843015407713543">"sensors corporals"</item>
-    <item msgid="1436446526955010826">"consultar les difusions mòbils"</item>
-    <item msgid="884172201575690484">"ubicació fictícia"</item>
-    <item msgid="3591971310048485247">"consultar l\'emmagatzematge"</item>
-    <item msgid="4041187808621866119">"fer canvis a l\'emmagatzematge"</item>
-    <item msgid="6628873315024166197">"activar la pantalla"</item>
-    <item msgid="3253368931113490863">"obtenir comptes"</item>
-    <item msgid="780392378084812901">"executar en segon pla"</item>
-    <item msgid="2629748510881309577">"volum d\'accessibilitat"</item>
-  </string-array>
-  <string-array name="app_ops_labels">
-    <item msgid="6602854600289714121">"Ubicació"</item>
-    <item msgid="8677040780775113033">"Ubicació"</item>
-    <item msgid="1660743989948992916">"Ubicació"</item>
-    <item msgid="8791172739860195290">"Vibració"</item>
-    <item msgid="383413555642128046">"Lectura de contactes"</item>
-    <item msgid="3654594895269697313">"Modifica els contactes"</item>
-    <item msgid="7928393476362362538">"Llegeix el registre de trucades"</item>
-    <item msgid="6248591205254641116">"Modifica el registre de trucades"</item>
-    <item msgid="6093344633066170692">"Lectura del calendari"</item>
-    <item msgid="1334886368750347692">"Modifica el calendari"</item>
-    <item msgid="1638204101698708656">"Ubicació"</item>
-    <item msgid="2154671955760380322">"Notificació de la publicació"</item>
-    <item msgid="4282477730595931828">"Ubicació"</item>
-    <item msgid="4891423912898525905">"Trucada"</item>
-    <item msgid="2623604824935968113">"Llegeix SMS/MMS"</item>
-    <item msgid="4420177125221176306">"Escriu SMS/MMS"</item>
-    <item msgid="3986142739951490025">"Rep SMS/MMS"</item>
-    <item msgid="3984213795861739778">"Rep SMS/MMS"</item>
-    <item msgid="3656243523752472788">"Rep SMS/MMS"</item>
-    <item msgid="8105802370238551510">"Rep SMS/MMS"</item>
-    <item msgid="1407766984645388488">"Envia SMS/MMS"</item>
-    <item msgid="3527273606643794973">"Llegeix SMS/MMS"</item>
-    <item msgid="4370895547001583812">"Escriu SMS/MMS"</item>
-    <item msgid="4218544235221631789">"Modifica la configuració"</item>
-    <item msgid="736541391767350377">"Dibuixa a sobre"</item>
-    <item msgid="5530815681721654194">"Accedeix a les notificacions"</item>
-    <item msgid="781213371706962767">"Càmera"</item>
-    <item msgid="1720492593061838172">"Grava l\'àudio"</item>
-    <item msgid="3493046322001257041">"Reprodueix l\'àudio"</item>
-    <item msgid="136815868796597058">"Llegeix el porta-retalls"</item>
-    <item msgid="5238692940326972503">"Modifica el porta-retalls"</item>
-    <item msgid="5753789168376302997">"Botons de multimèdia"</item>
-    <item msgid="3265262911688671938">"Enfocament de l\'àudio"</item>
-    <item msgid="2098976479485046797">"Volum general"</item>
-    <item msgid="5660213838861789350">"Volum de la veu"</item>
-    <item msgid="7983336752371254444">"Volum del to"</item>
-    <item msgid="7878027809189330917">"Volum de multimèdia"</item>
-    <item msgid="7260546305036218513">"Volum de l\'alarma"</item>
-    <item msgid="9103719301075748925">"Volum de notificació"</item>
-    <item msgid="7025966722295861512">"Volum del Bluetooth"</item>
-    <item msgid="4665183401128289653">"Mantén actiu"</item>
-    <item msgid="8584357129746649222">"Ubicació"</item>
-    <item msgid="7669257279311110599">"Ubicació"</item>
-    <item msgid="3459320345690097795">"Obtenir estadístiques d\'ús"</item>
-    <item msgid="1312534577834048535">"Silencia / deixa de silenciar el micròfon"</item>
-    <item msgid="427580389823724225">"Mostrar l\'avís"</item>
-    <item msgid="4992007785575926253">"Projectar fitxers multimèdia"</item>
-    <item msgid="2482631530338029480">"Activar la VPN"</item>
-    <item msgid="1662979573471871926">"Fons de pantalla d\'escriptura"</item>
-    <item msgid="5964768335278263478">"Estructura d\'assistència"</item>
-    <item msgid="2657138701132782702">"Captura de pantalla d\'assistència"</item>
-    <item msgid="8571369610363539266">"Consultar l\'estat del telèfon"</item>
-    <item msgid="4542463358215230845">"Afegir missatges de veu"</item>
-    <item msgid="864565065016166003">"Utilitzar el protocol SIP"</item>
-    <item msgid="1958009349883195116">"Processar les trucades sortints"</item>
-    <item msgid="8526563410140613458">"Empremta digital"</item>
-    <item msgid="7864822459293570891">"Sensors corporals"</item>
-    <item msgid="6798698496904810960">"Consultar les difusions mòbils"</item>
-    <item msgid="5242052845700875820">"Ubicació fictícia"</item>
-    <item msgid="1246296877820358565">"Consultar l\'emmagatzematge"</item>
-    <item msgid="2404067308793740341">"Fer canvis a l\'emmagatzematge"</item>
-    <item msgid="5832543806893763620">"Activar la pantalla"</item>
-    <item msgid="5258373962467495905">"Obtenir comptes"</item>
-    <item msgid="334625385979270703">"Executar en segon pla"</item>
-    <item msgid="9039213578110332702">"Volum d\'accessibilitat"</item>
-  </string-array>
+    <item msgid="2585253854462134715">"ubicació aproximada"</item>
+    <item msgid="1830619568689922920">"ubicació precisa"</item>
+    <item msgid="3317274469481923141">"GPS"</item>
+    <item msgid="8931785990160383356">"vibració"</item>
+    <item msgid="8632513128515114092">"lectura de contactes"</item>
+    <item msgid="3741042113569620272">"modifica els contactes"</item>
+    <item msgid="4204420969709009931">"llegeix el registre de trucades"</item>
+    <item msgid="2260380357119423209">"modifica el registre de trucades"</item>
+    <item msgid="6550710385014530934">"lectura del calendari"</item>
+    <item msgid="3575906174264853951">"modifica el calendari"</item>
+    <item msgid="4319843242568057174">"exploració de Wi-Fi"</item>
+    <item msgid="2981791890467303819">"notificació"</item>
+    <item msgid="6617825156152476692">"exploració de cel·la"</item>
+    <item msgid="8865260890611559753">"trucada"</item>
+    <item msgid="3254999273961542982">"llegeix SMS"</item>
+    <item msgid="7711446453028825171">"escriu SMS"</item>
+    <item msgid="6123238544099198034">"rep SMS"</item>
+    <item msgid="838342167431596036">"rep SMS d\'emergència"</item>
+    <item msgid="8554432731560956686">"rep MMS"</item>
+    <item msgid="7464863464299515059">"rep insercions WAP"</item>
+    <item msgid="310463075729606765">"envia SMS"</item>
+    <item msgid="7338021933527689514">"llegeix SMS ICC"</item>
+    <item msgid="6130369335466613036">"escriu SMS ICC"</item>
+    <item msgid="6536865581421670942">"modifica la configuració"</item>
+    <item msgid="4547203129183558973">"dibuixa a sobre"</item>
+    <item msgid="9080347512916542840">"accedeix a les notificacions"</item>
+    <item msgid="5332718516635907742">"càmera"</item>
+    <item msgid="6098422447246167852">"grava l\'àudio"</item>
+    <item msgid="9182794235292595296">"reprodueix l\'àudio"</item>
+    <item msgid="8760743229597702019">"llegeix el porta-retalls"</item>
+    <item msgid="2266923698240538544">"modifica el porta-retalls"</item>
+    <item msgid="1801619438618539275">"botons multimèdia"</item>
+    <item msgid="31588119965784465">"enfocament de l\'àudio"</item>
+    <item msgid="7565226799008076833">"volum general"</item>
+    <item msgid="5420704980305018295">"volum de la veu"</item>
+    <item msgid="5797363115508970204">"volum del to"</item>
+    <item msgid="8233154098550715999">"volum de multimèdia"</item>
+    <item msgid="5196715605078153950">"volum de l\'alarma"</item>
+    <item msgid="394030698764284577">"volum de notificació"</item>
+    <item msgid="8952898972491680178">"volum del Bluetooth"</item>
+    <item msgid="8506227454543690851">"mantén actiu"</item>
+    <item msgid="1108160036049727420">"supervisa la ubicació"</item>
+    <item msgid="1496205959751719491">"fes un seguiment de la precisió de la ubicació"</item>
+    <item msgid="3776296279910987380">"obtenir estadístiques d\'ús"</item>
+    <item msgid="8827100324471975602">"silencia / deixa de silenciar el micròfon"</item>
+    <item msgid="6880736730520126864">"mostrar l\'avís"</item>
+    <item msgid="4933375960222609935">"projectar fitxers multimèdia"</item>
+    <item msgid="8357907018938895462">"activar la VPN"</item>
+    <item msgid="8143812849911310973">"fons de pantalla d\'escriptura"</item>
+    <item msgid="6266277260961066535">"estructura d\'assistència"</item>
+    <item msgid="7715498149883482300">"captura de pantalla d\'assistència"</item>
+    <item msgid="4046679376726313293">"consultar l\'estat del telèfon"</item>
+    <item msgid="6329507266039719587">"afegir missatges de veu"</item>
+    <item msgid="7692440726415391408">"utilitzar el protocol SIP"</item>
+    <item msgid="8572453398128326267">"processar les trucades sortints"</item>
+    <item msgid="7775674394089376306">"empremta digital"</item>
+    <item msgid="3182815133441738779">"sensors corporals"</item>
+    <item msgid="2793100005496829513">"consultar les difusions mòbils"</item>
+    <item msgid="2633626056029384366">"ubicació simulada"</item>
+    <item msgid="8356842191824684631">"consultar l\'emmagatzematge"</item>
+    <item msgid="5671906070163291500">"fer canvis a l\'emmagatzematge"</item>
+    <item msgid="2791955098549340418">"activar la pantalla"</item>
+    <item msgid="5599435119609178367">"obtenir comptes"</item>
+    <item msgid="1165623660533024666">"executar en segon pla"</item>
+    <item msgid="6423861043647911030">"volum d\'accessibilitat"</item>
+  </string-array>
+    <!-- no translation found for app_ops_labels:41 (2464189519136248621) -->
   <string-array name="long_press_timeout_selector_titles">
-    <item msgid="3511504869290423954">"Breu"</item>
-    <item msgid="2560532955514699713">"Mitjà"</item>
-    <item msgid="2372711992605524591">"Llarg"</item>
+    <item msgid="8950313530602254787">"Breu"</item>
+    <item msgid="4816511817309094890">"Mitjana"</item>
+    <item msgid="8305084671259331134">"Llarg"</item>
   </string-array>
   <string-array name="captioning_typeface_selector_titles">
-    <item msgid="1319652728542138112">"Predeterminat"</item>
-    <item msgid="1016452621833735880">"Sans-serif"</item>
-    <item msgid="2496277987934654454">"Sans-serif condensada"</item>
-    <item msgid="7247838127505318669">"Sans serif monoespaiada"</item>
-    <item msgid="4478414822462359763">"Serif"</item>
-    <item msgid="7502451783483660829">"Serif monoespaiada"</item>
-    <item msgid="639503332147461010">"Informal"</item>
-    <item msgid="7967169925231332424">"Cursiva"</item>
-    <item msgid="561832997193039673">"Versaletes"</item>
+    <item msgid="6928465258504250174">"Predeterminat"</item>
+    <item msgid="4147246073737933622">"Sans-serif"</item>
+    <item msgid="3117680749167407907">"Sans-serif condensada"</item>
+    <item msgid="6529379119163117545">"Sans serif monoespaiada"</item>
+    <item msgid="1487203730637617924">"Serif"</item>
+    <item msgid="4937790671987480464">"Serif monoespaiada"</item>
+    <item msgid="4448481989108928248">"Informal"</item>
+    <item msgid="4627069151979553527">"Cursiva"</item>
+    <item msgid="6896773537705206194">"Versaletes"</item>
   </string-array>
   <string-array name="captioning_font_size_selector_titles">
-    <item msgid="4800919809575254054">"Molt petit"</item>
-    <item msgid="6781094565687692782">"Petita"</item>
-    <item msgid="8222123259497646551">"Normal"</item>
-    <item msgid="5813217276778560466">"Gran"</item>
-    <item msgid="9044232017390975191">"Molt gran"</item>
+    <item msgid="1680223634161592855">"Molt petit"</item>
+    <item msgid="5091603983404027034">"Petita"</item>
+    <item msgid="176844712416932112">"Normal"</item>
+    <item msgid="2784236342175159295">"Gran"</item>
+    <item msgid="218913203203160606">"Molt gran"</item>
   </string-array>
   <string-array name="captioning_edge_type_selector_titles">
-<<<<<<< HEAD
-    <item msgid="4733815704128258753">"Predeterminat"</item>
-    <item msgid="3217099060748617005">"Cap"</item>
-    <item msgid="7467615139904599420">"Contorn"</item>
-    <item msgid="5623165557468608975">"Ombra"</item>
-    <item msgid="8088451174058214588">"Elevat"</item>
-    <item msgid="3821418743395480313">"Enfonsat"</item>
-=======
     <item msgid="3865198759294188069">"Predeterminat"</item>
     <item msgid="6488643537808152001">"Cap"</item>
     <item msgid="552332815156010137">"Contorn"</item>
     <item msgid="7187891159463789272">"Ombra paral·lela"</item>
     <item msgid="8019330250538856521">"Elevat"</item>
     <item msgid="8987385315647049787">"Enfonsat"</item>
->>>>>>> 066ab801
   </string-array>
   <string-array name="captioning_opacity_selector_titles">
-    <item msgid="7622491218136667566">"25%"</item>
-    <item msgid="2367156416247936773">"50%"</item>
-    <item msgid="5395560410107149298">"75%"</item>
-    <item msgid="8342334626783983353">"100%"</item>
+    <item msgid="313003243371588365">"25%"</item>
+    <item msgid="4665048002584838262">"50%"</item>
+    <item msgid="1874668269931014581">"75%"</item>
+    <item msgid="6462911487571123954">"100%"</item>
   </string-array>
   <string-array name="captioning_preset_selector_titles">
-    <item msgid="7009918361545506251">"Valors predeterminats"</item>
-    <item msgid="1770533843436933500">"Blanc sobre negre"</item>
-    <item msgid="758587126802411846">"Negre sobre blanc"</item>
-    <item msgid="1495307195241623402">"Groc sobre negre"</item>
-    <item msgid="6039700130994371612">"Groc sobre blau"</item>
-    <item msgid="7169235156349580064">"Personalitzat"</item>
+    <item msgid="326819345272910536">"Valors predeterminats"</item>
+    <item msgid="8611890312638868524">"Blanc sobre negre"</item>
+    <item msgid="5891360837786277638">"Negre sobre fons blanc"</item>
+    <item msgid="2798457065945456853">"Groc sobre negre"</item>
+    <item msgid="5799049811524553967">"Groc sobre blau"</item>
+    <item msgid="3673930830658169860">"Personalitzat"</item>
   </string-array>
   <string-array name="vpn_types_long">
-    <item msgid="2732002039459078847">"VPN de PPTP"</item>
-    <item msgid="3799752201662127867">"VPN L2TP/IPSec amb claus prèviament compartides"</item>
-    <item msgid="4725504331295252103">"VPN L2TP/IPSec amb certificats"</item>
-    <item msgid="7526551163264034377">"VPN IPSec amb claus prèviament compartides i autenticació Xauth"</item>
-    <item msgid="8064740940687465039">"VPN IPSec amb certificats i autenticació Xauth"</item>
-    <item msgid="4946199982372391490">"VPN IPSec amb certificats i autenticació híbrida"</item>
+    <item msgid="6566768880689730097">"VPN de PPTP"</item>
+    <item msgid="1349760781118368659">"VPN L2TP/IPSec amb claus prèviament compartides"</item>
+    <item msgid="6128519070545038358">"VPN L2TP/IPSec amb certificats"</item>
+    <item msgid="312397853907741968">"VPN IPSec amb claus prèviament compartides i autenticació Xauth"</item>
+    <item msgid="3319427315593649917">"VPN IPSec amb certificats i autenticació Xauth"</item>
+    <item msgid="8258927774145391041">"VPN IPSec amb certificats i autenticació híbrida"</item>
   </string-array>
   <string-array name="vpn_proxy_settings">
-    <item msgid="4474139132577932676">"Cap"</item>
-    <item msgid="2943781954264525815">"Manual"</item>
+    <item msgid="2958623927055120839">"Cap"</item>
+    <item msgid="1157046369795346308">"Manual"</item>
   </string-array>
   <string-array name="vpn_states">
-    <item msgid="8621078286418985762">"Desconnectada"</item>
-    <item msgid="6692305604213080515">"S\'està inicialitzant..."</item>
-    <item msgid="8001704909356800092">"S\'està connectant..."</item>
-    <item msgid="4039737283841672166">"Connectat"</item>
-    <item msgid="4042143101664725090">"Temps d\'espera esgotat"</item>
-    <item msgid="7664124146786465092">"Incorrecte"</item>
+    <item msgid="5408915841694583740">"Desconnectat"</item>
+    <item msgid="8754480102834556765">"S\'està inicialitzant..."</item>
+    <item msgid="3351334355574270250">"S\'està connectant..."</item>
+    <item msgid="8303882153995748352">"Connectat"</item>
+    <item msgid="9135049670787351881">"Temps d\'espera esgotat"</item>
+    <item msgid="2124868417182583926">"Incorrecte"</item>
   </string-array>
   <string-array name="security_settings_premium_sms_values">
-    <item msgid="7389829271787670252">"Pregunta-ho"</item>
-    <item msgid="5077768429488260031">"No permetis mai"</item>
-    <item msgid="1417929597727989746">"Permet sempre"</item>
-  </string-array>
-  <string-array name="ram_states">
-    <item msgid="3944681673818150669">"Normal"</item>
-    <item msgid="3256987280393708586">"Moderada"</item>
-    <item msgid="4662917179231875995">"Baixa"</item>
-    <item msgid="5264929699714647509">"Molt baixa"</item>
-    <item msgid="5606155978847838966">"?"</item>
-  </string-array>
-  <string-array name="proc_stats_memory_states">
-    <item msgid="8845855295876909468">"Normal"</item>
-    <item msgid="866544120205026771">"Moderada"</item>
-    <item msgid="7851902244436886890">"Baixa"</item>
-    <item msgid="3022922196817563960">"Crítica"</item>
-  </string-array>
+    <item msgid="1164265643455394443">"Pregunta-ho"</item>
+    <item msgid="7718817231348607934">"No permetis mai"</item>
+    <item msgid="8184570120217958741">"Permet sempre"</item>
+  </string-array>
+    <!-- no translation found for ram_states:0 (708247372474061274) -->
+    <!-- no translation found for ram_states:4 (1567326459340152525) -->
+    <!-- no translation found for proc_stats_memory_states:3 (8577246509202964244) -->
   <string-array name="proc_stats_process_states">
-    <item msgid="5069825997142785829">"Persistent"</item>
-    <item msgid="5779398140277006695">"Activitat principal"</item>
-    <item msgid="1439598363694578255">"Important (primer pla)"</item>
-    <item msgid="3396458970745718652">"Important (fons)"</item>
-    <item msgid="5214825238247511992">"Còpia de seguretat"</item>
-    <item msgid="311372689168254967">"Pesat"</item>
-    <item msgid="7438189122367820362">"Servei (en execució)"</item>
-    <item msgid="918687422516982498">"Servei (reinici)"</item>
-    <item msgid="6807727069641853029">"Receptor"</item>
-    <item msgid="6782857406100845127">"Inici"</item>
-    <item msgid="2860945127596974299">"Darrera activitat"</item>
-    <item msgid="8610560843693675830">"A la memòria cau (activitat)"</item>
-    <item msgid="4338089220026248848">"A la memòria cau (client de l\'activitat)"</item>
-    <item msgid="6652164677254579050">"A la memòria cau (buit)"</item>
+    <item msgid="7560955722349181440">"Persistent"</item>
+    <item msgid="167418068739176448">"Activitat principal"</item>
+    <item msgid="4760813290195199773">"Important (primer pla)"</item>
+    <item msgid="2328684826817647595">"Important (fons)"</item>
+    <item msgid="7746406490652867365">"Còpia de seguretat"</item>
+    <item msgid="5597404364389196754">"Pesat"</item>
+    <item msgid="1290888779300174556">"Servei (en execució)"</item>
+    <item msgid="7241098542073939046">"Servei (reinici)"</item>
+    <item msgid="6610439017684111046">"Receptor"</item>
+    <item msgid="7367606086319921117">"Inici"</item>
+    <item msgid="3344660712396741826">"Darrera activitat"</item>
+    <item msgid="5006559348883303865">"A la memòria cau (activitat)"</item>
+    <item msgid="8633480732468137525">"A la memòria cau (client de l\'activitat)"</item>
+    <item msgid="6248998242443333892">"A la memòria cau (buit)"</item>
   </string-array>
   <string-array name="color_picker">
-    <item msgid="7631642672260600032">"Verd blavós"</item>
-    <item msgid="8332294763632946560">"Blau"</item>
-    <item msgid="2023216417616991392">"Anyil"</item>
-    <item msgid="3170497246594232819">"Porpra"</item>
-    <item msgid="4608643045752965568">"Rosa"</item>
-    <item msgid="6131821495505931173">"Vermell"</item>
+    <item msgid="3151827842194201728">"Verd blavós"</item>
+    <item msgid="3228505970082457852">"Blau"</item>
+    <item msgid="6590260735734795647">"Anyil"</item>
+    <item msgid="3521763377357218577">"Porpra"</item>
+    <item msgid="5932337981182999919">"Rosa"</item>
+    <item msgid="5642914536624000094">"Vermell"</item>
   </string-array>
   <string-array name="automatic_storage_management_days">
-    <item msgid="687318592238852312">"Més de 30 dies d\'antiguitat"</item>
-    <item msgid="2900554746706302178">"Més de 60 dies d\'antiguitat"</item>
-    <item msgid="5692284879054004388">"Més de 90 dies d\'antiguitat"</item>
-  </string-array>
-    <!-- no translation found for swipe_direction_titles:0 (58569659116542716) -->
-    <!-- no translation found for swipe_direction_titles:1 (1878704357761948043) -->
+    <item msgid="2860293514533486236">"Més de 30 dies d\'antiguitat"</item>
+    <item msgid="8699273238891265610">"Més de 60 dies d\'antiguitat"</item>
+    <item msgid="8346279419423837266">"Més de 90 dies d\'antiguitat"</item>
+  </string-array>
+    <!-- no translation found for swipe_direction_titles:0 (6583090603341402282) -->
+    <!-- no translation found for swipe_direction_titles:1 (4965730704403236310) -->
   <string-array name="swipe_direction_values">
-    <item msgid="8800082277840833437">"1"</item>
-    <item msgid="7485508823396511299">"0"</item>
+    <item msgid="5298569105095026382">"1"</item>
+    <item msgid="3118234477029486741">"0"</item>
   </string-array>
   <string-array name="wifi_metered_entries">
-    <item msgid="5200910605264415911">"Detecta automàticament"</item>
-    <item msgid="8745603368609022803">"Tracta com a Wi-Fi amb límit de dades"</item>
-    <item msgid="2266114985518865625">"Tracta com a Wi-Fi sense límit de dades"</item>
+    <item msgid="4329206416008519163">"Detecta automàticament"</item>
+    <item msgid="773943026484148895">"Tracta com a xarxa d\'ús mesurat"</item>
+    <item msgid="1008268820118852416">"Tracta com a xarxa d\'ús no mesurat"</item>
   </string-array>
   <string-array name="wifi_privacy_entries">
-    <item msgid="4393731261966785418">"Fes servir una adreça MAC aleatòria (opció predeterminada)"</item>
-    <item msgid="3237870460973179943">"Fes servir l\'adreça MAC del dispositiu"</item>
+    <item msgid="6545683814310036454">"Utilitza adreça MAC aleatòria (predeterminat)"</item>
+    <item msgid="214234417308375326">"Utilitza adreça MAC del dispositiu"</item>
   </string-array>
   <string-array name="wifi_hidden_entries">
-    <item msgid="234221371123852300">"No"</item>
-    <item msgid="3863157480502955888">"Sí"</item>
+    <item msgid="7426878022650940844">"No"</item>
+    <item msgid="1930581185557754880">"Sí"</item>
   </string-array>
   <string-array name="dark_ui_mode_entries">
-    <item msgid="4047603501491142527">"Fosc"</item>
-    <item msgid="2291969684082074001">"Clar"</item>
+    <item msgid="699295711155561081">"Fosc"</item>
+    <item msgid="5079453644557603349">"Clar"</item>
   </string-array>
   <string-array name="autofill_logging_level_entries">
-    <item msgid="1036676483322832067">"Desactivat"</item>
-    <item msgid="2182686878828390312">"Depura"</item>
-    <item msgid="5286514712714822064">"Detalla"</item>
+    <item msgid="6882729786516723474">"Desactivat"</item>
+    <item msgid="4072198137051566919">"Depura"</item>
+    <item msgid="2473005316958868509">"Detalla"</item>
   </string-array>
   <string-array name="cdma_system_select_choices">
-    <item msgid="8727887686723706826">"Només local"</item>
-    <item msgid="5034813753274486448">"Automàtic"</item>
+    <item msgid="8444727359525554695">"Només local"</item>
+    <item msgid="1161026694891024702">"Automàtic"</item>
   </string-array>
   <string-array name="preferred_network_mode_choices">
-    <item msgid="4168919392737496563">"Mode GSM/WCDMA preferit"</item>
-    <item msgid="807926878589867564">"Només GSM"</item>
-    <item msgid="488474605709912156">"Només WCDMA"</item>
-    <item msgid="1912421096218750039">"Mode GSM/WCDMA automàtic"</item>
-    <item msgid="5072198667819683600">"Mode CDMA/EvDo automàtic"</item>
-    <item msgid="370391313511477301">"Mode CDMA sense EvDo"</item>
-    <item msgid="4678789463133969294">"Només EvDo"</item>
-    <item msgid="3960210542349075517">"CDMA/EvDo/GSM/WCDMA"</item>
-    <item msgid="2961817320209454599">"CDMA + LTE/EvDo"</item>
-    <item msgid="8008611169788556519">"GSM/WCDMA/LTE"</item>
-    <item msgid="4486851520863433847">"Global"</item>
-    <item msgid="8516691658640163073">"LTE"</item>
-    <item msgid="3108828968591899719">"LTE/WCDMA"</item>
-    <item msgid="1879225673847443662">"Només TDSCDMA"</item>
-    <item msgid="8373504428469988469">"TDSCDMA/WCDMA"</item>
-    <item msgid="8097271911945758303">"LTE/TDSCDMA"</item>
-    <item msgid="2272560096982726294">"TDSCDMA/GSM"</item>
-    <item msgid="131738018826229696">"LTE/TDSCDMA/GSM"</item>
-    <item msgid="629422387044789699">"TDSCDMA/GSM/WCDMA"</item>
-    <item msgid="5686260911275077041">"LTE/TDSCDMA/WCDMA"</item>
-    <item msgid="4545655348143499596">"LTE/TDSCDMA/GSM/WCDMA"</item>
-    <item msgid="4107769721462339672">"TDSCDMA/CDMA/EvDo/GSM/WCDMA"</item>
-    <item msgid="8811683254058088466">"LTE/TDSCDMA/CDMA/EvDo/GSM/WCDMA"</item>
+    <item msgid="1823884522189328861">"Mode GSM/WCDMA preferit"</item>
+    <item msgid="7581481130337402578">"Només GSM"</item>
+    <item msgid="8579197487913425819">"Només WCDMA"</item>
+    <item msgid="8465243227505412498">"Mode GSM/WCDMA automàtic"</item>
+    <item msgid="9107479914166352132">"Mode CDMA/EvDo automàtic"</item>
+    <item msgid="4219607161971472471">"Mode CDMA sense EvDo"</item>
+    <item msgid="7278975240951052041">"Només EvDo"</item>
+    <item msgid="2295969832276827854">"CDMA/EvDo/GSM/WCDMA"</item>
+    <item msgid="9059227943989034424">"CDMA + LTE/EvDo"</item>
+    <item msgid="463168068025354541">"GSM/WCDMA/LTE"</item>
+    <item msgid="1770755308983338311">"Global"</item>
+    <item msgid="5713723042183940349">"LTE"</item>
+    <item msgid="8600184258612405670">"LTE/WCDMA"</item>
+    <item msgid="5638632460322750180">"Només TDSCDMA"</item>
+    <item msgid="4346392996298714633">"TDSCDMA/WCDMA"</item>
+    <item msgid="5004811216708487615">"LTE/TDSCDMA"</item>
+    <item msgid="9191730167201068525">"TDSCDMA/GSM"</item>
+    <item msgid="5874623229495009031">"LTE/TDSCDMA/GSM"</item>
+    <item msgid="5096480046347789213">"TDSCDMA/GSM/WCDMA"</item>
+    <item msgid="2075445917638134012">"LTE/TDSCDMA/WCDMA"</item>
+    <item msgid="3353351554070857366">"LTE/TDSCDMA/GSM/WCDMA"</item>
+    <item msgid="2067289929099567494">"TDSCDMA/CDMA/EvDo/GSM/WCDMA"</item>
+    <item msgid="4959483620561891661">"LTE/TDSCDMA/CDMA/EvDo/GSM/WCDMA"</item>
   </string-array>
   <string-array name="cdma_subscription_choices">
-    <item msgid="8753271080005095725">"RUIM/SIM"</item>
-    <item msgid="2214656470548320124">"NV"</item>
+    <item msgid="7691437408632563841">"RUIM/SIM"</item>
+    <item msgid="6219184455685527822">"NV"</item>
   </string-array>
   <string-array name="preferred_network_mode_choices_world_mode">
-    <item msgid="1054992858056320116">"Global"</item>
-    <item msgid="817971827645657949">"LTE/CDMA"</item>
-    <item msgid="519208953133334357">"LTE/GSM/UMTS"</item>
-  </string-array>
-    <!-- no translation found for enhanced_4g_lte_mode_title_variant:0 (7586074022364606422) -->
-    <!-- no translation found for enhanced_4g_lte_mode_title_variant:1 (5950846260630506903) -->
-    <!-- no translation found for enhanced_4g_lte_mode_title_variant:2 (2795368186689231672) -->
-    <!-- no translation found for enhanced_4g_lte_mode_sumary_variant:0 (3632552041956113517) -->
-    <!-- no translation found for enhanced_4g_lte_mode_sumary_variant:1 (8886675223048911179) -->
-    <!-- no translation found for enhanced_4g_lte_mode_sumary_variant:2 (8669821968941658558) -->
+    <item msgid="5675987537637081766">"Global"</item>
+    <item msgid="7893851358184700811">"LTE/CDMA"</item>
+    <item msgid="1779116915491192719">"LTE/GSM/UMTS"</item>
+  </string-array>
+    <!-- no translation found for enhanced_4g_lte_mode_title_variant:0 (4760531919194480665) -->
+    <!-- no translation found for enhanced_4g_lte_mode_title_variant:1 (7912365765185450743) -->
+    <!-- no translation found for enhanced_4g_lte_mode_title_variant:2 (2104740586531949003) -->
+    <!-- no translation found for enhanced_4g_lte_mode_sumary_variant:0 (852926015619722843) -->
+    <!-- no translation found for enhanced_4g_lte_mode_sumary_variant:1 (3792510685855718883) -->
+    <!-- no translation found for enhanced_4g_lte_mode_sumary_variant:2 (1377977453734193662) -->
 </resources>