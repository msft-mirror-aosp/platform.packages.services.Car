<?xml version="1.0" encoding="UTF-8"?>
<!-- 
/*
**
** Copyright 2019 The Android Open Source Project
**
** Licensed under the Apache License, Version 2.0 (the "License");
** you may not use this file except in compliance with the License.
** You may obtain a copy of the License at
**
**     http://www.apache.org/licenses/LICENSE-2.0
**
** Unless required by applicable law or agreed to in writing, software
** distributed under the License is distributed on an "AS IS" BASIS,
** WITHOUT WARRANTIES OR CONDITIONS OF ANY KIND, either express or implied.
** See the License for the specific language governing permissions and
** limitations under the License.
*/
 -->

<resources xmlns:android="http://schemas.android.com/apk/res/android"
    xmlns:xliff="urn:oasis:names:tc:xliff:document:1.2">
  <string-array name="timezone_filters">
    <item msgid="3431380197378148950">"Amerika"</item>
    <item msgid="4791956477275129121">"Avropa"</item>
    <item msgid="3812126832016254559">"Afrika"</item>
    <item msgid="2765816300353408280">"Asiya"</item>
    <item msgid="6683489385344409742">"Avstraliya"</item>
    <item msgid="5194868215515664953">"Sakit Okean"</item>
    <item msgid="7044520255415007865">"Bütün"</item>
  </string-array>
  <string-array name="screen_timeout_entries">
    <item msgid="8596143519087753804">"15 saniyə"</item>
    <item msgid="772029947136115322">"30 saniyə"</item>
    <item msgid="8743663928349474087">"1 dəqiqə"</item>
    <item msgid="1506508631223164814">"2 dəqiqə"</item>
    <item msgid="8664703938127907662">"5 dəqiqə"</item>
    <item msgid="5827960506924849753">"10 dəqiqə"</item>
    <item msgid="6677424950124253938">"30 dəqiqə"</item>
  </string-array>
  <string-array name="dream_timeout_entries">
    <item msgid="6487043225269853023">"Heç vaxt"</item>
    <item msgid="2517785806387977252">"15 saniyə"</item>
    <item msgid="6347954399441173672">"30 saniyə"</item>
    <item msgid="4858305253279921789">"1 dəqiqə"</item>
    <item msgid="8109273437140044073">"2 dəqiqə"</item>
    <item msgid="2788593551142462622">"5 dəqiqə"</item>
    <item msgid="8012672183888404961">"10 dəqiqə"</item>
    <item msgid="8271452751594598661">"30 dəqiqə"</item>
  </string-array>
  <string-array name="lock_after_timeout_entries">
    <item msgid="2232921187970351881">"Dərhal"</item>
    <item msgid="2038544972632026612">"5 saniyə"</item>
    <item msgid="5558060663472279597">"15 saniyə"</item>
    <item msgid="45341168505452037">"30 saniyə"</item>
    <item msgid="227647485917789272">"1 dəqiqə"</item>
    <item msgid="3367011891231217504">"2 dəqiqə"</item>
    <item msgid="4376575879222393045">"5 dəqiqə"</item>
    <item msgid="811192536981678974">"10 dəqiqə"</item>
    <item msgid="7258394417241706272">"30 dəqiqə"</item>
  </string-array>
  <string-array name="entries_font_size">
    <item msgid="2340391964816059553">"Kiçik"</item>
    <item msgid="591935967183159581">"Defolt"</item>
    <item msgid="1714184661981538355">"Böyük"</item>
    <item msgid="6195563047686707484">"Ən böyük"</item>
  </string-array>
  <string-array name="wifi_status">
    <item msgid="1304883790721412351"></item>
    <item msgid="4157625910392775808">"Skan edilir ..."</item>
    <item msgid="5597394826455877834">"Qoşulur..."</item>
    <item msgid="5848277343965362748">"Autentifikasiya..."</item>
    <item msgid="3391238031431440676">"IP ünvanı əldə edilir..."</item>
    <item msgid="5257597310494000224">"Qoşuldu"</item>
    <item msgid="8472497592913050396">"Dayandırılıb"</item>
    <item msgid="1228072488815999109">"Ayrılır..."</item>
    <item msgid="7253087004422991731">"Əlaqə kəsildi"</item>
    <item msgid="4169850917304751227">"Uğursuz"</item>
    <item msgid="6266658166690831131">"Bloklanmış"</item>
    <item msgid="4517230805854909775">"Keyfiyyətsiz bağlantıdan müvəqqəti qaçış"</item>
  </string-array>
  <string-array name="wifi_status_with_ssid">
    <item msgid="4853670665485437464"></item>
    <item msgid="6816207058895999545">"Skan edilir..."</item>
    <item msgid="8058143476674427024">"<xliff:g id="NETWORK_NAME">%1$s</xliff:g> qoşulur…"</item>
    <item msgid="7547609081339573756">"<xliff:g id="NETWORK_NAME">%1$s</xliff:g> ilə doğrulanır"</item>
    <item msgid="5145158315060185414">"<xliff:g id="NETWORK_NAME">%1$s</xliff:g> şəbəkəsindən IP ünvan əldə edilir"</item>
    <item msgid="3283243151651124831">"<xliff:g id="NETWORK_NAME">%1$s</xliff:g> qoşuldu"</item>
    <item msgid="6600156231416890902">"Dayandırılıb"</item>
    <item msgid="4133290864821295785">"<xliff:g id="NETWORK_NAME">%1$s</xliff:g> şəbəkəsindən ayrılır..."</item>
    <item msgid="3980154971187953257">"Əlaqə kəsildi"</item>
    <item msgid="2847316776634969068">"Uğursuz"</item>
    <item msgid="4390990424746035383">"Bloklanmış"</item>
    <item msgid="3618248791367063949">"Zəif bağlantı müvəqqəti aradan qaldırılır"</item>
  </string-array>
    <!-- no translation found for wifi_tether_security:0 (5586343370515598801) -->
    <!-- no translation found for wifi_tether_security:1 (6136336549994615745) -->
  <string-array name="wifi_p2p_wps_setup">
    <item msgid="5390235347963255303">"Düyməsinə basın"</item>
    <item msgid="7401896200768713930">"Eynisəviyyəli cihazdan PIN"</item>
    <item msgid="4526848028011846710">"Bu cihazdan PIN"</item>
  </string-array>
  <string-array name="wifi_p2p_status">
    <item msgid="8741947238021758201">"Qoşuldu"</item>
    <item msgid="983792611851499732">"Dəvət edilib"</item>
    <item msgid="5438273405428201793">"Uğursuz"</item>
    <item msgid="4646663015449312554">"Əlçatandır"</item>
    <item msgid="3230556734162006146">"Diapazondan kənar"</item>
  </string-array>
  <string-array name="bluetooth_visibility_timeout_entries">
    <item msgid="8247986727324120082">"2 dəqiqə"</item>
    <item msgid="2759776603549270587">"5 dəqiqə"</item>
    <item msgid="167772676068860015">"1 saat"</item>
    <item msgid="5985477119043628504">"Heç vaxt taym aut olmasın"</item>
  </string-array>
  <string-array name="bluetooth_max_connected_audio_devices">
    <item msgid="3800257971619063588">"Sistem Defoltundan istifadə edin: <xliff:g id="DEFAULT_BLUETOOTH_MAX_CONNECTED_AUDIO_DEVICES">%1$d</xliff:g>"</item>
    <item msgid="8572230405241423895">"1"</item>
    <item msgid="5318020123964299318">"2"</item>
    <item msgid="6429260054182662738">"3"</item>
    <item msgid="1644506614010085798">"4"</item>
    <item msgid="3132506679404897150">"5"</item>
  </string-array>
  <string-array name="wifi_signal">
    <item msgid="1709949377823900951">"Zəif"</item>
    <item msgid="7882129634982603782">"Keyfiyyətsiz"</item>
    <item msgid="6457357501905996224">"Kafi"</item>
    <item msgid="405271628162918841">"Yaxşı"</item>
    <item msgid="999948812884919584">"Əla"</item>
  </string-array>
  <string-array name="data_usage_data_range">
    <item msgid="8986775481492954015">"Son 30 gün"</item>
    <item msgid="3211287705232736964">"İstifadə siklini əldə edin..."</item>
  </string-array>
  <string-array name="usage_stats_display_order_types">
    <item msgid="1266031014388516303">"İstifadə müddəti"</item>
    <item msgid="2784401352592276015">"Son istifadə vaxtı"</item>
    <item msgid="249854287216326349">"Tətbiq adı"</item>
  </string-array>
  <string-array name="wifi_eap_entries">
    <item msgid="5538816743897530343">"PEAP"</item>
    <item msgid="336771389015263226">"TLS"</item>
    <item msgid="2124951724092063376">"TTLS"</item>
    <item msgid="7427377376024106344">"PWD"</item>
  </string-array>
  <string-array name="wifi_peap_phase2_entries">
    <item msgid="8934819312374410084">"Heç biri"</item>
    <item msgid="8655686691660180616">"MSCHAPV2"</item>
    <item msgid="1354245862267605928">"GTC"</item>
  </string-array>
  <string-array name="wifi_peap_phase2_entries_with_sim_auth">
    <item msgid="7122038588318037831">"Heç biri"</item>
    <item msgid="212906109313512425">"MSCHAPV2"</item>
    <item msgid="6333849991499980140">"GTC"</item>
    <item msgid="6226796534844879034">"SIM"</item>
    <item msgid="4600011056049114926">"AKA"</item>
    <item msgid="5244120184217604552">"AKA\'"</item>
  </string-array>
  <string-array name="wifi_phase2_entries">
    <item msgid="5865367433072785952">"Heç biri"</item>
    <item msgid="7901133332272818442">"PAP"</item>
    <item msgid="8549879045980332977">"MSCHAP"</item>
    <item msgid="7330627471456865502">"MSCHAPV2"</item>
    <item msgid="6255179395132581882">"GTC"</item>
  </string-array>
  <string-array name="wifi_ip_settings">
    <item msgid="2717196390555072244">"DHCP"</item>
    <item msgid="4377002609760712163">"Statik"</item>
  </string-array>
  <string-array name="wifi_proxy_settings">
    <item msgid="9032900195127165132">"Heç biri"</item>
    <item msgid="1464741437353223198">"Dərslik"</item>
    <item msgid="5793600062487886090">"Proksi Avto-Konfiq"</item>
  </string-array>
  <string-array name="apn_auth_entries">
    <item msgid="7099647881902405997">"Heç biri"</item>
    <item msgid="1950796738039490374">"PAP"</item>
    <item msgid="8166687999538788787">"CHAP"</item>
    <item msgid="1276004657191968988">"PAP və ya CHAP"</item>
  </string-array>
  <string-array name="apn_protocol_entries">
    <item msgid="4179023087537182757">"IPv4"</item>
    <item msgid="9148582221081416020">"IPv6"</item>
    <item msgid="4094895508821270572">"IPv4/IPv6"</item>
  </string-array>
  <string-array name="bearer_entries">
    <item msgid="5231094118929435723">"Bəlli edilməmiş"</item>
    <item msgid="2740477081395679090">"LTE"</item>
    <item msgid="1807866878276630064">"HSPAP"</item>
    <item msgid="7945352669463358624">"HSPA"</item>
    <item msgid="4152166097223929133">"HSUPA"</item>
    <item msgid="5134662517319988296">"HSDPA"</item>
    <item msgid="4997539146036732961">"UMTS"</item>
    <item msgid="4910169712073083585">"EDGE"</item>
    <item msgid="3505904588897578792">"GPRS"</item>
    <item msgid="7246853278334311652">"eHRPD"</item>
    <item msgid="7037248100126710307">"EVDO_B"</item>
    <item msgid="3440758673769932256">"EVDO_A"</item>
    <item msgid="1782525731958596741">"EVDO_0"</item>
    <item msgid="1819765960790884441">"1xRTT"</item>
    <item msgid="3148192102183107944">"IS95B"</item>
    <item msgid="3778273775365258534">"IS95A"</item>
  </string-array>
  <string-array name="mvno_type_entries">
    <item msgid="6984770764726663331">"Heç biri"</item>
    <item msgid="1469208769491004112">"SPN"</item>
    <item msgid="7556656048009090524">"IMSI"</item>
    <item msgid="8636516530542473799">"GID"</item>
  </string-array>
  <string-array name="app_install_location_entries">
    <item msgid="6621866711026016227">"Cihazın daxili yaddaşı"</item>
    <item msgid="3186681694079967527">"Çıxarılabilən SD card"</item>
    <item msgid="6902033473986647035">"Sistem qərar versin"</item>
  </string-array>
  <string-array name="app_ops_categories">
    <item msgid="1102693344156734891">"Yer"</item>
    <item msgid="6842381562497597649">"Şəxsi"</item>
    <item msgid="3966700236695683444">"Mesajlaşma"</item>
    <item msgid="8563996233342430477">"Media"</item>
    <item msgid="5323851085993963783">"Cihaz"</item>
  </string-array>
  <string-array name="app_ops_summaries">
    <item msgid="2585253854462134715">"təxmini yerləşmə"</item>
    <item msgid="1830619568689922920">"yaxşı yer"</item>
    <item msgid="3317274469481923141">"GPS"</item>
    <item msgid="8931785990160383356">"vibrasiya"</item>
    <item msgid="8632513128515114092">"kontaktları oxuyun"</item>
    <item msgid="3741042113569620272">"kontaktları dəyişin"</item>
    <item msgid="4204420969709009931">"zəng jurnalı oxuyun"</item>
    <item msgid="2260380357119423209">"zəng jurnalına dəyişiklik edin"</item>
    <item msgid="6550710385014530934">"təqvimi oxuyun"</item>
    <item msgid="3575906174264853951">"təqvimə dəyişiklik edin"</item>
    <item msgid="4319843242568057174">"wi-fi skan"</item>
    <item msgid="2981791890467303819">"bildiriş"</item>
    <item msgid="6617825156152476692">"mobil skan"</item>
    <item msgid="8865260890611559753">"Telefona zəng edin"</item>
    <item msgid="3254999273961542982">"SMS oxuyun"</item>
    <item msgid="7711446453028825171">"SMS yazın"</item>
    <item msgid="6123238544099198034">"SMS alın"</item>
    <item msgid="838342167431596036">"təcili SMS alın"</item>
    <item msgid="8554432731560956686">"MMS alın"</item>
    <item msgid="7464863464299515059">"WAP push əldə edin"</item>
    <item msgid="310463075729606765">"SMS göndərin"</item>
    <item msgid="7338021933527689514">"ICC SMS oxuyun"</item>
    <item msgid="6130369335466613036">"ICC SMS yazın"</item>
    <item msgid="6536865581421670942">"ayarları dəyişin"</item>
    <item msgid="4547203129183558973">"yuxarıda çəkin"</item>
    <item msgid="9080347512916542840">"giriş bildirişi"</item>
    <item msgid="5332718516635907742">"kamera"</item>
    <item msgid="6098422447246167852">"audio qeydəalın"</item>
    <item msgid="9182794235292595296">"audio oxudun"</item>
    <item msgid="8760743229597702019">"panonu oxuyun"</item>
    <item msgid="2266923698240538544">"panoda dəyişiklik edin"</item>
    <item msgid="1801619438618539275">"media düymələri"</item>
    <item msgid="31588119965784465">"audio fokus"</item>
    <item msgid="7565226799008076833">"master həcmi"</item>
    <item msgid="5420704980305018295">"səs həcmi"</item>
    <item msgid="5797363115508970204">"zəng həcmi"</item>
    <item msgid="8233154098550715999">"media həcmi"</item>
    <item msgid="5196715605078153950">"siqnal səsi"</item>
    <item msgid="394030698764284577">"bildiriş həcmi"</item>
    <item msgid="8952898972491680178">"bluetooth həcmi"</item>
    <item msgid="8506227454543690851">"oyaq saxla"</item>
    <item msgid="1108160036049727420">"məkanı monitor edin"</item>
    <item msgid="1496205959751719491">"yüksək enerji məkanına nəzarət"</item>
    <item msgid="3776296279910987380">"istifadə statistikası əldə edin"</item>
    <item msgid="8827100324471975602">"mikrofonu susdurun/susdurmayın"</item>
    <item msgid="6880736730520126864">"tostu göstərin"</item>
    <item msgid="4933375960222609935">"layihə mediası"</item>
    <item msgid="8357907018938895462">"VPN aktivləşdirin"</item>
    <item msgid="8143812849911310973">"yazı divar kağızı"</item>
    <item msgid="6266277260961066535">"köməkçi struktur"</item>
    <item msgid="7715498149883482300">"köməkçi skrinşot"</item>
    <item msgid="4046679376726313293">"telefon statusunu oxuyun"</item>
    <item msgid="6329507266039719587">"Səsli məktub əlavə edin"</item>
    <item msgid="7692440726415391408">"sip istifadə edin"</item>
    <item msgid="8572453398128326267">"gedən zəngi idarə edin"</item>
    <item msgid="7775674394089376306">"barmaq izi"</item>
    <item msgid="3182815133441738779">"bədən sensorları"</item>
    <item msgid="2793100005496829513">"şəbəkə yayımlarını oxuyun"</item>
    <item msgid="2633626056029384366">"sınaq yeri"</item>
    <item msgid="8356842191824684631">"yaddaşı oxuyun"</item>
    <item msgid="5671906070163291500">"yaddaşı yazın"</item>
    <item msgid="2791955098549340418">"ekranı yandırın"</item>
    <item msgid="5599435119609178367">"hesabları əldə edin"</item>
    <item msgid="1165623660533024666">"arka fonda işləyir"</item>
    <item msgid="6423861043647911030">"əlçatımlılıq dərəcəsi"</item>
  </string-array>
<<<<<<< HEAD
  <string-array name="app_ops_labels">
    <item msgid="7892361636570580123">"Yer"</item>
    <item msgid="6656077694190491067">"Yer"</item>
    <item msgid="8790228218278477369">"Yer"</item>
    <item msgid="7836406246005211990">"Vibrasiya"</item>
    <item msgid="3951439024549922598">"Kontaktları oxuyun"</item>
    <item msgid="8802152411647068">"Kontaktları dəyişdirin"</item>
    <item msgid="229544934599698735">"Zəng jurnalı oxuyun"</item>
    <item msgid="7396102294405899613">"Zəng jurnalına dəyişiklik edin"</item>
    <item msgid="3597797992398484655">"Təqvim oxuyun"</item>
    <item msgid="2705975774250907343">"Təqvimə dəyişiklik edin"</item>
    <item msgid="4668747371441932697">"Yer"</item>
    <item msgid="1487578921720243646">"Bildiriş göndərin"</item>
    <item msgid="4636080349724146638">"Məkan"</item>
    <item msgid="673510900286463926">"Telefon zəngi"</item>
    <item msgid="542083422784609790">"SMS/MMS oxuyun"</item>
    <item msgid="1033780373029588436">"SMS/MMS yazın"</item>
    <item msgid="5647111115517787488">"SMS/MMS alın"</item>
    <item msgid="8591105601108455893">"SMS/MMS alın"</item>
    <item msgid="7730995008517841903">"SMS/MMS alın"</item>
    <item msgid="2613033109026626086">"SMS/MMS alın"</item>
    <item msgid="3037159047591081136">"SMS/MMS göndərin"</item>
    <item msgid="4726682243833913568">"SMS/MMS oxuyun"</item>
    <item msgid="6555678522277865572">"SMS/MMS yazın"</item>
    <item msgid="6981734935578130884">"Parametrləri dəyişin"</item>
    <item msgid="8705854389991425629">"Yuxarıda çəkin"</item>
    <item msgid="5861356020344153651">"Giriş bildirişi"</item>
    <item msgid="78432174621628659">"Kamera"</item>
    <item msgid="3986116419882154794">"Səs yazın"</item>
    <item msgid="4516840825756409490">"Audio oxudun"</item>
    <item msgid="6811712502798183957">"Mübadilə buferini oxuyun"</item>
    <item msgid="2780369012602289114">"Mübadilə buferini dəyişin"</item>
    <item msgid="2331359440170850868">"Media düymələri"</item>
    <item msgid="6133599737122751231">"Audio fokus"</item>
    <item msgid="6844485713404805301">"Master həcmi"</item>
    <item msgid="1600379420669104929">"Səs həcmi"</item>
    <item msgid="6296768210470214866">"Zəng həcmi"</item>
    <item msgid="510690696071629241">"Media səsi"</item>
    <item msgid="406861638631430109">"Siqnal səsi həcmi"</item>
    <item msgid="4715864795872233884">"Bildiriş səsi"</item>
    <item msgid="2311478519251301183">"Bluetooth həcmi"</item>
    <item msgid="5133991377896747027">"Oyaq saxla"</item>
    <item msgid="2464189519136248621">"Məkan"</item>
    <item msgid="2062677934050803037">"Yer"</item>
    <item msgid="1735171933192715957">"İstifadə statistikasını əldə edin"</item>
    <item msgid="1014093788778383554">"Mikrofonu susdurun/susdurmayın"</item>
    <item msgid="4199297950608622850">"Tostu göstərin"</item>
    <item msgid="2527962435313398821">"Layihə mediası"</item>
    <item msgid="5117506254221861929">"VPN aktivləşdirin"</item>
    <item msgid="8291198322681891160">"Yazı divar kağızı"</item>
    <item msgid="7106921284621230961">"Köməkçi struktur"</item>
    <item msgid="4496533640894624799">"Köməkçi skrinşot"</item>
    <item msgid="2598847264853993611">"Telefon statusunu oxuyun"</item>
    <item msgid="9215610846802973353">"Səsli məktub əlavə edin"</item>
    <item msgid="9186411956086478261">"Sip istifadə edin"</item>
    <item msgid="6884763100104539558">"Gedən zəngi idarə edin"</item>
    <item msgid="125513972170580692">"Barmaq izi"</item>
    <item msgid="2556071024281275619">"Bədən sensorları"</item>
    <item msgid="617168514928339387">"Şəbəkə yayımlarını oxuyun"</item>
    <item msgid="7134693570516523585">"Sınaq yeri"</item>
    <item msgid="7224489175375229399">"Yaddaşı oxuyun"</item>
    <item msgid="8472735063903258202">"Yaddaşı yazın"</item>
    <item msgid="4069276819909595110">"Ekranı yandırın"</item>
    <item msgid="1228338896751121025">"Hesabları əldə edin"</item>
    <item msgid="3181581793459233672">"Arxa fonda işlədin"</item>
    <item msgid="2340936043025374076">"Əlçatımlılıq dərəcəsi"</item>
  </string-array>
=======
    <!-- no translation found for app_ops_labels:41 (2464189519136248621) -->
>>>>>>> 0d6e7c79
  <string-array name="long_press_timeout_selector_titles">
    <item msgid="8950313530602254787">"Qısa"</item>
    <item msgid="4816511817309094890">"Orta"</item>
    <item msgid="8305084671259331134">"Uzun"</item>
  </string-array>
  <string-array name="captioning_typeface_selector_titles">
    <item msgid="6928465258504250174">"Defolt"</item>
    <item msgid="4147246073737933622">"Sans-serif"</item>
    <item msgid="3117680749167407907">"Sans-serif qatılaşmış"</item>
    <item msgid="6529379119163117545">"Sans-serif monospace"</item>
    <item msgid="1487203730637617924">"Serif"</item>
    <item msgid="4937790671987480464">"Serif monospace"</item>
    <item msgid="4448481989108928248">"Gündəlik"</item>
    <item msgid="4627069151979553527">"Kursiv"</item>
    <item msgid="6896773537705206194">"Kiçik böyüklər"</item>
  </string-array>
  <string-array name="captioning_font_size_selector_titles">
    <item msgid="1680223634161592855">"Çox kiçik"</item>
    <item msgid="5091603983404027034">"Kiçik"</item>
    <item msgid="176844712416932112">"Normal"</item>
    <item msgid="2784236342175159295">"Böyük"</item>
    <item msgid="218913203203160606">"Çox böyük"</item>
  </string-array>
  <string-array name="captioning_edge_type_selector_titles">
    <item msgid="3865198759294188069">"Defolt"</item>
    <item msgid="6488643537808152001">"Heç biri"</item>
    <item msgid="552332815156010137">"Kontur"</item>
    <item msgid="7187891159463789272">"Kölgə salın"</item>
    <item msgid="8019330250538856521">"Qaldırılmış"</item>
    <item msgid="8987385315647049787">"Bunalımlı"</item>
  </string-array>
  <string-array name="captioning_opacity_selector_titles">
    <item msgid="313003243371588365">"25%"</item>
    <item msgid="4665048002584838262">"50%"</item>
    <item msgid="1874668269931014581">"75%"</item>
    <item msgid="6462911487571123954">"100%"</item>
  </string-array>
  <string-array name="captioning_preset_selector_titles">
    <item msgid="326819345272910536">"Tətbiq defoltlarını istifadə edin"</item>
    <item msgid="8611890312638868524">"Qara üstündə ağ"</item>
    <item msgid="5891360837786277638">"Ağ üstündə qara"</item>
    <item msgid="2798457065945456853">"Qara üstündə sarı"</item>
    <item msgid="5799049811524553967">"Mavi üstündə sarı"</item>
    <item msgid="3673930830658169860">"Fərdi"</item>
  </string-array>
  <string-array name="vpn_types_long">
    <item msgid="6566768880689730097">"PPTP VPN"</item>
    <item msgid="1349760781118368659">"Öncədən paylaşılmış açarlar ilə L2TP/IPSec VPN"</item>
    <item msgid="6128519070545038358">"L2TP/IPSec VPN sertifikatlar"</item>
    <item msgid="312397853907741968">"Öncədən paylaşılmış açarlar və Xauth identifikasiyasılı IPSec VPN"</item>
    <item msgid="3319427315593649917">"Sertifikat və Xauth autentifikasiyalı IPSec VPN"</item>
    <item msgid="8258927774145391041">"IPSec VPN sertifikatlarla və hibrid identifikasiyaları ilə"</item>
  </string-array>
  <string-array name="vpn_proxy_settings">
    <item msgid="2958623927055120839">"Heç biri"</item>
    <item msgid="1157046369795346308">"Dərslik"</item>
  </string-array>
  <string-array name="vpn_states">
    <item msgid="5408915841694583740">"Əlaqə kəsildi"</item>
    <item msgid="8754480102834556765">"Başladılır..."</item>
    <item msgid="3351334355574270250">"Qoşulur..."</item>
    <item msgid="8303882153995748352">"Qoşuldu"</item>
    <item msgid="9135049670787351881">"Zaman aşımı"</item>
    <item msgid="2124868417182583926">"Uğursuz"</item>
  </string-array>
  <string-array name="security_settings_premium_sms_values">
    <item msgid="1164265643455394443">"Soruş"</item>
    <item msgid="7718817231348607934">"Heç vaxt icazə verməyin"</item>
    <item msgid="8184570120217958741">"Həmişə icazə verin"</item>
  </string-array>
    <!-- no translation found for ram_states:0 (708247372474061274) -->
    <!-- no translation found for ram_states:4 (1567326459340152525) -->
    <!-- no translation found for proc_stats_memory_states:3 (8577246509202964244) -->
  <string-array name="proc_stats_process_states">
    <item msgid="7560955722349181440">"Davamlı"</item>
    <item msgid="167418068739176448">"Top fəaliyyət"</item>
    <item msgid="4760813290195199773">"Önəmli (ön plan)"</item>
    <item msgid="2328684826817647595">"Önəmli (arxa plan)"</item>
    <item msgid="7746406490652867365">"Yedək"</item>
    <item msgid="5597404364389196754">"Ağır çəki"</item>
    <item msgid="1290888779300174556">"Xidmət (aktivdir)"</item>
    <item msgid="7241098542073939046">"Xidmət (yenidən başlanır)"</item>
    <item msgid="6610439017684111046">"Qəbuledici"</item>
    <item msgid="7367606086319921117">"Əsas səhifə"</item>
    <item msgid="3344660712396741826">"Son fəaliyyət"</item>
    <item msgid="5006559348883303865">"Keşlənmiş (fəaliyyət)"</item>
    <item msgid="8633480732468137525">"Keşlənmiş (fəaliyyət klienti)"</item>
    <item msgid="6248998242443333892">"Keşlənmiş (boş)"</item>
  </string-array>
  <string-array name="color_picker">
    <item msgid="3151827842194201728">"Firuzəyi"</item>
    <item msgid="3228505970082457852">"Göy"</item>
    <item msgid="6590260735734795647">"İndiqo"</item>
    <item msgid="3521763377357218577">"Bənövşəyi"</item>
    <item msgid="5932337981182999919">"Çəhrayı"</item>
    <item msgid="5642914536624000094">"Qırmızı"</item>
  </string-array>
  <string-array name="automatic_storage_management_days">
    <item msgid="2860293514533486236">"30 gündən köhnədir"</item>
    <item msgid="8699273238891265610">"60 gündən köhnədir"</item>
    <item msgid="8346279419423837266">"90 gündən köhnədir"</item>
  </string-array>
    <!-- no translation found for swipe_direction_titles:0 (6583090603341402282) -->
    <!-- no translation found for swipe_direction_titles:1 (4965730704403236310) -->
  <string-array name="swipe_direction_values">
    <item msgid="5298569105095026382">"1"</item>
    <item msgid="3118234477029486741">"0"</item>
  </string-array>
  <string-array name="wifi_metered_entries">
    <item msgid="4329206416008519163">"Avtomatik silin"</item>
    <item msgid="773943026484148895">"Limitli olaraq qəbul edin"</item>
    <item msgid="1008268820118852416">"Limitisiz olaraq qəbul edin"</item>
  </string-array>
  <string-array name="wifi_privacy_entries">
    <item msgid="6545683814310036454">"İxtiyari MAC (defolt) istifadə edin"</item>
    <item msgid="214234417308375326">"MAC cihazından istifadə edin"</item>
  </string-array>
  <string-array name="wifi_hidden_entries">
    <item msgid="7426878022650940844">"Xeyr"</item>
    <item msgid="1930581185557754880">"Bəli"</item>
  </string-array>
  <string-array name="dark_ui_mode_entries">
    <item msgid="699295711155561081">"Tünd"</item>
    <item msgid="5079453644557603349">"İşıq"</item>
  </string-array>
  <string-array name="autofill_logging_level_entries">
    <item msgid="6882729786516723474">"Deaktiv"</item>
    <item msgid="4072198137051566919">"Sazlama"</item>
    <item msgid="2473005316958868509">"Verbose"</item>
  </string-array>
  <string-array name="cdma_system_select_choices">
    <item msgid="8444727359525554695">"Yalnız daxili"</item>
    <item msgid="1161026694891024702">"Avtomatik"</item>
  </string-array>
  <string-array name="preferred_network_mode_choices">
    <item msgid="1823884522189328861">"GSM/WCDMA seçilib"</item>
    <item msgid="7581481130337402578">"Yalnız GSM"</item>
    <item msgid="8579197487913425819">"Yalnız WCDMA"</item>
    <item msgid="8465243227505412498">"GSM/WCDMA avtomatik"</item>
    <item msgid="9107479914166352132">"CDMA/EvDo avtomatik"</item>
    <item msgid="4219607161971472471">"CDMA w/o EvDo"</item>
    <item msgid="7278975240951052041">"Yalnız EvDo"</item>
    <item msgid="2295969832276827854">"CDMA/EvDo/GSM/WCDMA"</item>
    <item msgid="9059227943989034424">"CDMA + LTE/EvDo"</item>
    <item msgid="463168068025354541">"GSM/WCDMA/LTE"</item>
    <item msgid="1770755308983338311">"Qlobal"</item>
    <item msgid="5713723042183940349">"LTE"</item>
    <item msgid="8600184258612405670">"LTE / WCDMA"</item>
    <item msgid="5638632460322750180">"Yalnız TDSCDMA"</item>
    <item msgid="4346392996298714633">"TDSCDMA/WCDMA"</item>
    <item msgid="5004811216708487615">"LTE/TDSCDMA"</item>
    <item msgid="9191730167201068525">"TDSCDMA/GSM"</item>
    <item msgid="5874623229495009031">"LTE/TDSCDMA/GSM"</item>
    <item msgid="5096480046347789213">"TDSCDMA/GSM/WCDMA"</item>
    <item msgid="2075445917638134012">"LTE/TDSCDMA/WCDMA"</item>
    <item msgid="3353351554070857366">"LTE/TDSCDMA/GSM/WCDMA"</item>
    <item msgid="2067289929099567494">"TDSCDMA/CDMA/EVDO/GSM/WCDMA"</item>
    <item msgid="4959483620561891661">"LTE/TDSCDMA/CDMA/EVDO/GSM/WCDMA"</item>
  </string-array>
  <string-array name="cdma_subscription_choices">
    <item msgid="7691437408632563841">"RUIM/SIM"</item>
    <item msgid="6219184455685527822">"NV"</item>
  </string-array>
  <string-array name="preferred_network_mode_choices_world_mode">
    <item msgid="5675987537637081766">"Qlobal"</item>
    <item msgid="7893851358184700811">"LTE / CDMA"</item>
    <item msgid="1779116915491192719">"LTE / GSM / UMTS"</item>
  </string-array>
    <!-- no translation found for enhanced_4g_lte_mode_title_variant:0 (4760531919194480665) -->
    <!-- no translation found for enhanced_4g_lte_mode_title_variant:1 (7912365765185450743) -->
    <!-- no translation found for enhanced_4g_lte_mode_title_variant:2 (2104740586531949003) -->
    <!-- no translation found for enhanced_4g_lte_mode_sumary_variant:0 (852926015619722843) -->
    <!-- no translation found for enhanced_4g_lte_mode_sumary_variant:1 (3792510685855718883) -->
    <!-- no translation found for enhanced_4g_lte_mode_sumary_variant:2 (1377977453734193662) -->
</resources><|MERGE_RESOLUTION|>--- conflicted
+++ resolved
@@ -286,77 +286,7 @@
     <item msgid="1165623660533024666">"arka fonda işləyir"</item>
     <item msgid="6423861043647911030">"əlçatımlılıq dərəcəsi"</item>
   </string-array>
-<<<<<<< HEAD
-  <string-array name="app_ops_labels">
-    <item msgid="7892361636570580123">"Yer"</item>
-    <item msgid="6656077694190491067">"Yer"</item>
-    <item msgid="8790228218278477369">"Yer"</item>
-    <item msgid="7836406246005211990">"Vibrasiya"</item>
-    <item msgid="3951439024549922598">"Kontaktları oxuyun"</item>
-    <item msgid="8802152411647068">"Kontaktları dəyişdirin"</item>
-    <item msgid="229544934599698735">"Zəng jurnalı oxuyun"</item>
-    <item msgid="7396102294405899613">"Zəng jurnalına dəyişiklik edin"</item>
-    <item msgid="3597797992398484655">"Təqvim oxuyun"</item>
-    <item msgid="2705975774250907343">"Təqvimə dəyişiklik edin"</item>
-    <item msgid="4668747371441932697">"Yer"</item>
-    <item msgid="1487578921720243646">"Bildiriş göndərin"</item>
-    <item msgid="4636080349724146638">"Məkan"</item>
-    <item msgid="673510900286463926">"Telefon zəngi"</item>
-    <item msgid="542083422784609790">"SMS/MMS oxuyun"</item>
-    <item msgid="1033780373029588436">"SMS/MMS yazın"</item>
-    <item msgid="5647111115517787488">"SMS/MMS alın"</item>
-    <item msgid="8591105601108455893">"SMS/MMS alın"</item>
-    <item msgid="7730995008517841903">"SMS/MMS alın"</item>
-    <item msgid="2613033109026626086">"SMS/MMS alın"</item>
-    <item msgid="3037159047591081136">"SMS/MMS göndərin"</item>
-    <item msgid="4726682243833913568">"SMS/MMS oxuyun"</item>
-    <item msgid="6555678522277865572">"SMS/MMS yazın"</item>
-    <item msgid="6981734935578130884">"Parametrləri dəyişin"</item>
-    <item msgid="8705854389991425629">"Yuxarıda çəkin"</item>
-    <item msgid="5861356020344153651">"Giriş bildirişi"</item>
-    <item msgid="78432174621628659">"Kamera"</item>
-    <item msgid="3986116419882154794">"Səs yazın"</item>
-    <item msgid="4516840825756409490">"Audio oxudun"</item>
-    <item msgid="6811712502798183957">"Mübadilə buferini oxuyun"</item>
-    <item msgid="2780369012602289114">"Mübadilə buferini dəyişin"</item>
-    <item msgid="2331359440170850868">"Media düymələri"</item>
-    <item msgid="6133599737122751231">"Audio fokus"</item>
-    <item msgid="6844485713404805301">"Master həcmi"</item>
-    <item msgid="1600379420669104929">"Səs həcmi"</item>
-    <item msgid="6296768210470214866">"Zəng həcmi"</item>
-    <item msgid="510690696071629241">"Media səsi"</item>
-    <item msgid="406861638631430109">"Siqnal səsi həcmi"</item>
-    <item msgid="4715864795872233884">"Bildiriş səsi"</item>
-    <item msgid="2311478519251301183">"Bluetooth həcmi"</item>
-    <item msgid="5133991377896747027">"Oyaq saxla"</item>
-    <item msgid="2464189519136248621">"Məkan"</item>
-    <item msgid="2062677934050803037">"Yer"</item>
-    <item msgid="1735171933192715957">"İstifadə statistikasını əldə edin"</item>
-    <item msgid="1014093788778383554">"Mikrofonu susdurun/susdurmayın"</item>
-    <item msgid="4199297950608622850">"Tostu göstərin"</item>
-    <item msgid="2527962435313398821">"Layihə mediası"</item>
-    <item msgid="5117506254221861929">"VPN aktivləşdirin"</item>
-    <item msgid="8291198322681891160">"Yazı divar kağızı"</item>
-    <item msgid="7106921284621230961">"Köməkçi struktur"</item>
-    <item msgid="4496533640894624799">"Köməkçi skrinşot"</item>
-    <item msgid="2598847264853993611">"Telefon statusunu oxuyun"</item>
-    <item msgid="9215610846802973353">"Səsli məktub əlavə edin"</item>
-    <item msgid="9186411956086478261">"Sip istifadə edin"</item>
-    <item msgid="6884763100104539558">"Gedən zəngi idarə edin"</item>
-    <item msgid="125513972170580692">"Barmaq izi"</item>
-    <item msgid="2556071024281275619">"Bədən sensorları"</item>
-    <item msgid="617168514928339387">"Şəbəkə yayımlarını oxuyun"</item>
-    <item msgid="7134693570516523585">"Sınaq yeri"</item>
-    <item msgid="7224489175375229399">"Yaddaşı oxuyun"</item>
-    <item msgid="8472735063903258202">"Yaddaşı yazın"</item>
-    <item msgid="4069276819909595110">"Ekranı yandırın"</item>
-    <item msgid="1228338896751121025">"Hesabları əldə edin"</item>
-    <item msgid="3181581793459233672">"Arxa fonda işlədin"</item>
-    <item msgid="2340936043025374076">"Əlçatımlılıq dərəcəsi"</item>
-  </string-array>
-=======
     <!-- no translation found for app_ops_labels:41 (2464189519136248621) -->
->>>>>>> 0d6e7c79
   <string-array name="long_press_timeout_selector_titles">
     <item msgid="8950313530602254787">"Qısa"</item>
     <item msgid="4816511817309094890">"Orta"</item>
