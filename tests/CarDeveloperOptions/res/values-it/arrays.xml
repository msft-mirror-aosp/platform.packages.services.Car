<?xml version="1.0" encoding="UTF-8"?>
<!-- 
/*
**
** Copyright 2019 The Android Open Source Project
**
** Licensed under the Apache License, Version 2.0 (the "License");
** you may not use this file except in compliance with the License.
** You may obtain a copy of the License at
**
**     http://www.apache.org/licenses/LICENSE-2.0
**
** Unless required by applicable law or agreed to in writing, software
** distributed under the License is distributed on an "AS IS" BASIS,
** WITHOUT WARRANTIES OR CONDITIONS OF ANY KIND, either express or implied.
** See the License for the specific language governing permissions and
** limitations under the License.
*/
 -->

<resources xmlns:android="http://schemas.android.com/apk/res/android"
    xmlns:xliff="urn:oasis:names:tc:xliff:document:1.2">
  <string-array name="timezone_filters">
    <item msgid="5296756001147094692">"America"</item>
    <item msgid="3005562397632768392">"Europa"</item>
    <item msgid="5696915123093701218">"Africa"</item>
    <item msgid="4439789052790868249">"Asia"</item>
    <item msgid="956915953069815961">"Australia"</item>
    <item msgid="5345178126174698955">"Pacifico"</item>
    <item msgid="8392017019801393511">"Tutte"</item>
  </string-array>
  <string-array name="screen_timeout_entries">
    <item msgid="3342301044271143016">"15 secondi"</item>
    <item msgid="8881760709354815449">"30 secondi"</item>
    <item msgid="7589406073232279088">"1 minuto"</item>
    <item msgid="7001195990902244174">"2 minuti"</item>
    <item msgid="7489864775127957179">"5 minuti"</item>
    <item msgid="2314124409517439288">"10 minuti"</item>
    <item msgid="6864027152847611413">"30 minuti"</item>
  </string-array>
  <string-array name="dream_timeout_entries">
    <item msgid="3149294732238283185">"Mai"</item>
    <item msgid="2194151041885903260">"15 secondi"</item>
    <item msgid="5892295237131074341">"30 secondi"</item>
    <item msgid="3538441365970038213">"1 minuto"</item>
    <item msgid="412343871668955639">"2 minuti"</item>
    <item msgid="5076853889688991690">"5 minuti"</item>
    <item msgid="1903860996174927898">"10 minuti"</item>
    <item msgid="6415509612413178727">"30 minuti"</item>
  </string-array>
  <string-array name="lock_after_timeout_entries">
    <item msgid="8929270399652145290">"Immediatamente"</item>
    <item msgid="6736512735606834431">"5 secondi"</item>
    <item msgid="8044619388267891375">"15 secondi"</item>
    <item msgid="1822002388249545488">"30 secondi"</item>
    <item msgid="8538071621211916519">"1 minuto"</item>
    <item msgid="5663439580228932882">"2 minuti"</item>
    <item msgid="49888496216106852">"5 minuti"</item>
    <item msgid="9002737361305019353">"10 minuti"</item>
    <item msgid="4322676235684793329">"30 minuti"</item>
  </string-array>
  <string-array name="entries_font_size">
    <item msgid="8166647333858618801">"Piccole"</item>
    <item msgid="6986443533756848935">"Predefinite"</item>
    <item msgid="38373998008112077">"Grandi"</item>
    <item msgid="7635254317531872272">"Più grandi"</item>
  </string-array>
  <string-array name="wifi_status">
    <item msgid="1922181315419294640"></item>
    <item msgid="8934131797783724664">"Scansione in corso..."</item>
    <item msgid="8513729475867537913">"Connessione..."</item>
    <item msgid="515055375277271756">"Autenticazione..."</item>
    <item msgid="1943354004029184381">"Acquisizione indirizzo IP..."</item>
    <item msgid="4221763391123233270">"Connessa"</item>
    <item msgid="624838831631122137">"Sospesa"</item>
    <item msgid="7979680559596111948">"Disconnessione..."</item>
    <item msgid="1634960474403853625">"Disconnessa"</item>
    <item msgid="746097431216080650">"Operazione non riuscita"</item>
    <item msgid="6367044185730295334">"Bloccato"</item>
    <item msgid="503942654197908005">"Al momento vengono evitate connessioni deboli"</item>
  </string-array>
  <string-array name="wifi_status_with_ssid">
    <item msgid="7714855332363650812"></item>
    <item msgid="8878186979715711006">"Scansione in corso..."</item>
    <item msgid="355508996603873860">"Connessione a <xliff:g id="NETWORK_NAME">%1$s</xliff:g>..."</item>
    <item msgid="554971459996405634">"Autenticazione con <xliff:g id="NETWORK_NAME">%1$s</xliff:g>..."</item>
    <item msgid="7928343808033020343">"Acquisizione indirizzo IP da <xliff:g id="NETWORK_NAME">%1$s</xliff:g>..."</item>
    <item msgid="8937994881315223448">"Connessa a <xliff:g id="NETWORK_NAME">%1$s</xliff:g>"</item>
    <item msgid="1330262655415760617">"Sospesa"</item>
    <item msgid="7698638434317271902">"Disconnessione da <xliff:g id="NETWORK_NAME">%1$s</xliff:g>..."</item>
    <item msgid="197508606402264311">"Disconnessa"</item>
    <item msgid="8578370891960825148">"Operazione non riuscita"</item>
    <item msgid="5660739516542454527">"Bloccato"</item>
    <item msgid="1805837518286731242">"Al momento vengono evitate connessioni deboli"</item>
  </string-array>
    <!-- no translation found for wifi_tether_security:0 (1748357338693290598) -->
    <!-- no translation found for wifi_tether_security:1 (4760482622566629462) -->
  <string-array name="wifi_p2p_wps_setup">
    <item msgid="5085064298144493867">"Pulsante di comando"</item>
    <item msgid="1624323946324499595">"PIN del dispositivo peer"</item>
    <item msgid="5366790421523328066">"PIN da dispositivo"</item>
  </string-array>
  <string-array name="wifi_p2p_status">
    <item msgid="1701505390737218306">"Connesso"</item>
    <item msgid="3189211552661432651">"Invitato"</item>
    <item msgid="3206450250360237549">"Operazione non riuscita"</item>
    <item msgid="7785896708926971207">"Disponibile"</item>
    <item msgid="2330782789550628803">"Fuori dal raggio d\'azione"</item>
  </string-array>
  <string-array name="bluetooth_visibility_timeout_entries">
    <item msgid="8151962652413645395">"2 minuti"</item>
    <item msgid="8675215713017289017">"5 minuti"</item>
    <item msgid="477015974247590543">"1 ora"</item>
    <item msgid="5198271470953124739">"Mai in timeout"</item>
  </string-array>
  <string-array name="bluetooth_max_connected_audio_devices">
    <item msgid="834764606877643762">"Usa i valori predefiniti del sistema: <xliff:g id="DEFAULT_BLUETOOTH_MAX_CONNECTED_AUDIO_DEVICES">%1$d</xliff:g>"</item>
    <item msgid="4428462068012149533">"1"</item>
    <item msgid="2620881722754455257">"2"</item>
    <item msgid="402831176731135702">"3"</item>
    <item msgid="4923580285404888038">"4"</item>
    <item msgid="3643103044864989283">"5"</item>
  </string-array>
  <string-array name="wifi_signal">
    <item msgid="2245412278046491293">"Scadente"</item>
    <item msgid="2042505933058940139">"Scarsa"</item>
    <item msgid="1344546617235886412">"Discreta"</item>
    <item msgid="6019931571712517411">"Buona"</item>
    <item msgid="8986346415847956850">"Ottima"</item>
  </string-array>
  <string-array name="data_usage_data_range">
    <item msgid="5013973108901348144">"Ultimi 30 giorni"</item>
    <item msgid="6600989128423965319">"Imp. ciclo di utilizzo..."</item>
  </string-array>
  <string-array name="usage_stats_display_order_types">
    <item msgid="2100172576767439288">"Tempo di utilizzo"</item>
    <item msgid="4796160515314745154">"Data ultimo utilizzo:"</item>
    <item msgid="2502754479975776899">"Nome applicazione"</item>
  </string-array>
  <string-array name="wifi_eap_entries">
    <item msgid="8615575908717909498">"PEAP"</item>
    <item msgid="8667872640594311615">"TLS"</item>
    <item msgid="7182812872984827322">"TTLS"</item>
    <item msgid="2318274046749286642">"PWD"</item>
  </string-array>
  <string-array name="wifi_peap_phase2_entries">
    <item msgid="2577747762745812488">"Nessuno"</item>
    <item msgid="937786527870979616">"MSCHAPV2"</item>
    <item msgid="5302613883318643629">"GTC"</item>
  </string-array>
  <string-array name="wifi_peap_phase2_entries_with_sim_auth">
    <item msgid="5760470455461128892">"Nessuno"</item>
    <item msgid="7480272092408291086">"MSCHAPV2"</item>
    <item msgid="5881794903338319324">"GTC"</item>
    <item msgid="5610607665198791980">"SIM"</item>
    <item msgid="2860798636241124128">"AKA"</item>
    <item msgid="8926455723452645935">"AKA\'"</item>
  </string-array>
  <string-array name="wifi_phase2_entries">
    <item msgid="1818786254010764570">"Nessuna"</item>
    <item msgid="6189918678874123056">"PAP"</item>
    <item msgid="1524112260493662517">"MSCHAP"</item>
    <item msgid="5923246669412752932">"MSCHAPV2"</item>
    <item msgid="8651992560135239389">"GTC"</item>
  </string-array>
  <string-array name="wifi_ip_settings">
    <item msgid="3906714200993111074">"DHCP"</item>
    <item msgid="628395202971532382">"Statico"</item>
  </string-array>
  <string-array name="wifi_proxy_settings">
    <item msgid="4473276491748503377">"Nessuno"</item>
    <item msgid="8673874894887358090">"Manuale"</item>
    <item msgid="168893341855953140">"Config. automatica proxy"</item>
  </string-array>
  <string-array name="apn_auth_entries">
    <item msgid="3856896061242872146">"Nessuno"</item>
    <item msgid="5756844015743664882">"PAP"</item>
    <item msgid="535934025797984365">"CHAP"</item>
    <item msgid="8383098660619805783">"PAP o CHAP"</item>
  </string-array>
  <string-array name="apn_protocol_entries">
    <item msgid="4852355456199302715">"IPv4"</item>
    <item msgid="4394161344888484571">"IPv6"</item>
    <item msgid="8084938354605535381">"IPv4/IPv6"</item>
  </string-array>
  <string-array name="bearer_entries">
    <item msgid="1697455674244601285">"Non specificato"</item>
    <item msgid="1317061551798123908">"LTE"</item>
    <item msgid="5005435684511894770">"HSPAP"</item>
    <item msgid="7700603056475539235">"HSPA"</item>
    <item msgid="245973007602397887">"HSUPA"</item>
    <item msgid="6291566767651194016">"HSDPA"</item>
    <item msgid="2005841400859926251">"UMTS"</item>
    <item msgid="3757385691174882861">"EDGE"</item>
    <item msgid="2979115073474306864">"GPRS"</item>
    <item msgid="2271750502778879106">"eHRPD"</item>
    <item msgid="4173379084783381337">"EVDO_B"</item>
    <item msgid="2033682802005776093">"EVDO_A"</item>
    <item msgid="5753917125831466719">"EVDO_0"</item>
    <item msgid="4713807936577071142">"1xRTT"</item>
    <item msgid="1142355797022021906">"IS95B"</item>
    <item msgid="7471182818083460781">"IS95A"</item>
  </string-array>
  <string-array name="mvno_type_entries">
    <item msgid="4367119357633573465">"Nessuno"</item>
    <item msgid="6062567900587138000">"SPN"</item>
    <item msgid="2454085083342423481">"IMSI"</item>
    <item msgid="2681427309183221543">"GID"</item>
  </string-array>
  <string-array name="app_install_location_entries">
    <item msgid="8151497958991952759">"Memorizzazione su dispositivo interno"</item>
    <item msgid="3738430123799803530">"Scheda SD rimovibile"</item>
    <item msgid="4498124044785815005">"Impostazione di sistema"</item>
  </string-array>
  <string-array name="app_ops_categories">
    <item msgid="6358963769537892925">"Posizione"</item>
    <item msgid="255608127647030286">"Personali"</item>
    <item msgid="4588829735729884491">"Messaggi"</item>
    <item msgid="886742181977884584">"Contenuti multimediali"</item>
    <item msgid="7924928667052300589">"Dispositivo"</item>
  </string-array>
  <string-array name="app_ops_summaries">
    <item msgid="4979188868761515915">"posizione approssimativa"</item>
    <item msgid="5789673140227507995">"posizione precisa"</item>
    <item msgid="1061584358377390581">"GPS"</item>
    <item msgid="5387405117297558954">"vibrazione"</item>
    <item msgid="3434165993711230924">"lettura contatti"</item>
    <item msgid="616161687718081936">"modifica dei contatti"</item>
    <item msgid="7638002295329050091">"lettura del registro chiamate"</item>
    <item msgid="6546959730920410907">"modifica del registro chiamate"</item>
    <item msgid="446877710771379667">"lettura calendario"</item>
    <item msgid="7674458294386319722">"modifica del calendario"</item>
    <item msgid="8281201165558093009">"scansione Wi-Fi"</item>
    <item msgid="8694611243479480497">"notifica"</item>
    <item msgid="7776439107987345446">"scansione cell"</item>
    <item msgid="514615766544675057">"chiamate telefono"</item>
    <item msgid="8181415497109310680">"lettura SMS"</item>
    <item msgid="6816551144382117307">"scrittura SMS"</item>
    <item msgid="4600463921908905030">"ricezione SMS"</item>
    <item msgid="5958926493289432745">"ricezione SMS di emergenza"</item>
    <item msgid="4945269495221089540">"ricezione MMS"</item>
    <item msgid="5570472453573929087">"ricezione push WAP"</item>
    <item msgid="7125408150230860501">"invio SMS"</item>
    <item msgid="7080337936612188061">"lettura SMS ICC"</item>
    <item msgid="587124103118495063">"scrittura SMS ICC"</item>
    <item msgid="2320577158869025503">"modifica delle impostazioni"</item>
    <item msgid="1545733463471924009">"traccia in alto"</item>
    <item msgid="3609046903962454582">"accesso a notifiche"</item>
    <item msgid="4671646036128214513">"fotocamera"</item>
    <item msgid="1097324338692486211">"registrazione audio"</item>
    <item msgid="5031552983987798163">"riproduzione audio"</item>
    <item msgid="8374996688066472414">"lettura degli appunti"</item>
    <item msgid="3045529469061083747">"modifica degli appunti"</item>
    <item msgid="5124443975763747838">"pulsanti contenuti multimediali"</item>
    <item msgid="4547883971364273343">"focus audio"</item>
    <item msgid="2603878814882344450">"volume principale"</item>
    <item msgid="7136963238377062018">"volume voce"</item>
    <item msgid="4270236897655923007">"volume suoneria"</item>
    <item msgid="6325739889222559394">"volume contenuti multimediali"</item>
    <item msgid="5762123934816216821">"volume sveglia"</item>
    <item msgid="785049718065337473">"volume notifiche"</item>
    <item msgid="6700305533746877052">"volume bluetooth"</item>
    <item msgid="2029227495214047094">"mantieni attivo"</item>
    <item msgid="26109888160231211">"monitora posizione"</item>
    <item msgid="5753382310468855812">"monitora geolocalizzazione a consumo elevato"</item>
    <item msgid="3356591542543137332">"ricevi statistiche sull\'utilizzo"</item>
    <item msgid="3073734345226842233">"attiva/disattiva microfono"</item>
    <item msgid="2111767435887685265">"visualizzazione dell\'avviso popup"</item>
    <item msgid="1091168669714823370">"proiezione di contenuti multimediali"</item>
    <item msgid="485564189219029300">"attivazione della VPN"</item>
    <item msgid="7155384795265164395">"scrittura dello sfondo"</item>
    <item msgid="1835836196806147034">"assistenza per la struttura"</item>
    <item msgid="5989890403088155055">"assistenza per lo screenshot"</item>
    <item msgid="8582699692765917557">"lettura dello stato del telefono"</item>
    <item msgid="1474039653814954902">"aggiunta di un messaggio vocale"</item>
    <item msgid="7222837656938871633">"utilizzo di SIP"</item>
    <item msgid="6108267038969274380">"elaborazione della chiamata in uscita"</item>
    <item msgid="4823402479973873358">"impronta digitale"</item>
    <item msgid="5895843015407713543">"sensori per il corpo"</item>
    <item msgid="1436446526955010826">"lettura di cell broadcast"</item>
    <item msgid="884172201575690484">"posizione fittizia"</item>
    <item msgid="3591971310048485247">"lettura dello spazio di archiviazione"</item>
    <item msgid="4041187808621866119">"scrittura nello spazio di archiviazione"</item>
    <item msgid="6628873315024166197">"attivazione dello schermo"</item>
    <item msgid="3253368931113490863">"recupero di account"</item>
    <item msgid="780392378084812901">"esecuzione in background"</item>
    <item msgid="2629748510881309577">"volume accessibilità"</item>
  </string-array>
  <string-array name="app_ops_labels">
    <item msgid="6602854600289714121">"Posizione"</item>
    <item msgid="8677040780775113033">"Posizione"</item>
    <item msgid="1660743989948992916">"Posizione"</item>
    <item msgid="8791172739860195290">"Vibrazione"</item>
    <item msgid="383413555642128046">"Lettura contatti"</item>
    <item msgid="3654594895269697313">"Modifica dei contatti"</item>
    <item msgid="7928393476362362538">"Lettura del registro chiamate"</item>
    <item msgid="6248591205254641116">"Modifica del registro chiamate"</item>
    <item msgid="6093344633066170692">"Lettura calendario"</item>
    <item msgid="1334886368750347692">"Modifica del calendario"</item>
    <item msgid="1638204101698708656">"Posizione"</item>
    <item msgid="2154671955760380322">"Pubblicazione notifica"</item>
    <item msgid="4282477730595931828">"Posizione"</item>
    <item msgid="4891423912898525905">"Chiamate telefono"</item>
    <item msgid="2623604824935968113">"Lettura di SMS/MMS"</item>
    <item msgid="4420177125221176306">"Scrittura di SMS/MMS"</item>
    <item msgid="3986142739951490025">"Ricezione SMS/MMS"</item>
    <item msgid="3984213795861739778">"Ricezione SMS/MMS"</item>
    <item msgid="3656243523752472788">"Ricezione SMS/MMS"</item>
    <item msgid="8105802370238551510">"Ricezione SMS/MMS"</item>
    <item msgid="1407766984645388488">"Invio SMS/MMS"</item>
    <item msgid="3527273606643794973">"Lettura di SMS/MMS"</item>
    <item msgid="4370895547001583812">"Scrittura di SMS/MMS"</item>
    <item msgid="4218544235221631789">"Modifica delle impostazioni"</item>
    <item msgid="736541391767350377">"Traccia in alto"</item>
    <item msgid="5530815681721654194">"Accesso a notifiche"</item>
    <item msgid="781213371706962767">"Fotocamera"</item>
    <item msgid="1720492593061838172">"Registrazione audio"</item>
    <item msgid="3493046322001257041">"Riproduzione audio"</item>
    <item msgid="136815868796597058">"Lettura degli appunti"</item>
    <item msgid="5238692940326972503">"Modifica degli appunti"</item>
    <item msgid="5753789168376302997">"Pulsanti contenuti multimediali"</item>
    <item msgid="3265262911688671938">"Focus audio"</item>
    <item msgid="2098976479485046797">"Volume principale"</item>
    <item msgid="5660213838861789350">"Volume voce"</item>
    <item msgid="7983336752371254444">"Volume suoneria"</item>
    <item msgid="7878027809189330917">"Volume contenuti multimediali"</item>
    <item msgid="7260546305036218513">"Volume sveglia"</item>
    <item msgid="9103719301075748925">"Volume notifiche"</item>
    <item msgid="7025966722295861512">"Volume Bluetooth"</item>
    <item msgid="4665183401128289653">"Mantieni attivo"</item>
    <item msgid="8584357129746649222">"Posizione"</item>
    <item msgid="7669257279311110599">"Geolocalizzazione"</item>
    <item msgid="3459320345690097795">"Ricevi statistiche sull\'utilizzo"</item>
    <item msgid="1312534577834048535">"Attiva/disattiva microfono"</item>
    <item msgid="427580389823724225">"Visualizzazione dell\'avviso popup"</item>
    <item msgid="4992007785575926253">"Proiezione di contenuti multimediali"</item>
    <item msgid="2482631530338029480">"Attivazione della VPN"</item>
    <item msgid="1662979573471871926">"Scrittura dello sfondo"</item>
    <item msgid="5964768335278263478">"Assistenza per la struttura"</item>
    <item msgid="2657138701132782702">"Assistenza per lo screenshot"</item>
    <item msgid="8571369610363539266">"Lettura dello stato del telefono"</item>
    <item msgid="4542463358215230845">"Aggiunta di un messaggio vocale"</item>
    <item msgid="864565065016166003">"Utilizzo di SIP"</item>
    <item msgid="1958009349883195116">"Elaborazione della chiamata in uscita"</item>
    <item msgid="8526563410140613458">"Impronta digitale"</item>
    <item msgid="7864822459293570891">"Sensori per il corpo"</item>
    <item msgid="6798698496904810960">"Lettura di cell broadcast"</item>
    <item msgid="5242052845700875820">"Posizione fittizia"</item>
    <item msgid="1246296877820358565">"Lettura dello spazio di archiviazione"</item>
    <item msgid="2404067308793740341">"Scrittura nello spazio di archiviazione"</item>
    <item msgid="5832543806893763620">"Attivazione dello schermo"</item>
    <item msgid="5258373962467495905">"Recupero di account"</item>
    <item msgid="334625385979270703">"Esecuzione in background"</item>
    <item msgid="9039213578110332702">"Volume accessibilità"</item>
  </string-array>
  <string-array name="long_press_timeout_selector_titles">
    <item msgid="3511504869290423954">"Breve"</item>
    <item msgid="2560532955514699713">"Medio"</item>
    <item msgid="2372711992605524591">"Lungo"</item>
  </string-array>
  <string-array name="captioning_typeface_selector_titles">
    <item msgid="1319652728542138112">"Predefinito"</item>
    <item msgid="1016452621833735880">"Sans-serif"</item>
    <item msgid="2496277987934654454">"Sans-serif condensed"</item>
    <item msgid="7247838127505318669">"Sans-serif monospace"</item>
    <item msgid="4478414822462359763">"Serif"</item>
    <item msgid="7502451783483660829">"Serif monospace"</item>
    <item msgid="639503332147461010">"Casual"</item>
    <item msgid="7967169925231332424">"Corsivo"</item>
    <item msgid="561832997193039673">"Maiuscoletto"</item>
  </string-array>
  <string-array name="captioning_font_size_selector_titles">
    <item msgid="4800919809575254054">"Molto piccole"</item>
    <item msgid="6781094565687692782">"Piccole"</item>
    <item msgid="8222123259497646551">"Normali"</item>
    <item msgid="5813217276778560466">"Grandi"</item>
    <item msgid="9044232017390975191">"Molto grandi"</item>
  </string-array>
  <string-array name="captioning_edge_type_selector_titles">
    <item msgid="4733815704128258753">"Predefinito"</item>
    <item msgid="3217099060748617005">"Nessuno"</item>
    <item msgid="7467615139904599420">"Struttura"</item>
    <item msgid="5623165557468608975">"Ombreggiatura"</item>
    <item msgid="8088451174058214588">"In rilievo"</item>
    <item msgid="3821418743395480313">"Incassato"</item>
  </string-array>
  <string-array name="captioning_opacity_selector_titles">
    <item msgid="7622491218136667566">"25%"</item>
    <item msgid="2367156416247936773">"50%"</item>
    <item msgid="5395560410107149298">"75%"</item>
    <item msgid="8342334626783983353">"100%"</item>
  </string-array>
  <string-array name="captioning_preset_selector_titles">
    <item msgid="7009918361545506251">"Impostazioni predefinite app"</item>
    <item msgid="1770533843436933500">"Bianco su nero"</item>
    <item msgid="758587126802411846">"Nero su bianco"</item>
    <item msgid="1495307195241623402">"Giallo su nero"</item>
    <item msgid="6039700130994371612">"Giallo su blu"</item>
    <item msgid="7169235156349580064">"Personalizzato"</item>
  </string-array>
  <string-array name="vpn_types_long">
    <item msgid="2732002039459078847">"VPN PPTP"</item>
    <item msgid="3799752201662127867">"VPN L2TP/IPSec con chiavi precondivise"</item>
    <item msgid="4725504331295252103">"VPN L2TP/IPSec con certificati"</item>
    <item msgid="7526551163264034377">"VPN IPSec con chiavi precondivise e autenticazione Xauth"</item>
    <item msgid="8064740940687465039">"VPN IPSec con certificati e autenticazione Xauth"</item>
    <item msgid="4946199982372391490">"VPN IPSec con certificati e autenticazione ibrida"</item>
  </string-array>
  <string-array name="vpn_proxy_settings">
    <item msgid="4474139132577932676">"Nessuno"</item>
    <item msgid="2943781954264525815">"Manuali"</item>
  </string-array>
  <string-array name="vpn_states">
    <item msgid="8621078286418985762">"Disconnessa"</item>
    <item msgid="6692305604213080515">"Inizializzazione..."</item>
    <item msgid="8001704909356800092">"Connessione..."</item>
    <item msgid="4039737283841672166">"Connessa"</item>
    <item msgid="4042143101664725090">"Timeout"</item>
    <item msgid="7664124146786465092">"Operazione non riuscita"</item>
  </string-array>
  <string-array name="security_settings_premium_sms_values">
    <item msgid="7389829271787670252">"Chiedi"</item>
    <item msgid="5077768429488260031">"Non consentire mai"</item>
    <item msgid="1417929597727989746">"Consenti sempre"</item>
  </string-array>
  <string-array name="ram_states">
    <item msgid="3944681673818150669">"Normale"</item>
    <item msgid="3256987280393708586">"Discreta"</item>
    <item msgid="4662917179231875995">"Scarsa"</item>
    <item msgid="5264929699714647509">"Critica"</item>
    <item msgid="5606155978847838966">"?"</item>
  </string-array>
  <string-array name="proc_stats_memory_states">
    <item msgid="8845855295876909468">"Normale"</item>
    <item msgid="866544120205026771">"Moderata"</item>
    <item msgid="7851902244436886890">"Scarsa"</item>
    <item msgid="3022922196817563960">"Critica"</item>
  </string-array>
  <string-array name="proc_stats_process_states">
    <item msgid="5069825997142785829">"Persistente"</item>
    <item msgid="5779398140277006695">"Prima attività"</item>
    <item msgid="1439598363694578255">"Importante (in primo piano)"</item>
    <item msgid="3396458970745718652">"Importante (in background)"</item>
    <item msgid="5214825238247511992">"Backup"</item>
    <item msgid="311372689168254967">"Pesante"</item>
    <item msgid="7438189122367820362">"Servizio (in esecuzione)"</item>
    <item msgid="918687422516982498">"Service (riavvio)"</item>
    <item msgid="6807727069641853029">"Ricevitore"</item>
    <item msgid="6782857406100845127">"Home"</item>
    <item msgid="2860945127596974299">"Ultima attività"</item>
    <item msgid="8610560843693675830">"Memorizzata nella cache (attività)"</item>
    <item msgid="4338089220026248848">"Memorizzata nella cache (client attività)"</item>
    <item msgid="6652164677254579050">"Memorizzata nella cache (vuoto)"</item>
  </string-array>
  <string-array name="color_picker">
    <item msgid="7631642672260600032">"Verde acqua"</item>
    <item msgid="8332294763632946560">"Blu"</item>
    <item msgid="2023216417616991392">"Indaco"</item>
    <item msgid="3170497246594232819">"Viola"</item>
    <item msgid="4608643045752965568">"Rosa"</item>
    <item msgid="6131821495505931173">"Rosso"</item>
  </string-array>
  <string-array name="automatic_storage_management_days">
    <item msgid="687318592238852312">"Oltre 30 giorni"</item>
    <item msgid="2900554746706302178">"Oltre 60 giorni"</item>
    <item msgid="5692284879054004388">"Oltre 90 giorni"</item>
  </string-array>
    <!-- no translation found for swipe_direction_titles:0 (58569659116542716) -->
    <!-- no translation found for swipe_direction_titles:1 (1878704357761948043) -->
  <string-array name="swipe_direction_values">
    <item msgid="8800082277840833437">"1"</item>
    <item msgid="7485508823396511299">"0"</item>
  </string-array>
  <string-array name="wifi_metered_entries">
    <item msgid="5200910605264415911">"Rileva automaticamente"</item>
    <item msgid="8745603368609022803">"Considera misurata"</item>
    <item msgid="2266114985518865625">"Considera non misurata"</item>
  </string-array>
  <string-array name="wifi_privacy_entries">
    <item msgid="4393731261966785418">"Usa MAC casuale (opzione predefinita)"</item>
    <item msgid="3237870460973179943">"Utilizza indirizzo MAC del dispositivo"</item>
  </string-array>
  <string-array name="wifi_hidden_entries">
    <item msgid="234221371123852300">"No"</item>
    <item msgid="3863157480502955888">"Sì"</item>
  </string-array>
  <string-array name="dark_ui_mode_entries">
    <item msgid="4047603501491142527">"Scuro"</item>
    <item msgid="2291969684082074001">"Chiaro"</item>
  </string-array>
  <string-array name="autofill_logging_level_entries">
<<<<<<< HEAD
    <item msgid="1036676483322832067">"Non attivo"</item>
    <item msgid="2182686878828390312">"Debug"</item>
    <item msgid="5286514712714822064">"Dettagliata"</item>
=======
    <item msgid="6882729786516723474">"OFF"</item>
    <item msgid="4072198137051566919">"Debug"</item>
    <item msgid="2473005316958868509">"Dettagliata"</item>
>>>>>>> 066ab801
  </string-array>
  <string-array name="cdma_system_select_choices">
    <item msgid="8727887686723706826">"Solo domestica"</item>
    <item msgid="5034813753274486448">"Automatico"</item>
  </string-array>
  <string-array name="preferred_network_mode_choices">
    <item msgid="4168919392737496563">"GSM/WCDMA preferito"</item>
    <item msgid="807926878589867564">"Solo GSM"</item>
    <item msgid="488474605709912156">"Solo WCDMA"</item>
    <item msgid="1912421096218750039">"GSM/WCDMA automatico"</item>
    <item msgid="5072198667819683600">"CDMA/EvDo automatico"</item>
    <item msgid="370391313511477301">"CDMA senza EvDo"</item>
    <item msgid="4678789463133969294">"Solo EvDo"</item>
    <item msgid="3960210542349075517">"CDMA/EvDo/GSM/WCDMA"</item>
    <item msgid="2961817320209454599">"CDMA + LTE/EvDo"</item>
    <item msgid="8008611169788556519">"GSM/WCDMA/LTE"</item>
    <item msgid="4486851520863433847">"Globale"</item>
    <item msgid="8516691658640163073">"LTE"</item>
    <item msgid="3108828968591899719">"LTE/WCDMA"</item>
    <item msgid="1879225673847443662">"Solo TDSCDMA"</item>
    <item msgid="8373504428469988469">"TDSCDMA/WCDMA"</item>
    <item msgid="8097271911945758303">"LTE/TDSCDMA"</item>
    <item msgid="2272560096982726294">"TDSCDMA/GSM"</item>
    <item msgid="131738018826229696">"LTE/TDSCDMA/GSM"</item>
    <item msgid="629422387044789699">"TDSCDMA/GSM/WCDMA"</item>
    <item msgid="5686260911275077041">"LTE/TDSCDMA/WCDMA"</item>
    <item msgid="4545655348143499596">"LTE/TDSCDMA/GSM/WCDMA"</item>
    <item msgid="4107769721462339672">"TDSCDMA/CDMA/EVDO/GSM/WCDMA"</item>
    <item msgid="8811683254058088466">"LTE/TDSCDMA/CDMA/EVDO/GSM/WCDMA"</item>
  </string-array>
  <string-array name="cdma_subscription_choices">
    <item msgid="8753271080005095725">"RUIM/SIM"</item>
    <item msgid="2214656470548320124">"NV"</item>
  </string-array>
  <string-array name="preferred_network_mode_choices_world_mode">
    <item msgid="1054992858056320116">"Globale"</item>
    <item msgid="817971827645657949">"LTE/CDMA"</item>
    <item msgid="519208953133334357">"LTE/GSM/UMTS"</item>
  </string-array>
    <!-- no translation found for enhanced_4g_lte_mode_title_variant:0 (7586074022364606422) -->
    <!-- no translation found for enhanced_4g_lte_mode_title_variant:1 (5950846260630506903) -->
    <!-- no translation found for enhanced_4g_lte_mode_title_variant:2 (2795368186689231672) -->
    <!-- no translation found for enhanced_4g_lte_mode_sumary_variant:0 (3632552041956113517) -->
    <!-- no translation found for enhanced_4g_lte_mode_sumary_variant:1 (8886675223048911179) -->
    <!-- no translation found for enhanced_4g_lte_mode_sumary_variant:2 (8669821968941658558) -->
</resources><|MERGE_RESOLUTION|>--- conflicted
+++ resolved
@@ -21,526 +21,510 @@
 <resources xmlns:android="http://schemas.android.com/apk/res/android"
     xmlns:xliff="urn:oasis:names:tc:xliff:document:1.2">
   <string-array name="timezone_filters">
-    <item msgid="5296756001147094692">"America"</item>
-    <item msgid="3005562397632768392">"Europa"</item>
-    <item msgid="5696915123093701218">"Africa"</item>
-    <item msgid="4439789052790868249">"Asia"</item>
-    <item msgid="956915953069815961">"Australia"</item>
-    <item msgid="5345178126174698955">"Pacifico"</item>
-    <item msgid="8392017019801393511">"Tutte"</item>
+    <item msgid="3431380197378148950">"America"</item>
+    <item msgid="4791956477275129121">"Europa"</item>
+    <item msgid="3812126832016254559">"Africa"</item>
+    <item msgid="2765816300353408280">"Asia"</item>
+    <item msgid="6683489385344409742">"Australia"</item>
+    <item msgid="5194868215515664953">"Pacifico"</item>
+    <item msgid="7044520255415007865">"Tutte"</item>
   </string-array>
   <string-array name="screen_timeout_entries">
-    <item msgid="3342301044271143016">"15 secondi"</item>
-    <item msgid="8881760709354815449">"30 secondi"</item>
-    <item msgid="7589406073232279088">"1 minuto"</item>
-    <item msgid="7001195990902244174">"2 minuti"</item>
-    <item msgid="7489864775127957179">"5 minuti"</item>
-    <item msgid="2314124409517439288">"10 minuti"</item>
-    <item msgid="6864027152847611413">"30 minuti"</item>
+    <item msgid="8596143519087753804">"15 secondi"</item>
+    <item msgid="772029947136115322">"30 secondi"</item>
+    <item msgid="8743663928349474087">"1 minuto"</item>
+    <item msgid="1506508631223164814">"2 minuti"</item>
+    <item msgid="8664703938127907662">"5 minuti"</item>
+    <item msgid="5827960506924849753">"10 minuti"</item>
+    <item msgid="6677424950124253938">"30 minuti"</item>
   </string-array>
   <string-array name="dream_timeout_entries">
-    <item msgid="3149294732238283185">"Mai"</item>
-    <item msgid="2194151041885903260">"15 secondi"</item>
-    <item msgid="5892295237131074341">"30 secondi"</item>
-    <item msgid="3538441365970038213">"1 minuto"</item>
-    <item msgid="412343871668955639">"2 minuti"</item>
-    <item msgid="5076853889688991690">"5 minuti"</item>
-    <item msgid="1903860996174927898">"10 minuti"</item>
-    <item msgid="6415509612413178727">"30 minuti"</item>
+    <item msgid="6487043225269853023">"Mai"</item>
+    <item msgid="2517785806387977252">"15 secondi"</item>
+    <item msgid="6347954399441173672">"30 secondi"</item>
+    <item msgid="4858305253279921789">"1 minuto"</item>
+    <item msgid="8109273437140044073">"2 minuti"</item>
+    <item msgid="2788593551142462622">"5 minuti"</item>
+    <item msgid="8012672183888404961">"10 minuti"</item>
+    <item msgid="8271452751594598661">"30 minuti"</item>
   </string-array>
   <string-array name="lock_after_timeout_entries">
-    <item msgid="8929270399652145290">"Immediatamente"</item>
-    <item msgid="6736512735606834431">"5 secondi"</item>
-    <item msgid="8044619388267891375">"15 secondi"</item>
-    <item msgid="1822002388249545488">"30 secondi"</item>
-    <item msgid="8538071621211916519">"1 minuto"</item>
-    <item msgid="5663439580228932882">"2 minuti"</item>
-    <item msgid="49888496216106852">"5 minuti"</item>
-    <item msgid="9002737361305019353">"10 minuti"</item>
-    <item msgid="4322676235684793329">"30 minuti"</item>
+    <item msgid="2232921187970351881">"Immediatamente"</item>
+    <item msgid="2038544972632026612">"5 secondi"</item>
+    <item msgid="5558060663472279597">"15 secondi"</item>
+    <item msgid="45341168505452037">"30 secondi"</item>
+    <item msgid="227647485917789272">"1 minuto"</item>
+    <item msgid="3367011891231217504">"2 minuti"</item>
+    <item msgid="4376575879222393045">"5 minuti"</item>
+    <item msgid="811192536981678974">"10 minuti"</item>
+    <item msgid="7258394417241706272">"30 minuti"</item>
   </string-array>
   <string-array name="entries_font_size">
-    <item msgid="8166647333858618801">"Piccole"</item>
-    <item msgid="6986443533756848935">"Predefinite"</item>
-    <item msgid="38373998008112077">"Grandi"</item>
-    <item msgid="7635254317531872272">"Più grandi"</item>
+    <item msgid="2340391964816059553">"Piccole"</item>
+    <item msgid="591935967183159581">"Predefinito"</item>
+    <item msgid="1714184661981538355">"Grandi"</item>
+    <item msgid="6195563047686707484">"Più grandi"</item>
   </string-array>
   <string-array name="wifi_status">
-    <item msgid="1922181315419294640"></item>
-    <item msgid="8934131797783724664">"Scansione in corso..."</item>
-    <item msgid="8513729475867537913">"Connessione..."</item>
-    <item msgid="515055375277271756">"Autenticazione..."</item>
-    <item msgid="1943354004029184381">"Acquisizione indirizzo IP..."</item>
-    <item msgid="4221763391123233270">"Connessa"</item>
-    <item msgid="624838831631122137">"Sospesa"</item>
-    <item msgid="7979680559596111948">"Disconnessione..."</item>
-    <item msgid="1634960474403853625">"Disconnessa"</item>
-    <item msgid="746097431216080650">"Operazione non riuscita"</item>
-    <item msgid="6367044185730295334">"Bloccato"</item>
-    <item msgid="503942654197908005">"Al momento vengono evitate connessioni deboli"</item>
+    <item msgid="1304883790721412351"></item>
+    <item msgid="4157625910392775808">"Scansione in corso..."</item>
+    <item msgid="5597394826455877834">"Connessione..."</item>
+    <item msgid="5848277343965362748">"Autenticazione..."</item>
+    <item msgid="3391238031431440676">"Acquisizione indirizzo IP..."</item>
+    <item msgid="5257597310494000224">"Connessa"</item>
+    <item msgid="8472497592913050396">"Sospeso"</item>
+    <item msgid="1228072488815999109">"Disconnessione..."</item>
+    <item msgid="7253087004422991731">"Disconnesso"</item>
+    <item msgid="4169850917304751227">"Non riuscita"</item>
+    <item msgid="6266658166690831131">"Bloccate"</item>
+    <item msgid="4517230805854909775">"Al momento vengono evitate connessioni deboli"</item>
   </string-array>
   <string-array name="wifi_status_with_ssid">
-    <item msgid="7714855332363650812"></item>
-    <item msgid="8878186979715711006">"Scansione in corso..."</item>
-    <item msgid="355508996603873860">"Connessione a <xliff:g id="NETWORK_NAME">%1$s</xliff:g>..."</item>
-    <item msgid="554971459996405634">"Autenticazione con <xliff:g id="NETWORK_NAME">%1$s</xliff:g>..."</item>
-    <item msgid="7928343808033020343">"Acquisizione indirizzo IP da <xliff:g id="NETWORK_NAME">%1$s</xliff:g>..."</item>
-    <item msgid="8937994881315223448">"Connessa a <xliff:g id="NETWORK_NAME">%1$s</xliff:g>"</item>
-    <item msgid="1330262655415760617">"Sospesa"</item>
-    <item msgid="7698638434317271902">"Disconnessione da <xliff:g id="NETWORK_NAME">%1$s</xliff:g>..."</item>
-    <item msgid="197508606402264311">"Disconnessa"</item>
-    <item msgid="8578370891960825148">"Operazione non riuscita"</item>
-    <item msgid="5660739516542454527">"Bloccato"</item>
-    <item msgid="1805837518286731242">"Al momento vengono evitate connessioni deboli"</item>
-  </string-array>
-    <!-- no translation found for wifi_tether_security:0 (1748357338693290598) -->
-    <!-- no translation found for wifi_tether_security:1 (4760482622566629462) -->
+    <item msgid="4853670665485437464"></item>
+    <item msgid="6816207058895999545">"Ricerca..."</item>
+    <item msgid="8058143476674427024">"Connessione a <xliff:g id="NETWORK_NAME">%1$s</xliff:g>..."</item>
+    <item msgid="7547609081339573756">"Autenticazione con <xliff:g id="NETWORK_NAME">%1$s</xliff:g>…"</item>
+    <item msgid="5145158315060185414">"Recupero indirizzo IP da <xliff:g id="NETWORK_NAME">%1$s</xliff:g>..."</item>
+    <item msgid="3283243151651124831">"Connessa a <xliff:g id="NETWORK_NAME">%1$s</xliff:g>"</item>
+    <item msgid="6600156231416890902">"Sospeso"</item>
+    <item msgid="4133290864821295785">"Disconnessione da <xliff:g id="NETWORK_NAME">%1$s</xliff:g>..."</item>
+    <item msgid="3980154971187953257">"Disconnesso"</item>
+    <item msgid="2847316776634969068">"Non riuscita"</item>
+    <item msgid="4390990424746035383">"Bloccate"</item>
+    <item msgid="3618248791367063949">"Al momento vengono evitate connessioni deboli"</item>
+  </string-array>
+    <!-- no translation found for wifi_tether_security:0 (5586343370515598801) -->
+    <!-- no translation found for wifi_tether_security:1 (6136336549994615745) -->
   <string-array name="wifi_p2p_wps_setup">
-    <item msgid="5085064298144493867">"Pulsante di comando"</item>
-    <item msgid="1624323946324499595">"PIN del dispositivo peer"</item>
-    <item msgid="5366790421523328066">"PIN da dispositivo"</item>
+    <item msgid="5390235347963255303">"Pulsante di comando"</item>
+    <item msgid="7401896200768713930">"PIN del dispositivo peer"</item>
+    <item msgid="4526848028011846710">"PIN da dispositivo"</item>
   </string-array>
   <string-array name="wifi_p2p_status">
-    <item msgid="1701505390737218306">"Connesso"</item>
-    <item msgid="3189211552661432651">"Invitato"</item>
-    <item msgid="3206450250360237549">"Operazione non riuscita"</item>
-    <item msgid="7785896708926971207">"Disponibile"</item>
-    <item msgid="2330782789550628803">"Fuori dal raggio d\'azione"</item>
+    <item msgid="8741947238021758201">"Connessa"</item>
+    <item msgid="983792611851499732">"Invitato"</item>
+    <item msgid="5438273405428201793">"Non riuscita"</item>
+    <item msgid="4646663015449312554">"Disponibile"</item>
+    <item msgid="3230556734162006146">"Fuori dal raggio d\'azione"</item>
   </string-array>
   <string-array name="bluetooth_visibility_timeout_entries">
-    <item msgid="8151962652413645395">"2 minuti"</item>
-    <item msgid="8675215713017289017">"5 minuti"</item>
-    <item msgid="477015974247590543">"1 ora"</item>
-    <item msgid="5198271470953124739">"Mai in timeout"</item>
+    <item msgid="8247986727324120082">"2 minuti"</item>
+    <item msgid="2759776603549270587">"5 minuti"</item>
+    <item msgid="167772676068860015">"1 ora"</item>
+    <item msgid="5985477119043628504">"Mai in timeout"</item>
   </string-array>
   <string-array name="bluetooth_max_connected_audio_devices">
-    <item msgid="834764606877643762">"Usa i valori predefiniti del sistema: <xliff:g id="DEFAULT_BLUETOOTH_MAX_CONNECTED_AUDIO_DEVICES">%1$d</xliff:g>"</item>
-    <item msgid="4428462068012149533">"1"</item>
-    <item msgid="2620881722754455257">"2"</item>
-    <item msgid="402831176731135702">"3"</item>
-    <item msgid="4923580285404888038">"4"</item>
-    <item msgid="3643103044864989283">"5"</item>
+    <item msgid="3800257971619063588">"Usa i valori predefiniti del sistema: <xliff:g id="DEFAULT_BLUETOOTH_MAX_CONNECTED_AUDIO_DEVICES">%1$d</xliff:g>"</item>
+    <item msgid="8572230405241423895">"1"</item>
+    <item msgid="5318020123964299318">"2"</item>
+    <item msgid="6429260054182662738">"3"</item>
+    <item msgid="1644506614010085798">"4"</item>
+    <item msgid="3132506679404897150">"5"</item>
   </string-array>
   <string-array name="wifi_signal">
-    <item msgid="2245412278046491293">"Scadente"</item>
-    <item msgid="2042505933058940139">"Scarsa"</item>
-    <item msgid="1344546617235886412">"Discreta"</item>
-    <item msgid="6019931571712517411">"Buona"</item>
-    <item msgid="8986346415847956850">"Ottima"</item>
+    <item msgid="1709949377823900951">"Scarsa"</item>
+    <item msgid="7882129634982603782">"Scarsa"</item>
+    <item msgid="6457357501905996224">"Discreta"</item>
+    <item msgid="405271628162918841">"Buona"</item>
+    <item msgid="999948812884919584">"Ottima"</item>
   </string-array>
   <string-array name="data_usage_data_range">
-    <item msgid="5013973108901348144">"Ultimi 30 giorni"</item>
-    <item msgid="6600989128423965319">"Imp. ciclo di utilizzo..."</item>
+    <item msgid="8986775481492954015">"Ultimi 30 giorni"</item>
+    <item msgid="3211287705232736964">"Imp. ciclo di utilizzo..."</item>
   </string-array>
   <string-array name="usage_stats_display_order_types">
-    <item msgid="2100172576767439288">"Tempo di utilizzo"</item>
-    <item msgid="4796160515314745154">"Data ultimo utilizzo:"</item>
-    <item msgid="2502754479975776899">"Nome applicazione"</item>
+    <item msgid="1266031014388516303">"Tempo di utilizzo"</item>
+    <item msgid="2784401352592276015">"Data ultimo utilizzo:"</item>
+    <item msgid="249854287216326349">"Nome applicazione"</item>
   </string-array>
   <string-array name="wifi_eap_entries">
-    <item msgid="8615575908717909498">"PEAP"</item>
-    <item msgid="8667872640594311615">"TLS"</item>
-    <item msgid="7182812872984827322">"TTLS"</item>
-    <item msgid="2318274046749286642">"PWD"</item>
+    <item msgid="5538816743897530343">"PEAP"</item>
+    <item msgid="336771389015263226">"TLS"</item>
+    <item msgid="2124951724092063376">"TTLS"</item>
+    <item msgid="7427377376024106344">"PWD"</item>
   </string-array>
   <string-array name="wifi_peap_phase2_entries">
-    <item msgid="2577747762745812488">"Nessuno"</item>
-    <item msgid="937786527870979616">"MSCHAPV2"</item>
-    <item msgid="5302613883318643629">"GTC"</item>
+    <item msgid="8934819312374410084">"Nessuna"</item>
+    <item msgid="8655686691660180616">"MSCHAPV2"</item>
+    <item msgid="1354245862267605928">"GTC"</item>
   </string-array>
   <string-array name="wifi_peap_phase2_entries_with_sim_auth">
-    <item msgid="5760470455461128892">"Nessuno"</item>
-    <item msgid="7480272092408291086">"MSCHAPV2"</item>
-    <item msgid="5881794903338319324">"GTC"</item>
-    <item msgid="5610607665198791980">"SIM"</item>
-    <item msgid="2860798636241124128">"AKA"</item>
-    <item msgid="8926455723452645935">"AKA\'"</item>
+    <item msgid="7122038588318037831">"Nessuno"</item>
+    <item msgid="212906109313512425">"MSCHAPV2"</item>
+    <item msgid="6333849991499980140">"GTC"</item>
+    <item msgid="6226796534844879034">"SIM"</item>
+    <item msgid="4600011056049114926">"AKA"</item>
+    <item msgid="5244120184217604552">"AKA\'"</item>
   </string-array>
   <string-array name="wifi_phase2_entries">
-    <item msgid="1818786254010764570">"Nessuna"</item>
-    <item msgid="6189918678874123056">"PAP"</item>
-    <item msgid="1524112260493662517">"MSCHAP"</item>
-    <item msgid="5923246669412752932">"MSCHAPV2"</item>
-    <item msgid="8651992560135239389">"GTC"</item>
+    <item msgid="5865367433072785952">"Nessuna"</item>
+    <item msgid="7901133332272818442">"PAP"</item>
+    <item msgid="8549879045980332977">"MSCHAP"</item>
+    <item msgid="7330627471456865502">"MSCHAPV2"</item>
+    <item msgid="6255179395132581882">"GTC"</item>
   </string-array>
   <string-array name="wifi_ip_settings">
-    <item msgid="3906714200993111074">"DHCP"</item>
-    <item msgid="628395202971532382">"Statico"</item>
+    <item msgid="2717196390555072244">"DHCP"</item>
+    <item msgid="4377002609760712163">"Statico"</item>
   </string-array>
   <string-array name="wifi_proxy_settings">
-    <item msgid="4473276491748503377">"Nessuno"</item>
-    <item msgid="8673874894887358090">"Manuale"</item>
-    <item msgid="168893341855953140">"Config. automatica proxy"</item>
+    <item msgid="9032900195127165132">"Nessuna"</item>
+    <item msgid="1464741437353223198">"Manuale"</item>
+    <item msgid="5793600062487886090">"Configurazione automatica proxy"</item>
   </string-array>
   <string-array name="apn_auth_entries">
-    <item msgid="3856896061242872146">"Nessuno"</item>
-    <item msgid="5756844015743664882">"PAP"</item>
-    <item msgid="535934025797984365">"CHAP"</item>
-    <item msgid="8383098660619805783">"PAP o CHAP"</item>
+    <item msgid="7099647881902405997">"Nessuna"</item>
+    <item msgid="1950796738039490374">"PAP"</item>
+    <item msgid="8166687999538788787">"CHAP"</item>
+    <item msgid="1276004657191968988">"PAP o CHAP"</item>
   </string-array>
   <string-array name="apn_protocol_entries">
-    <item msgid="4852355456199302715">"IPv4"</item>
-    <item msgid="4394161344888484571">"IPv6"</item>
-    <item msgid="8084938354605535381">"IPv4/IPv6"</item>
+    <item msgid="4179023087537182757">"IPv4"</item>
+    <item msgid="9148582221081416020">"IPv6"</item>
+    <item msgid="4094895508821270572">"IPv4/IPv6"</item>
   </string-array>
   <string-array name="bearer_entries">
-    <item msgid="1697455674244601285">"Non specificato"</item>
-    <item msgid="1317061551798123908">"LTE"</item>
-    <item msgid="5005435684511894770">"HSPAP"</item>
-    <item msgid="7700603056475539235">"HSPA"</item>
-    <item msgid="245973007602397887">"HSUPA"</item>
-    <item msgid="6291566767651194016">"HSDPA"</item>
-    <item msgid="2005841400859926251">"UMTS"</item>
-    <item msgid="3757385691174882861">"EDGE"</item>
-    <item msgid="2979115073474306864">"GPRS"</item>
-    <item msgid="2271750502778879106">"eHRPD"</item>
-    <item msgid="4173379084783381337">"EVDO_B"</item>
-    <item msgid="2033682802005776093">"EVDO_A"</item>
-    <item msgid="5753917125831466719">"EVDO_0"</item>
-    <item msgid="4713807936577071142">"1xRTT"</item>
-    <item msgid="1142355797022021906">"IS95B"</item>
-    <item msgid="7471182818083460781">"IS95A"</item>
+    <item msgid="5231094118929435723">"Non specificato"</item>
+    <item msgid="2740477081395679090">"LTE"</item>
+    <item msgid="1807866878276630064">"HSPAP"</item>
+    <item msgid="7945352669463358624">"HSPA"</item>
+    <item msgid="4152166097223929133">"HSUPA"</item>
+    <item msgid="5134662517319988296">"HSDPA"</item>
+    <item msgid="4997539146036732961">"UMTS"</item>
+    <item msgid="4910169712073083585">"EDGE"</item>
+    <item msgid="3505904588897578792">"GPRS"</item>
+    <item msgid="7246853278334311652">"eHRPD"</item>
+    <item msgid="7037248100126710307">"EVDO_B"</item>
+    <item msgid="3440758673769932256">"EVDO_A"</item>
+    <item msgid="1782525731958596741">"EVDO_0"</item>
+    <item msgid="1819765960790884441">"1xRTT"</item>
+    <item msgid="3148192102183107944">"IS95B"</item>
+    <item msgid="3778273775365258534">"IS95A"</item>
   </string-array>
   <string-array name="mvno_type_entries">
-    <item msgid="4367119357633573465">"Nessuno"</item>
-    <item msgid="6062567900587138000">"SPN"</item>
-    <item msgid="2454085083342423481">"IMSI"</item>
-    <item msgid="2681427309183221543">"GID"</item>
+    <item msgid="6984770764726663331">"Nessuno"</item>
+    <item msgid="1469208769491004112">"SPN"</item>
+    <item msgid="7556656048009090524">"IMSI"</item>
+    <item msgid="8636516530542473799">"GID"</item>
   </string-array>
   <string-array name="app_install_location_entries">
-    <item msgid="8151497958991952759">"Memorizzazione su dispositivo interno"</item>
-    <item msgid="3738430123799803530">"Scheda SD rimovibile"</item>
-    <item msgid="4498124044785815005">"Impostazione di sistema"</item>
+    <item msgid="6621866711026016227">"Memorizzazione su dispositivo interno"</item>
+    <item msgid="3186681694079967527">"Scheda SD rimovibile"</item>
+    <item msgid="6902033473986647035">"Impostazione di sistema"</item>
   </string-array>
   <string-array name="app_ops_categories">
-    <item msgid="6358963769537892925">"Posizione"</item>
-    <item msgid="255608127647030286">"Personali"</item>
-    <item msgid="4588829735729884491">"Messaggi"</item>
-    <item msgid="886742181977884584">"Contenuti multimediali"</item>
-    <item msgid="7924928667052300589">"Dispositivo"</item>
+    <item msgid="1102693344156734891">"Posizione"</item>
+    <item msgid="6842381562497597649">"Personali"</item>
+    <item msgid="3966700236695683444">"Messaggi"</item>
+    <item msgid="8563996233342430477">"Supporti"</item>
+    <item msgid="5323851085993963783">"Dispositivo"</item>
   </string-array>
   <string-array name="app_ops_summaries">
-    <item msgid="4979188868761515915">"posizione approssimativa"</item>
-    <item msgid="5789673140227507995">"posizione precisa"</item>
-    <item msgid="1061584358377390581">"GPS"</item>
-    <item msgid="5387405117297558954">"vibrazione"</item>
-    <item msgid="3434165993711230924">"lettura contatti"</item>
-    <item msgid="616161687718081936">"modifica dei contatti"</item>
-    <item msgid="7638002295329050091">"lettura del registro chiamate"</item>
-    <item msgid="6546959730920410907">"modifica del registro chiamate"</item>
-    <item msgid="446877710771379667">"lettura calendario"</item>
-    <item msgid="7674458294386319722">"modifica del calendario"</item>
-    <item msgid="8281201165558093009">"scansione Wi-Fi"</item>
-    <item msgid="8694611243479480497">"notifica"</item>
-    <item msgid="7776439107987345446">"scansione cell"</item>
-    <item msgid="514615766544675057">"chiamate telefono"</item>
-    <item msgid="8181415497109310680">"lettura SMS"</item>
-    <item msgid="6816551144382117307">"scrittura SMS"</item>
-    <item msgid="4600463921908905030">"ricezione SMS"</item>
-    <item msgid="5958926493289432745">"ricezione SMS di emergenza"</item>
-    <item msgid="4945269495221089540">"ricezione MMS"</item>
-    <item msgid="5570472453573929087">"ricezione push WAP"</item>
-    <item msgid="7125408150230860501">"invio SMS"</item>
-    <item msgid="7080337936612188061">"lettura SMS ICC"</item>
-    <item msgid="587124103118495063">"scrittura SMS ICC"</item>
-    <item msgid="2320577158869025503">"modifica delle impostazioni"</item>
-    <item msgid="1545733463471924009">"traccia in alto"</item>
-    <item msgid="3609046903962454582">"accesso a notifiche"</item>
-    <item msgid="4671646036128214513">"fotocamera"</item>
-    <item msgid="1097324338692486211">"registrazione audio"</item>
-    <item msgid="5031552983987798163">"riproduzione audio"</item>
-    <item msgid="8374996688066472414">"lettura degli appunti"</item>
-    <item msgid="3045529469061083747">"modifica degli appunti"</item>
-    <item msgid="5124443975763747838">"pulsanti contenuti multimediali"</item>
-    <item msgid="4547883971364273343">"focus audio"</item>
-    <item msgid="2603878814882344450">"volume principale"</item>
-    <item msgid="7136963238377062018">"volume voce"</item>
-    <item msgid="4270236897655923007">"volume suoneria"</item>
-    <item msgid="6325739889222559394">"volume contenuti multimediali"</item>
-    <item msgid="5762123934816216821">"volume sveglia"</item>
-    <item msgid="785049718065337473">"volume notifiche"</item>
-    <item msgid="6700305533746877052">"volume bluetooth"</item>
-    <item msgid="2029227495214047094">"mantieni attivo"</item>
-    <item msgid="26109888160231211">"monitora posizione"</item>
-    <item msgid="5753382310468855812">"monitora geolocalizzazione a consumo elevato"</item>
-    <item msgid="3356591542543137332">"ricevi statistiche sull\'utilizzo"</item>
-    <item msgid="3073734345226842233">"attiva/disattiva microfono"</item>
-    <item msgid="2111767435887685265">"visualizzazione dell\'avviso popup"</item>
-    <item msgid="1091168669714823370">"proiezione di contenuti multimediali"</item>
-    <item msgid="485564189219029300">"attivazione della VPN"</item>
-    <item msgid="7155384795265164395">"scrittura dello sfondo"</item>
-    <item msgid="1835836196806147034">"assistenza per la struttura"</item>
-    <item msgid="5989890403088155055">"assistenza per lo screenshot"</item>
-    <item msgid="8582699692765917557">"lettura dello stato del telefono"</item>
-    <item msgid="1474039653814954902">"aggiunta di un messaggio vocale"</item>
-    <item msgid="7222837656938871633">"utilizzo di SIP"</item>
-    <item msgid="6108267038969274380">"elaborazione della chiamata in uscita"</item>
-    <item msgid="4823402479973873358">"impronta digitale"</item>
-    <item msgid="5895843015407713543">"sensori per il corpo"</item>
-    <item msgid="1436446526955010826">"lettura di cell broadcast"</item>
-    <item msgid="884172201575690484">"posizione fittizia"</item>
-    <item msgid="3591971310048485247">"lettura dello spazio di archiviazione"</item>
-    <item msgid="4041187808621866119">"scrittura nello spazio di archiviazione"</item>
-    <item msgid="6628873315024166197">"attivazione dello schermo"</item>
-    <item msgid="3253368931113490863">"recupero di account"</item>
-    <item msgid="780392378084812901">"esecuzione in background"</item>
-    <item msgid="2629748510881309577">"volume accessibilità"</item>
+    <item msgid="2585253854462134715">"posizione approssimativa"</item>
+    <item msgid="1830619568689922920">"posizione precisa"</item>
+    <item msgid="3317274469481923141">"GPS"</item>
+    <item msgid="8931785990160383356">"vibrazione"</item>
+    <item msgid="8632513128515114092">"lettura contatti"</item>
+    <item msgid="3741042113569620272">"modifica dei contatti"</item>
+    <item msgid="4204420969709009931">"lettura del registro chiamate"</item>
+    <item msgid="2260380357119423209">"modifica del registro chiamate"</item>
+    <item msgid="6550710385014530934">"lettura calendario"</item>
+    <item msgid="3575906174264853951">"modifica del calendario"</item>
+    <item msgid="4319843242568057174">"scansione Wi-Fi"</item>
+    <item msgid="2981791890467303819">"notifica"</item>
+    <item msgid="6617825156152476692">"scansione cell"</item>
+    <item msgid="8865260890611559753">"chiamate telefono"</item>
+    <item msgid="3254999273961542982">"lettura SMS"</item>
+    <item msgid="7711446453028825171">"scrittura SMS"</item>
+    <item msgid="6123238544099198034">"ricezione SMS"</item>
+    <item msgid="838342167431596036">"ricezione SMS di emergenza"</item>
+    <item msgid="8554432731560956686">"ricezione MMS"</item>
+    <item msgid="7464863464299515059">"ricezione push WAP"</item>
+    <item msgid="310463075729606765">"invio SMS"</item>
+    <item msgid="7338021933527689514">"lettura SMS ICC"</item>
+    <item msgid="6130369335466613036">"scrittura SMS ICC"</item>
+    <item msgid="6536865581421670942">"modifica delle impostazioni"</item>
+    <item msgid="4547203129183558973">"traccia in alto"</item>
+    <item msgid="9080347512916542840">"accesso a notifiche"</item>
+    <item msgid="5332718516635907742">"fotocamera"</item>
+    <item msgid="6098422447246167852">"registrazione audio"</item>
+    <item msgid="9182794235292595296">"riproduzione audio"</item>
+    <item msgid="8760743229597702019">"lettura degli appunti"</item>
+    <item msgid="2266923698240538544">"modifica degli appunti"</item>
+    <item msgid="1801619438618539275">"pulsanti contenuti multimediali"</item>
+    <item msgid="31588119965784465">"focus audio"</item>
+    <item msgid="7565226799008076833">"volume principale"</item>
+    <item msgid="5420704980305018295">"volume voce"</item>
+    <item msgid="5797363115508970204">"volume suoneria"</item>
+    <item msgid="8233154098550715999">"volume contenuti multimediali"</item>
+    <item msgid="5196715605078153950">"volume sveglia"</item>
+    <item msgid="394030698764284577">"volume notifiche"</item>
+    <item msgid="8952898972491680178">"volume bluetooth"</item>
+    <item msgid="8506227454543690851">"mantieni attivo"</item>
+    <item msgid="1108160036049727420">"monitora posizione"</item>
+    <item msgid="1496205959751719491">"monitora geolocalizzazione a consumo elevato"</item>
+    <item msgid="3776296279910987380">"ricevi statistiche sull\'utilizzo"</item>
+    <item msgid="8827100324471975602">"attiva/disattiva microfono"</item>
+    <item msgid="6880736730520126864">"visualizzazione dell\'avviso popup"</item>
+    <item msgid="4933375960222609935">"elementi multimediali dei progetti"</item>
+    <item msgid="8357907018938895462">"attivazione della VPN"</item>
+    <item msgid="8143812849911310973">"scrittura dello sfondo"</item>
+    <item msgid="6266277260961066535">"assistenza per la struttura"</item>
+    <item msgid="7715498149883482300">"assistenza per lo screenshot"</item>
+    <item msgid="4046679376726313293">"lettura dello stato del telefono"</item>
+    <item msgid="6329507266039719587">"aggiunta di un messaggio vocale"</item>
+    <item msgid="7692440726415391408">"utilizzo di SIP"</item>
+    <item msgid="8572453398128326267">"elaborazione della chiamata in uscita"</item>
+    <item msgid="7775674394089376306">"impronta digitale"</item>
+    <item msgid="3182815133441738779">"sensori per il corpo"</item>
+    <item msgid="2793100005496829513">"lettura di cell broadcast"</item>
+    <item msgid="2633626056029384366">"posizione fittizia"</item>
+    <item msgid="8356842191824684631">"lettura dello spazio di archiviazione"</item>
+    <item msgid="5671906070163291500">"scrittura nello spazio di archiviazione"</item>
+    <item msgid="2791955098549340418">"attivazione dello schermo"</item>
+    <item msgid="5599435119609178367">"recupero di account"</item>
+    <item msgid="1165623660533024666">"esecuzione in background"</item>
+    <item msgid="6423861043647911030">"volume accessibilità"</item>
   </string-array>
   <string-array name="app_ops_labels">
-    <item msgid="6602854600289714121">"Posizione"</item>
-    <item msgid="8677040780775113033">"Posizione"</item>
-    <item msgid="1660743989948992916">"Posizione"</item>
-    <item msgid="8791172739860195290">"Vibrazione"</item>
-    <item msgid="383413555642128046">"Lettura contatti"</item>
-    <item msgid="3654594895269697313">"Modifica dei contatti"</item>
-    <item msgid="7928393476362362538">"Lettura del registro chiamate"</item>
-    <item msgid="6248591205254641116">"Modifica del registro chiamate"</item>
-    <item msgid="6093344633066170692">"Lettura calendario"</item>
-    <item msgid="1334886368750347692">"Modifica del calendario"</item>
-    <item msgid="1638204101698708656">"Posizione"</item>
-    <item msgid="2154671955760380322">"Pubblicazione notifica"</item>
-    <item msgid="4282477730595931828">"Posizione"</item>
-    <item msgid="4891423912898525905">"Chiamate telefono"</item>
-    <item msgid="2623604824935968113">"Lettura di SMS/MMS"</item>
-    <item msgid="4420177125221176306">"Scrittura di SMS/MMS"</item>
-    <item msgid="3986142739951490025">"Ricezione SMS/MMS"</item>
-    <item msgid="3984213795861739778">"Ricezione SMS/MMS"</item>
-    <item msgid="3656243523752472788">"Ricezione SMS/MMS"</item>
-    <item msgid="8105802370238551510">"Ricezione SMS/MMS"</item>
-    <item msgid="1407766984645388488">"Invio SMS/MMS"</item>
-    <item msgid="3527273606643794973">"Lettura di SMS/MMS"</item>
-    <item msgid="4370895547001583812">"Scrittura di SMS/MMS"</item>
-    <item msgid="4218544235221631789">"Modifica delle impostazioni"</item>
-    <item msgid="736541391767350377">"Traccia in alto"</item>
-    <item msgid="5530815681721654194">"Accesso a notifiche"</item>
-    <item msgid="781213371706962767">"Fotocamera"</item>
-    <item msgid="1720492593061838172">"Registrazione audio"</item>
-    <item msgid="3493046322001257041">"Riproduzione audio"</item>
-    <item msgid="136815868796597058">"Lettura degli appunti"</item>
-    <item msgid="5238692940326972503">"Modifica degli appunti"</item>
-    <item msgid="5753789168376302997">"Pulsanti contenuti multimediali"</item>
-    <item msgid="3265262911688671938">"Focus audio"</item>
-    <item msgid="2098976479485046797">"Volume principale"</item>
-    <item msgid="5660213838861789350">"Volume voce"</item>
-    <item msgid="7983336752371254444">"Volume suoneria"</item>
-    <item msgid="7878027809189330917">"Volume contenuti multimediali"</item>
-    <item msgid="7260546305036218513">"Volume sveglia"</item>
-    <item msgid="9103719301075748925">"Volume notifiche"</item>
-    <item msgid="7025966722295861512">"Volume Bluetooth"</item>
-    <item msgid="4665183401128289653">"Mantieni attivo"</item>
-    <item msgid="8584357129746649222">"Posizione"</item>
-    <item msgid="7669257279311110599">"Geolocalizzazione"</item>
-    <item msgid="3459320345690097795">"Ricevi statistiche sull\'utilizzo"</item>
-    <item msgid="1312534577834048535">"Attiva/disattiva microfono"</item>
-    <item msgid="427580389823724225">"Visualizzazione dell\'avviso popup"</item>
-    <item msgid="4992007785575926253">"Proiezione di contenuti multimediali"</item>
-    <item msgid="2482631530338029480">"Attivazione della VPN"</item>
-    <item msgid="1662979573471871926">"Scrittura dello sfondo"</item>
-    <item msgid="5964768335278263478">"Assistenza per la struttura"</item>
-    <item msgid="2657138701132782702">"Assistenza per lo screenshot"</item>
-    <item msgid="8571369610363539266">"Lettura dello stato del telefono"</item>
-    <item msgid="4542463358215230845">"Aggiunta di un messaggio vocale"</item>
-    <item msgid="864565065016166003">"Utilizzo di SIP"</item>
-    <item msgid="1958009349883195116">"Elaborazione della chiamata in uscita"</item>
-    <item msgid="8526563410140613458">"Impronta digitale"</item>
-    <item msgid="7864822459293570891">"Sensori per il corpo"</item>
-    <item msgid="6798698496904810960">"Lettura di cell broadcast"</item>
-    <item msgid="5242052845700875820">"Posizione fittizia"</item>
-    <item msgid="1246296877820358565">"Lettura dello spazio di archiviazione"</item>
-    <item msgid="2404067308793740341">"Scrittura nello spazio di archiviazione"</item>
-    <item msgid="5832543806893763620">"Attivazione dello schermo"</item>
-    <item msgid="5258373962467495905">"Recupero di account"</item>
-    <item msgid="334625385979270703">"Esecuzione in background"</item>
-    <item msgid="9039213578110332702">"Volume accessibilità"</item>
+    <item msgid="7892361636570580123">"Posizione"</item>
+    <item msgid="6656077694190491067">"Posizione"</item>
+    <item msgid="8790228218278477369">"Posizione"</item>
+    <item msgid="7836406246005211990">"Vibrazione"</item>
+    <item msgid="3951439024549922598">"Lettura contatti"</item>
+    <item msgid="8802152411647068">"Modifica dei contatti"</item>
+    <item msgid="229544934599698735">"Lettura del registro chiamate"</item>
+    <item msgid="7396102294405899613">"Modifica del registro chiamate"</item>
+    <item msgid="3597797992398484655">"Lettura calendario"</item>
+    <item msgid="2705975774250907343">"Modifica del calendario"</item>
+    <item msgid="4668747371441932697">"Posizione"</item>
+    <item msgid="1487578921720243646">"Pubblicazione notifica"</item>
+    <item msgid="4636080349724146638">"Posizione"</item>
+    <item msgid="673510900286463926">"Chiamate telefono"</item>
+    <item msgid="542083422784609790">"Lettura di SMS/MMS"</item>
+    <item msgid="1033780373029588436">"Scrittura di SMS/MMS"</item>
+    <item msgid="5647111115517787488">"Ricezione SMS/MMS"</item>
+    <item msgid="8591105601108455893">"Ricezione SMS/MMS"</item>
+    <item msgid="7730995008517841903">"Ricezione SMS/MMS"</item>
+    <item msgid="2613033109026626086">"Ricezione SMS/MMS"</item>
+    <item msgid="3037159047591081136">"Invio SMS/MMS"</item>
+    <item msgid="4726682243833913568">"Lettura di SMS/MMS"</item>
+    <item msgid="6555678522277865572">"Scrittura di SMS/MMS"</item>
+    <item msgid="6981734935578130884">"Modifica delle impostazioni"</item>
+    <item msgid="8705854389991425629">"Traccia in alto"</item>
+    <item msgid="5861356020344153651">"Accesso a notifiche"</item>
+    <item msgid="78432174621628659">"Fotocamera"</item>
+    <item msgid="3986116419882154794">"Registrazione audio"</item>
+    <item msgid="4516840825756409490">"Riproduzione audio"</item>
+    <item msgid="6811712502798183957">"Lettura degli appunti"</item>
+    <item msgid="2780369012602289114">"Modifica degli appunti"</item>
+    <item msgid="2331359440170850868">"Pulsanti contenuti multimediali"</item>
+    <item msgid="6133599737122751231">"Focus audio"</item>
+    <item msgid="6844485713404805301">"Volume principale"</item>
+    <item msgid="1600379420669104929">"Volume voce"</item>
+    <item msgid="6296768210470214866">"Volume suoneria"</item>
+    <item msgid="510690696071629241">"Volume contenuti multimediali"</item>
+    <item msgid="406861638631430109">"Volume sveglia"</item>
+    <item msgid="4715864795872233884">"Volume notifiche"</item>
+    <item msgid="2311478519251301183">"Volume Bluetooth"</item>
+    <item msgid="5133991377896747027">"Mantieni attivo"</item>
+    <item msgid="2464189519136248621">"Posizione"</item>
+    <item msgid="2062677934050803037">"Posizione"</item>
+    <item msgid="1735171933192715957">"Ricevi statistiche sull\'utilizzo"</item>
+    <item msgid="1014093788778383554">"Attiva/disattiva microfono"</item>
+    <item msgid="4199297950608622850">"Visualizzazione dell\'avviso popup"</item>
+    <item msgid="2527962435313398821">"Proiezione di contenuti multimediali"</item>
+    <item msgid="5117506254221861929">"Attivazione della VPN"</item>
+    <item msgid="8291198322681891160">"Scrivi sfondo"</item>
+    <item msgid="7106921284621230961">"Assistenza per la struttura"</item>
+    <item msgid="4496533640894624799">"Assistenza per lo screenshot"</item>
+    <item msgid="2598847264853993611">"Lettura dello stato del telefono"</item>
+    <item msgid="9215610846802973353">"Aggiunta di un messaggio vocale"</item>
+    <item msgid="9186411956086478261">"Utilizzo di SIP"</item>
+    <item msgid="6884763100104539558">"Elaborazione della chiamata in uscita"</item>
+    <item msgid="125513972170580692">"Impronta digitale"</item>
+    <item msgid="2556071024281275619">"Sensori per il corpo"</item>
+    <item msgid="617168514928339387">"Lettura di cell broadcast"</item>
+    <item msgid="7134693570516523585">"Posizione fittizia"</item>
+    <item msgid="7224489175375229399">"Lettura dello spazio di archiviazione"</item>
+    <item msgid="8472735063903258202">"Scrittura nello spazio di archiviazione"</item>
+    <item msgid="4069276819909595110">"Attivazione dello schermo"</item>
+    <item msgid="1228338896751121025">"Recupero di account"</item>
+    <item msgid="3181581793459233672">"Esecuzione in background"</item>
+    <item msgid="2340936043025374076">"Volume accessibilità"</item>
   </string-array>
   <string-array name="long_press_timeout_selector_titles">
-    <item msgid="3511504869290423954">"Breve"</item>
-    <item msgid="2560532955514699713">"Medio"</item>
-    <item msgid="2372711992605524591">"Lungo"</item>
+    <item msgid="8950313530602254787">"Breve"</item>
+    <item msgid="4816511817309094890">"Media"</item>
+    <item msgid="8305084671259331134">"Lungo"</item>
   </string-array>
   <string-array name="captioning_typeface_selector_titles">
-    <item msgid="1319652728542138112">"Predefinito"</item>
-    <item msgid="1016452621833735880">"Sans-serif"</item>
-    <item msgid="2496277987934654454">"Sans-serif condensed"</item>
-    <item msgid="7247838127505318669">"Sans-serif monospace"</item>
-    <item msgid="4478414822462359763">"Serif"</item>
-    <item msgid="7502451783483660829">"Serif monospace"</item>
-    <item msgid="639503332147461010">"Casual"</item>
-    <item msgid="7967169925231332424">"Corsivo"</item>
-    <item msgid="561832997193039673">"Maiuscoletto"</item>
+    <item msgid="6928465258504250174">"Predefinito"</item>
+    <item msgid="4147246073737933622">"Sans-serif"</item>
+    <item msgid="3117680749167407907">"Sans-serif condensed"</item>
+    <item msgid="6529379119163117545">"Sans-serif monospace"</item>
+    <item msgid="1487203730637617924">"Serif"</item>
+    <item msgid="4937790671987480464">"Serif monospace"</item>
+    <item msgid="4448481989108928248">"Casual"</item>
+    <item msgid="4627069151979553527">"Corsivo"</item>
+    <item msgid="6896773537705206194">"Maiuscoletto"</item>
   </string-array>
   <string-array name="captioning_font_size_selector_titles">
-    <item msgid="4800919809575254054">"Molto piccole"</item>
-    <item msgid="6781094565687692782">"Piccole"</item>
-    <item msgid="8222123259497646551">"Normali"</item>
-    <item msgid="5813217276778560466">"Grandi"</item>
-    <item msgid="9044232017390975191">"Molto grandi"</item>
+    <item msgid="1680223634161592855">"Molto piccole"</item>
+    <item msgid="5091603983404027034">"Piccole"</item>
+    <item msgid="176844712416932112">"Normali"</item>
+    <item msgid="2784236342175159295">"Grandi"</item>
+    <item msgid="218913203203160606">"Molto grandi"</item>
   </string-array>
   <string-array name="captioning_edge_type_selector_titles">
-    <item msgid="4733815704128258753">"Predefinito"</item>
-    <item msgid="3217099060748617005">"Nessuno"</item>
-    <item msgid="7467615139904599420">"Struttura"</item>
-    <item msgid="5623165557468608975">"Ombreggiatura"</item>
-    <item msgid="8088451174058214588">"In rilievo"</item>
-    <item msgid="3821418743395480313">"Incassato"</item>
+    <item msgid="3865198759294188069">"Predefinito"</item>
+    <item msgid="6488643537808152001">"Nessuna"</item>
+    <item msgid="552332815156010137">"Struttura"</item>
+    <item msgid="7187891159463789272">"Ombreggiatura"</item>
+    <item msgid="8019330250538856521">"In rilievo"</item>
+    <item msgid="8987385315647049787">"Incassato"</item>
   </string-array>
   <string-array name="captioning_opacity_selector_titles">
-    <item msgid="7622491218136667566">"25%"</item>
-    <item msgid="2367156416247936773">"50%"</item>
-    <item msgid="5395560410107149298">"75%"</item>
-    <item msgid="8342334626783983353">"100%"</item>
+    <item msgid="313003243371588365">"25%"</item>
+    <item msgid="4665048002584838262">"50%"</item>
+    <item msgid="1874668269931014581">"75%"</item>
+    <item msgid="6462911487571123954">"100%"</item>
   </string-array>
   <string-array name="captioning_preset_selector_titles">
-    <item msgid="7009918361545506251">"Impostazioni predefinite app"</item>
-    <item msgid="1770533843436933500">"Bianco su nero"</item>
-    <item msgid="758587126802411846">"Nero su bianco"</item>
-    <item msgid="1495307195241623402">"Giallo su nero"</item>
-    <item msgid="6039700130994371612">"Giallo su blu"</item>
-    <item msgid="7169235156349580064">"Personalizzato"</item>
+    <item msgid="326819345272910536">"Impostazioni predefinite app"</item>
+    <item msgid="8611890312638868524">"Bianco su nero"</item>
+    <item msgid="5891360837786277638">"Nero su bianco"</item>
+    <item msgid="2798457065945456853">"Giallo su nero"</item>
+    <item msgid="5799049811524553967">"Giallo su blu"</item>
+    <item msgid="3673930830658169860">"Personalizzato"</item>
   </string-array>
   <string-array name="vpn_types_long">
-    <item msgid="2732002039459078847">"VPN PPTP"</item>
-    <item msgid="3799752201662127867">"VPN L2TP/IPSec con chiavi precondivise"</item>
-    <item msgid="4725504331295252103">"VPN L2TP/IPSec con certificati"</item>
-    <item msgid="7526551163264034377">"VPN IPSec con chiavi precondivise e autenticazione Xauth"</item>
-    <item msgid="8064740940687465039">"VPN IPSec con certificati e autenticazione Xauth"</item>
-    <item msgid="4946199982372391490">"VPN IPSec con certificati e autenticazione ibrida"</item>
+    <item msgid="6566768880689730097">"VPN PPTP"</item>
+    <item msgid="1349760781118368659">"VPN L2TP/IPSec con chiavi precondivise"</item>
+    <item msgid="6128519070545038358">"VPN L2TP/IPSec con certificati"</item>
+    <item msgid="312397853907741968">"VPN IPSec con chiavi precondivise e autenticazione Xauth"</item>
+    <item msgid="3319427315593649917">"VPN IPSec con certificati e autenticazione Xauth"</item>
+    <item msgid="8258927774145391041">"VPN IPSec con certificati e autenticazione ibrida"</item>
   </string-array>
   <string-array name="vpn_proxy_settings">
-    <item msgid="4474139132577932676">"Nessuno"</item>
-    <item msgid="2943781954264525815">"Manuali"</item>
+    <item msgid="2958623927055120839">"Nessuna"</item>
+    <item msgid="1157046369795346308">"Manuale"</item>
   </string-array>
   <string-array name="vpn_states">
-    <item msgid="8621078286418985762">"Disconnessa"</item>
-    <item msgid="6692305604213080515">"Inizializzazione..."</item>
-    <item msgid="8001704909356800092">"Connessione..."</item>
-    <item msgid="4039737283841672166">"Connessa"</item>
-    <item msgid="4042143101664725090">"Timeout"</item>
-    <item msgid="7664124146786465092">"Operazione non riuscita"</item>
+    <item msgid="5408915841694583740">"Disconnesso"</item>
+    <item msgid="8754480102834556765">"Inizializzazione..."</item>
+    <item msgid="3351334355574270250">"Connessione..."</item>
+    <item msgid="8303882153995748352">"Connessa"</item>
+    <item msgid="9135049670787351881">"Timeout"</item>
+    <item msgid="2124868417182583926">"Non riuscita"</item>
   </string-array>
   <string-array name="security_settings_premium_sms_values">
-    <item msgid="7389829271787670252">"Chiedi"</item>
-    <item msgid="5077768429488260031">"Non consentire mai"</item>
-    <item msgid="1417929597727989746">"Consenti sempre"</item>
-  </string-array>
-  <string-array name="ram_states">
-    <item msgid="3944681673818150669">"Normale"</item>
-    <item msgid="3256987280393708586">"Discreta"</item>
-    <item msgid="4662917179231875995">"Scarsa"</item>
-    <item msgid="5264929699714647509">"Critica"</item>
-    <item msgid="5606155978847838966">"?"</item>
-  </string-array>
-  <string-array name="proc_stats_memory_states">
-    <item msgid="8845855295876909468">"Normale"</item>
-    <item msgid="866544120205026771">"Moderata"</item>
-    <item msgid="7851902244436886890">"Scarsa"</item>
-    <item msgid="3022922196817563960">"Critica"</item>
-  </string-array>
+    <item msgid="1164265643455394443">"Chiedi"</item>
+    <item msgid="7718817231348607934">"Non consentire mai"</item>
+    <item msgid="8184570120217958741">"Consenti sempre"</item>
+  </string-array>
+    <!-- no translation found for ram_states:0 (708247372474061274) -->
+    <!-- no translation found for ram_states:4 (1567326459340152525) -->
+    <!-- no translation found for proc_stats_memory_states:3 (8577246509202964244) -->
   <string-array name="proc_stats_process_states">
-    <item msgid="5069825997142785829">"Persistente"</item>
-    <item msgid="5779398140277006695">"Prima attività"</item>
-    <item msgid="1439598363694578255">"Importante (in primo piano)"</item>
-    <item msgid="3396458970745718652">"Importante (in background)"</item>
-    <item msgid="5214825238247511992">"Backup"</item>
-    <item msgid="311372689168254967">"Pesante"</item>
-    <item msgid="7438189122367820362">"Servizio (in esecuzione)"</item>
-    <item msgid="918687422516982498">"Service (riavvio)"</item>
-    <item msgid="6807727069641853029">"Ricevitore"</item>
-    <item msgid="6782857406100845127">"Home"</item>
-    <item msgid="2860945127596974299">"Ultima attività"</item>
-    <item msgid="8610560843693675830">"Memorizzata nella cache (attività)"</item>
-    <item msgid="4338089220026248848">"Memorizzata nella cache (client attività)"</item>
-    <item msgid="6652164677254579050">"Memorizzata nella cache (vuoto)"</item>
+    <item msgid="7560955722349181440">"Persistente"</item>
+    <item msgid="167418068739176448">"Prima attività"</item>
+    <item msgid="4760813290195199773">"Importante (in primo piano)"</item>
+    <item msgid="2328684826817647595">"Importante (in background)"</item>
+    <item msgid="7746406490652867365">"Backup"</item>
+    <item msgid="5597404364389196754">"Pesante"</item>
+    <item msgid="1290888779300174556">"Servizio (in esecuzione)"</item>
+    <item msgid="7241098542073939046">"Service (riavvio)"</item>
+    <item msgid="6610439017684111046">"Ricevitore"</item>
+    <item msgid="7367606086319921117">"Home"</item>
+    <item msgid="3344660712396741826">"Ultima attività"</item>
+    <item msgid="5006559348883303865">"Memorizzata nella cache (attività)"</item>
+    <item msgid="8633480732468137525">"Memorizzata nella cache (client attività)"</item>
+    <item msgid="6248998242443333892">"Memorizzata nella cache (vuoto)"</item>
   </string-array>
   <string-array name="color_picker">
-    <item msgid="7631642672260600032">"Verde acqua"</item>
-    <item msgid="8332294763632946560">"Blu"</item>
-    <item msgid="2023216417616991392">"Indaco"</item>
-    <item msgid="3170497246594232819">"Viola"</item>
-    <item msgid="4608643045752965568">"Rosa"</item>
-    <item msgid="6131821495505931173">"Rosso"</item>
+    <item msgid="3151827842194201728">"Verde acqua"</item>
+    <item msgid="3228505970082457852">"Blu"</item>
+    <item msgid="6590260735734795647">"Indaco"</item>
+    <item msgid="3521763377357218577">"Viola"</item>
+    <item msgid="5932337981182999919">"Rosa"</item>
+    <item msgid="5642914536624000094">"Rosso"</item>
   </string-array>
   <string-array name="automatic_storage_management_days">
-    <item msgid="687318592238852312">"Oltre 30 giorni"</item>
-    <item msgid="2900554746706302178">"Oltre 60 giorni"</item>
-    <item msgid="5692284879054004388">"Oltre 90 giorni"</item>
-  </string-array>
-    <!-- no translation found for swipe_direction_titles:0 (58569659116542716) -->
-    <!-- no translation found for swipe_direction_titles:1 (1878704357761948043) -->
+    <item msgid="2860293514533486236">"Più vecchi di 30 giorni"</item>
+    <item msgid="8699273238891265610">"Più vecchi di 60 giorni"</item>
+    <item msgid="8346279419423837266">"Più vecchi di 90 giorni"</item>
+  </string-array>
+    <!-- no translation found for swipe_direction_titles:0 (6583090603341402282) -->
+    <!-- no translation found for swipe_direction_titles:1 (4965730704403236310) -->
   <string-array name="swipe_direction_values">
-    <item msgid="8800082277840833437">"1"</item>
-    <item msgid="7485508823396511299">"0"</item>
+    <item msgid="5298569105095026382">"1"</item>
+    <item msgid="3118234477029486741">"0"</item>
   </string-array>
   <string-array name="wifi_metered_entries">
-    <item msgid="5200910605264415911">"Rileva automaticamente"</item>
-    <item msgid="8745603368609022803">"Considera misurata"</item>
-    <item msgid="2266114985518865625">"Considera non misurata"</item>
+    <item msgid="4329206416008519163">"Rileva automaticamente"</item>
+    <item msgid="773943026484148895">"Considera a consumo"</item>
+    <item msgid="1008268820118852416">"Considera non a consumo"</item>
   </string-array>
   <string-array name="wifi_privacy_entries">
-    <item msgid="4393731261966785418">"Usa MAC casuale (opzione predefinita)"</item>
-    <item msgid="3237870460973179943">"Utilizza indirizzo MAC del dispositivo"</item>
+    <item msgid="6545683814310036454">"Usa MAC casuale (opzione predefinita)"</item>
+    <item msgid="214234417308375326">"Utilizza indirizzo MAC del dispositivo"</item>
   </string-array>
   <string-array name="wifi_hidden_entries">
-    <item msgid="234221371123852300">"No"</item>
-    <item msgid="3863157480502955888">"Sì"</item>
+    <item msgid="7426878022650940844">"No"</item>
+    <item msgid="1930581185557754880">"Sì"</item>
   </string-array>
   <string-array name="dark_ui_mode_entries">
-    <item msgid="4047603501491142527">"Scuro"</item>
-    <item msgid="2291969684082074001">"Chiaro"</item>
+    <item msgid="699295711155561081">"Scuro"</item>
+    <item msgid="5079453644557603349">"Chiaro"</item>
   </string-array>
   <string-array name="autofill_logging_level_entries">
-<<<<<<< HEAD
-    <item msgid="1036676483322832067">"Non attivo"</item>
-    <item msgid="2182686878828390312">"Debug"</item>
-    <item msgid="5286514712714822064">"Dettagliata"</item>
-=======
     <item msgid="6882729786516723474">"OFF"</item>
     <item msgid="4072198137051566919">"Debug"</item>
     <item msgid="2473005316958868509">"Dettagliata"</item>
->>>>>>> 066ab801
   </string-array>
   <string-array name="cdma_system_select_choices">
-    <item msgid="8727887686723706826">"Solo domestica"</item>
-    <item msgid="5034813753274486448">"Automatico"</item>
+    <item msgid="8444727359525554695">"Solo domestica"</item>
+    <item msgid="1161026694891024702">"Automatica"</item>
   </string-array>
   <string-array name="preferred_network_mode_choices">
-    <item msgid="4168919392737496563">"GSM/WCDMA preferito"</item>
-    <item msgid="807926878589867564">"Solo GSM"</item>
-    <item msgid="488474605709912156">"Solo WCDMA"</item>
-    <item msgid="1912421096218750039">"GSM/WCDMA automatico"</item>
-    <item msgid="5072198667819683600">"CDMA/EvDo automatico"</item>
-    <item msgid="370391313511477301">"CDMA senza EvDo"</item>
-    <item msgid="4678789463133969294">"Solo EvDo"</item>
-    <item msgid="3960210542349075517">"CDMA/EvDo/GSM/WCDMA"</item>
-    <item msgid="2961817320209454599">"CDMA + LTE/EvDo"</item>
-    <item msgid="8008611169788556519">"GSM/WCDMA/LTE"</item>
-    <item msgid="4486851520863433847">"Globale"</item>
-    <item msgid="8516691658640163073">"LTE"</item>
-    <item msgid="3108828968591899719">"LTE/WCDMA"</item>
-    <item msgid="1879225673847443662">"Solo TDSCDMA"</item>
-    <item msgid="8373504428469988469">"TDSCDMA/WCDMA"</item>
-    <item msgid="8097271911945758303">"LTE/TDSCDMA"</item>
-    <item msgid="2272560096982726294">"TDSCDMA/GSM"</item>
-    <item msgid="131738018826229696">"LTE/TDSCDMA/GSM"</item>
-    <item msgid="629422387044789699">"TDSCDMA/GSM/WCDMA"</item>
-    <item msgid="5686260911275077041">"LTE/TDSCDMA/WCDMA"</item>
-    <item msgid="4545655348143499596">"LTE/TDSCDMA/GSM/WCDMA"</item>
-    <item msgid="4107769721462339672">"TDSCDMA/CDMA/EVDO/GSM/WCDMA"</item>
-    <item msgid="8811683254058088466">"LTE/TDSCDMA/CDMA/EVDO/GSM/WCDMA"</item>
+    <item msgid="1823884522189328861">"GSM/WCDMA preferito"</item>
+    <item msgid="7581481130337402578">"Solo GSM"</item>
+    <item msgid="8579197487913425819">"Solo WCDMA"</item>
+    <item msgid="8465243227505412498">"GSM/WCDMA automatico"</item>
+    <item msgid="9107479914166352132">"CDMA/EvDo automatico"</item>
+    <item msgid="4219607161971472471">"CDMA senza EvDo"</item>
+    <item msgid="7278975240951052041">"Solo EvDo"</item>
+    <item msgid="2295969832276827854">"CDMA/EvDo/GSM/WCDMA"</item>
+    <item msgid="9059227943989034424">"CDMA + LTE/EvDo"</item>
+    <item msgid="463168068025354541">"GSM/WCDMA/LTE"</item>
+    <item msgid="1770755308983338311">"Globale"</item>
+    <item msgid="5713723042183940349">"LTE"</item>
+    <item msgid="8600184258612405670">"LTE/WCDMA"</item>
+    <item msgid="5638632460322750180">"Solo TDSCDMA"</item>
+    <item msgid="4346392996298714633">"TDSCDMA/WCDMA"</item>
+    <item msgid="5004811216708487615">"LTE/TDSCDMA"</item>
+    <item msgid="9191730167201068525">"TDSCDMA/GSM"</item>
+    <item msgid="5874623229495009031">"LTE/TDSCDMA/GSM"</item>
+    <item msgid="5096480046347789213">"TDSCDMA/GSM/WCDMA"</item>
+    <item msgid="2075445917638134012">"LTE/TDSCDMA/WCDMA"</item>
+    <item msgid="3353351554070857366">"LTE/TDSCDMA/GSM/WCDMA"</item>
+    <item msgid="2067289929099567494">"TDSCDMA/CDMA/EVDO/GSM/WCDMA"</item>
+    <item msgid="4959483620561891661">"LTE/TDSCDMA/CDMA/EVDO/GSM/WCDMA"</item>
   </string-array>
   <string-array name="cdma_subscription_choices">
-    <item msgid="8753271080005095725">"RUIM/SIM"</item>
-    <item msgid="2214656470548320124">"NV"</item>
+    <item msgid="7691437408632563841">"RUIM/SIM"</item>
+    <item msgid="6219184455685527822">"NV"</item>
   </string-array>
   <string-array name="preferred_network_mode_choices_world_mode">
-    <item msgid="1054992858056320116">"Globale"</item>
-    <item msgid="817971827645657949">"LTE/CDMA"</item>
-    <item msgid="519208953133334357">"LTE/GSM/UMTS"</item>
-  </string-array>
-    <!-- no translation found for enhanced_4g_lte_mode_title_variant:0 (7586074022364606422) -->
-    <!-- no translation found for enhanced_4g_lte_mode_title_variant:1 (5950846260630506903) -->
-    <!-- no translation found for enhanced_4g_lte_mode_title_variant:2 (2795368186689231672) -->
-    <!-- no translation found for enhanced_4g_lte_mode_sumary_variant:0 (3632552041956113517) -->
-    <!-- no translation found for enhanced_4g_lte_mode_sumary_variant:1 (8886675223048911179) -->
-    <!-- no translation found for enhanced_4g_lte_mode_sumary_variant:2 (8669821968941658558) -->
+    <item msgid="5675987537637081766">"Globale"</item>
+    <item msgid="7893851358184700811">"LTE/CDMA"</item>
+    <item msgid="1779116915491192719">"LTE/GSM/UMTS"</item>
+  </string-array>
+    <!-- no translation found for enhanced_4g_lte_mode_title_variant:0 (4760531919194480665) -->
+    <!-- no translation found for enhanced_4g_lte_mode_title_variant:1 (7912365765185450743) -->
+    <!-- no translation found for enhanced_4g_lte_mode_title_variant:2 (2104740586531949003) -->
+    <!-- no translation found for enhanced_4g_lte_mode_sumary_variant:0 (852926015619722843) -->
+    <!-- no translation found for enhanced_4g_lte_mode_sumary_variant:1 (3792510685855718883) -->
+    <!-- no translation found for enhanced_4g_lte_mode_sumary_variant:2 (1377977453734193662) -->
 </resources>