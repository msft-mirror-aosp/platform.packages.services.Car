<?xml version="1.0" encoding="UTF-8"?>
<!-- 
/*
**
** Copyright 2019 The Android Open Source Project
**
** Licensed under the Apache License, Version 2.0 (the "License");
** you may not use this file except in compliance with the License.
** You may obtain a copy of the License at
**
**     http://www.apache.org/licenses/LICENSE-2.0
**
** Unless required by applicable law or agreed to in writing, software
** distributed under the License is distributed on an "AS IS" BASIS,
** WITHOUT WARRANTIES OR CONDITIONS OF ANY KIND, either express or implied.
** See the License for the specific language governing permissions and
** limitations under the License.
*/
 -->

<resources xmlns:android="http://schemas.android.com/apk/res/android"
    xmlns:xliff="urn:oasis:names:tc:xliff:document:1.2">
  <string-array name="timezone_filters">
    <item msgid="5296756001147094692">"อเมริกา"</item>
    <item msgid="3005562397632768392">"ยุโรป"</item>
    <item msgid="5696915123093701218">"แอฟริกา"</item>
    <item msgid="4439789052790868249">"เอเชีย"</item>
    <item msgid="956915953069815961">"ออสเตรเลีย"</item>
    <item msgid="5345178126174698955">"แปซิฟิก"</item>
    <item msgid="8392017019801393511">"ทั้งหมด"</item>
  </string-array>
  <string-array name="screen_timeout_entries">
    <item msgid="3342301044271143016">"15 วินาที"</item>
    <item msgid="8881760709354815449">"30 วินาที"</item>
    <item msgid="7589406073232279088">"1 นาที"</item>
    <item msgid="7001195990902244174">"2 นาที"</item>
    <item msgid="7489864775127957179">"5 นาที"</item>
    <item msgid="2314124409517439288">"10 นาที"</item>
    <item msgid="6864027152847611413">"30 นาที"</item>
  </string-array>
  <string-array name="dream_timeout_entries">
    <item msgid="3149294732238283185">"ไม่เลย"</item>
    <item msgid="2194151041885903260">"15 วินาที"</item>
    <item msgid="5892295237131074341">"30 วินาที"</item>
    <item msgid="3538441365970038213">"1 นาที"</item>
    <item msgid="412343871668955639">"2 นาที"</item>
    <item msgid="5076853889688991690">"5 นาที"</item>
    <item msgid="1903860996174927898">"10 นาที"</item>
    <item msgid="6415509612413178727">"30 นาที"</item>
  </string-array>
  <string-array name="lock_after_timeout_entries">
    <item msgid="8929270399652145290">"ทันที"</item>
    <item msgid="6736512735606834431">"5 วินาที"</item>
    <item msgid="8044619388267891375">"15 วินาที"</item>
    <item msgid="1822002388249545488">"30 วินาที"</item>
    <item msgid="8538071621211916519">"1 นาที"</item>
    <item msgid="5663439580228932882">"2 นาที"</item>
    <item msgid="49888496216106852">"5 นาที"</item>
    <item msgid="9002737361305019353">"10 นาที"</item>
    <item msgid="4322676235684793329">"30 นาที"</item>
  </string-array>
  <string-array name="entries_font_size">
    <item msgid="8166647333858618801">"เล็ก"</item>
    <item msgid="6986443533756848935">"ค่าเริ่มต้น"</item>
    <item msgid="38373998008112077">"ใหญ่"</item>
    <item msgid="7635254317531872272">"ใหญ่ที่สุด"</item>
  </string-array>
  <string-array name="wifi_status">
    <item msgid="1922181315419294640"></item>
    <item msgid="8934131797783724664">"กำลังสแกน..."</item>
    <item msgid="8513729475867537913">"กำลังเชื่อมต่อ…"</item>
    <item msgid="515055375277271756">"กำลังตรวจสอบความถูกต้อง…"</item>
    <item msgid="1943354004029184381">"กำลังรับที่อยู่ IP…"</item>
    <item msgid="4221763391123233270">"เชื่อมต่อแล้ว"</item>
    <item msgid="624838831631122137">"ระงับไว้"</item>
    <item msgid="7979680559596111948">"กำลังตัดการเชื่อมต่อ..."</item>
    <item msgid="1634960474403853625">"ตัดการเชื่อมต่อ"</item>
    <item msgid="746097431216080650">"ไม่สำเร็จ"</item>
    <item msgid="6367044185730295334">"ถูกบล็อก"</item>
    <item msgid="503942654197908005">"หลีกเลี่ยงการเชื่อมต่อกับสัญญาณที่ไม่แรงพอชั่วคราว"</item>
  </string-array>
  <string-array name="wifi_status_with_ssid">
    <item msgid="7714855332363650812"></item>
    <item msgid="8878186979715711006">"กำลังสแกน..."</item>
    <item msgid="355508996603873860">"กำลังเชื่อมต่อไปยัง <xliff:g id="NETWORK_NAME">%1$s</xliff:g>..."</item>
    <item msgid="554971459996405634">"กำลังตรวจสอบสิทธิ์กับ<xliff:g id="NETWORK_NAME">%1$s</xliff:g>..."</item>
    <item msgid="7928343808033020343">"กำลังรับที่อยู่ IP จาก <xliff:g id="NETWORK_NAME">%1$s</xliff:g>…"</item>
    <item msgid="8937994881315223448">"เชื่อมต่อกับ <xliff:g id="NETWORK_NAME">%1$s</xliff:g> แล้ว"</item>
    <item msgid="1330262655415760617">"ระงับไว้"</item>
    <item msgid="7698638434317271902">"กำลังตัดการเชื่อมต่อจาก <xliff:g id="NETWORK_NAME">%1$s</xliff:g>"</item>
    <item msgid="197508606402264311">"ตัดการเชื่อมต่อ"</item>
    <item msgid="8578370891960825148">"ไม่สำเร็จ"</item>
    <item msgid="5660739516542454527">"ถูกบล็อก"</item>
    <item msgid="1805837518286731242">"หลีกเลี่ยงการเชื่อมต่อกับสัญญาณที่ไม่แรงพอชั่วคราว"</item>
  </string-array>
    <!-- no translation found for wifi_tether_security:0 (1748357338693290598) -->
    <!-- no translation found for wifi_tether_security:1 (4760482622566629462) -->
  <string-array name="wifi_p2p_wps_setup">
    <item msgid="5085064298144493867">"ปุ่มกด"</item>
    <item msgid="1624323946324499595">"PIN จากอุปกรณ์เพียร์"</item>
    <item msgid="5366790421523328066">"PIN จากอุปกรณ์นี้"</item>
  </string-array>
  <string-array name="wifi_p2p_status">
    <item msgid="1701505390737218306">"เชื่อมต่อแล้ว"</item>
    <item msgid="3189211552661432651">"เชิญแล้ว"</item>
    <item msgid="3206450250360237549">"ไม่สำเร็จ"</item>
    <item msgid="7785896708926971207">"พร้อมใช้งาน"</item>
    <item msgid="2330782789550628803">"อยู่นอกระยะสัญญาณ"</item>
  </string-array>
  <string-array name="bluetooth_visibility_timeout_entries">
    <item msgid="8151962652413645395">"2 นาที"</item>
    <item msgid="8675215713017289017">"5 นาที"</item>
    <item msgid="477015974247590543">"1 ชั่วโมง"</item>
    <item msgid="5198271470953124739">"ไม่มีระยะหมดเวลา"</item>
  </string-array>
  <string-array name="bluetooth_max_connected_audio_devices">
    <item msgid="834764606877643762">"ใช้ค่าเริ่มต้นของระบบ: <xliff:g id="DEFAULT_BLUETOOTH_MAX_CONNECTED_AUDIO_DEVICES">%1$d</xliff:g>"</item>
    <item msgid="4428462068012149533">"1"</item>
    <item msgid="2620881722754455257">"2"</item>
    <item msgid="402831176731135702">"3"</item>
    <item msgid="4923580285404888038">"4"</item>
    <item msgid="3643103044864989283">"5"</item>
  </string-array>
  <string-array name="wifi_signal">
    <item msgid="2245412278046491293">"แย่"</item>
    <item msgid="2042505933058940139">"อ่อน"</item>
    <item msgid="1344546617235886412">"ปานกลาง"</item>
    <item msgid="6019931571712517411">"ดี"</item>
    <item msgid="8986346415847956850">"ยอดเยี่ยม"</item>
  </string-array>
  <string-array name="data_usage_data_range">
    <item msgid="5013973108901348144">"30 วันที่ผ่านมา"</item>
    <item msgid="6600989128423965319">"ตั้งรอบการใช้..."</item>
  </string-array>
  <string-array name="usage_stats_display_order_types">
    <item msgid="2100172576767439288">"เวลาในการใช้งาน"</item>
    <item msgid="4796160515314745154">"ครั้งสุดท้ายที่ใช้"</item>
    <item msgid="2502754479975776899">"ชื่อแอปพลิเคชัน"</item>
  </string-array>
  <string-array name="wifi_eap_entries">
    <item msgid="8615575908717909498">"PEAP"</item>
    <item msgid="8667872640594311615">"TLS"</item>
    <item msgid="7182812872984827322">"TTLS"</item>
    <item msgid="2318274046749286642">"PWD"</item>
  </string-array>
  <string-array name="wifi_peap_phase2_entries">
    <item msgid="2577747762745812488">"ไม่มี"</item>
    <item msgid="937786527870979616">"MSCHAPV2"</item>
    <item msgid="5302613883318643629">"GTC"</item>
  </string-array>
  <string-array name="wifi_peap_phase2_entries_with_sim_auth">
    <item msgid="5760470455461128892">"ไม่มี"</item>
    <item msgid="7480272092408291086">"MSCHAPV2"</item>
    <item msgid="5881794903338319324">"GTC"</item>
    <item msgid="5610607665198791980">"SIM"</item>
    <item msgid="2860798636241124128">"AKA"</item>
    <item msgid="8926455723452645935">"AKA\'"</item>
  </string-array>
  <string-array name="wifi_phase2_entries">
    <item msgid="1818786254010764570">"ไม่มี"</item>
    <item msgid="6189918678874123056">"PAP"</item>
    <item msgid="1524112260493662517">"MSCHAP"</item>
    <item msgid="5923246669412752932">"MSCHAPV2"</item>
    <item msgid="8651992560135239389">"GTC"</item>
  </string-array>
  <string-array name="wifi_ip_settings">
    <item msgid="3906714200993111074">"DHCP"</item>
    <item msgid="628395202971532382">"คงที่"</item>
  </string-array>
  <string-array name="wifi_proxy_settings">
    <item msgid="4473276491748503377">"ไม่มี"</item>
    <item msgid="8673874894887358090">"ด้วยตนเอง"</item>
    <item msgid="168893341855953140">"กำหนดค่าพร็อกซีอัตโนมัติ"</item>
  </string-array>
  <string-array name="apn_auth_entries">
    <item msgid="3856896061242872146">"ไม่มี"</item>
    <item msgid="5756844015743664882">"PAP"</item>
    <item msgid="535934025797984365">"CHAP"</item>
    <item msgid="8383098660619805783">"PAP หรือ CHAP"</item>
  </string-array>
  <string-array name="apn_protocol_entries">
    <item msgid="4852355456199302715">"IPv4"</item>
    <item msgid="4394161344888484571">"IPv6"</item>
    <item msgid="8084938354605535381">"IPv4/IPv6"</item>
  </string-array>
  <string-array name="bearer_entries">
    <item msgid="1697455674244601285">"ไม่ระบุ"</item>
    <item msgid="1317061551798123908">"LTE"</item>
    <item msgid="5005435684511894770">"HSPAP"</item>
    <item msgid="7700603056475539235">"HSPA"</item>
    <item msgid="245973007602397887">"HSUPA"</item>
    <item msgid="6291566767651194016">"HSDPA"</item>
    <item msgid="2005841400859926251">"UMTS"</item>
    <item msgid="3757385691174882861">"EDGE"</item>
    <item msgid="2979115073474306864">"GPRS"</item>
    <item msgid="2271750502778879106">"eHRPD"</item>
    <item msgid="4173379084783381337">"EVDO_B"</item>
    <item msgid="2033682802005776093">"EVDO_A"</item>
    <item msgid="5753917125831466719">"EVDO_0"</item>
    <item msgid="4713807936577071142">"1xRTT"</item>
    <item msgid="1142355797022021906">"IS95B"</item>
    <item msgid="7471182818083460781">"IS95A"</item>
  </string-array>
  <string-array name="mvno_type_entries">
    <item msgid="4367119357633573465">"ไม่มี"</item>
    <item msgid="6062567900587138000">"SPN"</item>
    <item msgid="2454085083342423481">"IMSI"</item>
    <item msgid="2681427309183221543">"GID"</item>
  </string-array>
  <string-array name="app_install_location_entries">
    <item msgid="8151497958991952759">"ที่จัดเก็บข้อมูลอุปกรณ์ภายใน"</item>
    <item msgid="3738430123799803530">"การ์ด SD แบบนำออกได้"</item>
    <item msgid="4498124044785815005">"ให้ระบบเลือก"</item>
  </string-array>
  <string-array name="app_ops_categories">
    <item msgid="6358963769537892925">"ตำแหน่งที่ตั้ง"</item>
    <item msgid="255608127647030286">"ส่วนตัว"</item>
    <item msgid="4588829735729884491">"การรับส่งข้อความ"</item>
    <item msgid="886742181977884584">"สื่อ"</item>
    <item msgid="7924928667052300589">"อุปกรณ์"</item>
  </string-array>
  <string-array name="app_ops_summaries">
    <item msgid="4979188868761515915">"ตำแหน่งคร่าวๆ"</item>
    <item msgid="5789673140227507995">"ตำแหน่งโดยละเอียด"</item>
    <item msgid="1061584358377390581">"GPS"</item>
    <item msgid="5387405117297558954">"สั่น"</item>
    <item msgid="3434165993711230924">"อ่านรายชื่อติดต่อ"</item>
    <item msgid="616161687718081936">"แก้ไขรายชื่อติดต่อ"</item>
    <item msgid="7638002295329050091">"อ่านประวัติการโทร"</item>
    <item msgid="6546959730920410907">"แก้ไขประวัติการโทร"</item>
    <item msgid="446877710771379667">"อ่านปฏิทิน"</item>
    <item msgid="7674458294386319722">"แก้ไขปฏิทิน"</item>
    <item msgid="8281201165558093009">"ค้นหา WiFi"</item>
    <item msgid="8694611243479480497">"การแจ้งเตือน"</item>
    <item msgid="7776439107987345446">"ค้นหาเซลล์"</item>
    <item msgid="514615766544675057">"โทรเข้าโทรศัพท์"</item>
    <item msgid="8181415497109310680">"อ่าน SMS"</item>
    <item msgid="6816551144382117307">"เขียน SMS"</item>
    <item msgid="4600463921908905030">"รับ SMS"</item>
    <item msgid="5958926493289432745">"รับ SMS ฉุกเฉิน"</item>
    <item msgid="4945269495221089540">"รับ MMS"</item>
    <item msgid="5570472453573929087">"รับ WAP Push"</item>
    <item msgid="7125408150230860501">"ส่ง SMS"</item>
    <item msgid="7080337936612188061">"อ่าน ICC SMS"</item>
    <item msgid="587124103118495063">"เขียน ICC SMS"</item>
    <item msgid="2320577158869025503">"แก้ไขการตั้งค่า"</item>
    <item msgid="1545733463471924009">"วาดด้านบน"</item>
    <item msgid="3609046903962454582">"เข้าถึงการแจ้งเตือน"</item>
    <item msgid="4671646036128214513">"กล้อง"</item>
    <item msgid="1097324338692486211">"บันทึกเสียง"</item>
    <item msgid="5031552983987798163">"เล่นเสียง"</item>
    <item msgid="8374996688066472414">"อ่านคลิปบอร์ด"</item>
    <item msgid="3045529469061083747">"แก้ไขคลิปบอร์ด"</item>
    <item msgid="5124443975763747838">"ปุ่มสื่อ"</item>
    <item msgid="4547883971364273343">"โฟกัสอัตโนมัติ"</item>
    <item msgid="2603878814882344450">"ระดับเสียงหลัก"</item>
    <item msgid="7136963238377062018">"ระดับเสียงสนทนา"</item>
    <item msgid="4270236897655923007">"ระดับเสียงเรียกเข้า"</item>
    <item msgid="6325739889222559394">"ระดับเสียงของสื่อ"</item>
    <item msgid="5762123934816216821">"ระดับเสียงปลุก"</item>
    <item msgid="785049718065337473">"ระดับเสียงการแจ้งเตือน"</item>
    <item msgid="6700305533746877052">"ระดับเสียงบลูทูธ"</item>
    <item msgid="2029227495214047094">"ทำงานตลอดเวลา"</item>
    <item msgid="26109888160231211">"ตำแหน่งจอภาพ"</item>
    <item msgid="5753382310468855812">"ติดตามตำแหน่งโดยใช้พลังงานมาก"</item>
    <item msgid="3356591542543137332">"ดูสถิติการใช้งาน"</item>
    <item msgid="3073734345226842233">"ปิด/เปิดเสียงไมโครโฟน"</item>
    <item msgid="2111767435887685265">"แสดงข้อความโทสต์"</item>
    <item msgid="1091168669714823370">"สื่อของโครงการ"</item>
    <item msgid="485564189219029300">"เปิดใช้งาน VPN"</item>
    <item msgid="7155384795265164395">"เขียนวอลเปเปอร์"</item>
    <item msgid="1835836196806147034">"สนับสนุนโครงสร้าง"</item>
    <item msgid="5989890403088155055">"สนับสนุนภาพหน้าจอ"</item>
    <item msgid="8582699692765917557">"อ่านสถานะโทรศัพท์"</item>
    <item msgid="1474039653814954902">"เพิ่มข้อความเสียง"</item>
    <item msgid="7222837656938871633">"ใช้ SIP"</item>
    <item msgid="6108267038969274380">"โทรออก"</item>
    <item msgid="4823402479973873358">"ลายนิ้วมือ"</item>
    <item msgid="5895843015407713543">"เซ็นเซอร์ร่างกาย"</item>
    <item msgid="1436446526955010826">"อ่านการส่งข้อมูลเตือนภัยทางมือถือ (CB)"</item>
    <item msgid="884172201575690484">"จำลองสถานที่"</item>
    <item msgid="3591971310048485247">"อ่านพื้นที่เก็บข้อมูล"</item>
    <item msgid="4041187808621866119">"เขียนพื้นที่เก็บข้อมูล"</item>
    <item msgid="6628873315024166197">"เปิดหน้าจอ"</item>
    <item msgid="3253368931113490863">"สร้างบัญชี"</item>
    <item msgid="780392378084812901">"ทำงานในพื้นหลัง"</item>
    <item msgid="2629748510881309577">"ระดับเสียงการเข้าถึง"</item>
  </string-array>
  <string-array name="app_ops_labels">
    <item msgid="6602854600289714121">"ตำแหน่ง"</item>
    <item msgid="8677040780775113033">"ตำแหน่ง"</item>
    <item msgid="1660743989948992916">"ตำแหน่ง"</item>
    <item msgid="8791172739860195290">"สั่น"</item>
    <item msgid="383413555642128046">"อ่านรายชื่อติดต่อ"</item>
    <item msgid="3654594895269697313">"แก้ไขรายชื่อติดต่อ"</item>
    <item msgid="7928393476362362538">"อ่านประวัติการโทร"</item>
    <item msgid="6248591205254641116">"แก้ไขประวัติการโทร"</item>
    <item msgid="6093344633066170692">"อ่านปฏิทิน"</item>
    <item msgid="1334886368750347692">"แก้ไขปฏิทิน"</item>
    <item msgid="1638204101698708656">"ตำแหน่ง"</item>
    <item msgid="2154671955760380322">"การแจ้งเตือนโพสต์"</item>
    <item msgid="4282477730595931828">"ตำแหน่ง"</item>
    <item msgid="4891423912898525905">"โทรเข้าโทรศัพท์"</item>
    <item msgid="2623604824935968113">"อ่าน SMS/MMS"</item>
    <item msgid="4420177125221176306">"เขียน SMS/MMS"</item>
    <item msgid="3986142739951490025">"รับ SMS/MMS"</item>
    <item msgid="3984213795861739778">"รับ SMS/MMS"</item>
    <item msgid="3656243523752472788">"รับ SMS/MMS"</item>
    <item msgid="8105802370238551510">"รับ SMS/MMS"</item>
    <item msgid="1407766984645388488">"ส่ง SMS/MMS"</item>
    <item msgid="3527273606643794973">"อ่าน SMS/MMS"</item>
    <item msgid="4370895547001583812">"เขียน SMS/MMS"</item>
    <item msgid="4218544235221631789">"แก้ไขการตั้งค่า"</item>
    <item msgid="736541391767350377">"วาดด้านบน"</item>
    <item msgid="5530815681721654194">"เข้าถึงการแจ้งเตือน"</item>
    <item msgid="781213371706962767">"กล้อง"</item>
    <item msgid="1720492593061838172">"บันทึกเสียง"</item>
    <item msgid="3493046322001257041">"เล่นเสียง"</item>
    <item msgid="136815868796597058">"อ่านคลิปบอร์ด"</item>
    <item msgid="5238692940326972503">"แก้ไขคลิปบอร์ด"</item>
    <item msgid="5753789168376302997">"ปุ่มสื่อ"</item>
    <item msgid="3265262911688671938">"โฟกัสอัตโนมัติ"</item>
    <item msgid="2098976479485046797">"ระดับเสียงหลัก"</item>
    <item msgid="5660213838861789350">"ระดับเสียงสนทนา"</item>
    <item msgid="7983336752371254444">"ระดับเสียงเรียกเข้า"</item>
    <item msgid="7878027809189330917">"ระดับเสียงของสื่อ"</item>
    <item msgid="7260546305036218513">"ระดับเสียงปลุก"</item>
    <item msgid="9103719301075748925">"ระดับเสียงของการแจ้งเตือน"</item>
    <item msgid="7025966722295861512">"ระดับบลูทูธ"</item>
    <item msgid="4665183401128289653">"ทำงานตลอดเวลา"</item>
    <item msgid="8584357129746649222">"ตำแหน่ง"</item>
    <item msgid="7669257279311110599">"ตำแหน่ง"</item>
    <item msgid="3459320345690097795">"ดูสถิติการใช้งาน"</item>
    <item msgid="1312534577834048535">"ปิด/เปิดเสียงไมโครโฟน"</item>
    <item msgid="427580389823724225">"แสดงข้อความโทสต์"</item>
    <item msgid="4992007785575926253">"สื่อของโครงการ"</item>
    <item msgid="2482631530338029480">"เปิดใช้งาน VPN"</item>
    <item msgid="1662979573471871926">"เขียนวอลเปเปอร์"</item>
    <item msgid="5964768335278263478">"สนับสนุนโครงสร้าง"</item>
    <item msgid="2657138701132782702">"สนับสนุนภาพหน้าจอ"</item>
    <item msgid="8571369610363539266">"อ่านสถานะโทรศัพท์"</item>
    <item msgid="4542463358215230845">"เพิ่มข้อความเสียง"</item>
    <item msgid="864565065016166003">"ใช้ SIP"</item>
    <item msgid="1958009349883195116">"โทรออก"</item>
    <item msgid="8526563410140613458">"ลายนิ้วมือ"</item>
    <item msgid="7864822459293570891">"เซ็นเซอร์ร่างกาย"</item>
    <item msgid="6798698496904810960">"อ่านการส่งข้อมูลเตือนภัยทางมือถือ (CB)"</item>
    <item msgid="5242052845700875820">"จำลองสถานที่"</item>
    <item msgid="1246296877820358565">"อ่านพื้นที่เก็บข้อมูล"</item>
    <item msgid="2404067308793740341">"เขียนพื้นที่เก็บข้อมูล"</item>
    <item msgid="5832543806893763620">"เปิดหน้าจอ"</item>
    <item msgid="5258373962467495905">"สร้างบัญชี"</item>
    <item msgid="334625385979270703">"ทำงานในพื้นหลัง"</item>
    <item msgid="9039213578110332702">"ระดับเสียงการเข้าถึง"</item>
  </string-array>
  <string-array name="long_press_timeout_selector_titles">
    <item msgid="3511504869290423954">"สั้น"</item>
    <item msgid="2560532955514699713">"ปานกลาง"</item>
    <item msgid="2372711992605524591">"ยาว"</item>
  </string-array>
  <string-array name="captioning_typeface_selector_titles">
    <item msgid="1319652728542138112">"ค่าเริ่มต้น"</item>
    <item msgid="1016452621833735880">"Sans Serif"</item>
    <item msgid="2496277987934654454">"Sans-serif แบบย่อ"</item>
    <item msgid="7247838127505318669">"Sans-serif ความกว้างคงที่"</item>
    <item msgid="4478414822462359763">"Serif"</item>
    <item msgid="7502451783483660829">"Serif ความกว้างคงที่"</item>
    <item msgid="639503332147461010">"แบบไม่เป็นทางการ"</item>
    <item msgid="7967169925231332424">"คัดลายมือ"</item>
    <item msgid="561832997193039673">"อักษรตัวพิมพ์ใหญ่ขนาดเล็ก"</item>
  </string-array>
  <string-array name="captioning_font_size_selector_titles">
    <item msgid="4800919809575254054">"เล็กมาก"</item>
    <item msgid="6781094565687692782">"เล็ก"</item>
    <item msgid="8222123259497646551">"ปกติ"</item>
    <item msgid="5813217276778560466">"ใหญ่"</item>
    <item msgid="9044232017390975191">"ใหญ่มาก"</item>
  </string-array>
  <string-array name="captioning_edge_type_selector_titles">
    <item msgid="4733815704128258753">"ค่าเริ่มต้น"</item>
    <item msgid="3217099060748617005">"ไม่มี"</item>
    <item msgid="7467615139904599420">"ตีกรอบ"</item>
    <item msgid="5623165557468608975">"เงาตกกระทบ"</item>
    <item msgid="8088451174058214588">"ยกขึ้น"</item>
    <item msgid="3821418743395480313">"ลดต่ำ"</item>
  </string-array>
  <string-array name="captioning_opacity_selector_titles">
    <item msgid="7622491218136667566">"25%"</item>
    <item msgid="2367156416247936773">"50%"</item>
    <item msgid="5395560410107149298">"75%"</item>
    <item msgid="8342334626783983353">"100%"</item>
  </string-array>
  <string-array name="captioning_preset_selector_titles">
    <item msgid="7009918361545506251">"ใช้ค่าเริ่มต้นของแอป"</item>
    <item msgid="1770533843436933500">"สีขาวบนพื้นสีดำ"</item>
    <item msgid="758587126802411846">"สีดำบนพื้นสีขาว"</item>
    <item msgid="1495307195241623402">"สีเหลืองบนพื้นสีดำ"</item>
    <item msgid="6039700130994371612">"สีเหลืองบนพื้นสีน้ำเงิน"</item>
    <item msgid="7169235156349580064">"กำหนดเอง"</item>
  </string-array>
  <string-array name="vpn_types_long">
    <item msgid="2732002039459078847">"PPTP VPN"</item>
    <item msgid="3799752201662127867">"L2TP/IPSec VPN พร้อมด้วยคีย์ที่แชร์ไว้ล่วงหน้า"</item>
    <item msgid="4725504331295252103">"L2TP/IPSec VPN พร้อมด้วยใบรับรอง"</item>
    <item msgid="7526551163264034377">"IPSec VPN พร้อมด้วยคีย์ที่แชร์ไว้ล่วงหน้าและการตรวจสอบสิทธิ์ Xauth"</item>
    <item msgid="8064740940687465039">"IPSec VPN พร้อมด้วยใบรับรองและการตรวจสอบสิทธิ์ Xauth"</item>
    <item msgid="4946199982372391490">"IPSec VPN พร้อมด้วยใบรับรองและการตรวจสอบสิทธิ์แบบผสม"</item>
  </string-array>
  <string-array name="vpn_proxy_settings">
    <item msgid="4474139132577932676">"ไม่มี"</item>
    <item msgid="2943781954264525815">"กำหนดเอง"</item>
  </string-array>
  <string-array name="vpn_states">
    <item msgid="8621078286418985762">"ไม่ได้เชื่อมต่อ"</item>
    <item msgid="6692305604213080515">"กำลังเริ่มต้น..."</item>
    <item msgid="8001704909356800092">"กำลังเชื่อมต่อ…"</item>
    <item msgid="4039737283841672166">"เชื่อมต่อแล้ว"</item>
    <item msgid="4042143101664725090">"ระยะหมดเวลา"</item>
    <item msgid="7664124146786465092">"ไม่สำเร็จ"</item>
  </string-array>
  <string-array name="security_settings_premium_sms_values">
    <item msgid="7389829271787670252">"ถาม"</item>
    <item msgid="5077768429488260031">"ไม่อนุญาตเลย"</item>
    <item msgid="1417929597727989746">"อนุญาตเสมอ"</item>
  </string-array>
  <string-array name="ram_states">
    <item msgid="3944681673818150669">"ปกติ"</item>
    <item msgid="3256987280393708586">"ปานกลาง"</item>
    <item msgid="4662917179231875995">"ต่ำ"</item>
    <item msgid="5264929699714647509">"วิกฤต"</item>
    <item msgid="5606155978847838966">"?"</item>
  </string-array>
  <string-array name="proc_stats_memory_states">
    <item msgid="8845855295876909468">"ปกติ"</item>
    <item msgid="866544120205026771">"ปานกลาง"</item>
    <item msgid="7851902244436886890">"ต่ำ"</item>
    <item msgid="3022922196817563960">"วิกฤต"</item>
  </string-array>
  <string-array name="proc_stats_process_states">
    <item msgid="5069825997142785829">"ต่อเนื่อง"</item>
    <item msgid="5779398140277006695">"กิจกรรมแรก"</item>
    <item msgid="1439598363694578255">"สำคัญ (พื้นหน้า)"</item>
    <item msgid="3396458970745718652">"สำคัญ (พื้นหลัง)"</item>
    <item msgid="5214825238247511992">"การสำรองข้อมูล"</item>
    <item msgid="311372689168254967">"ใช้หน่วยความจำมาก"</item>
    <item msgid="7438189122367820362">"บริการ (กำลังทำงาน)"</item>
    <item msgid="918687422516982498">"บริการ (กำลังรีสตาร์ท)"</item>
    <item msgid="6807727069641853029">"ผู้รับ"</item>
    <item msgid="6782857406100845127">"หน้าแรก"</item>
    <item msgid="2860945127596974299">"กิจกรรมสุดท้าย"</item>
    <item msgid="8610560843693675830">"แคชไว้ (กิจกรรม)"</item>
    <item msgid="4338089220026248848">"แคชไว้ (ไคลเอ็นต์กิจกรรม)"</item>
    <item msgid="6652164677254579050">"แคชไว้ (ว่างเปล่า)"</item>
  </string-array>
  <string-array name="color_picker">
    <item msgid="7631642672260600032">"น้ำเงินอมเขียว"</item>
    <item msgid="8332294763632946560">"น้ำเงิน"</item>
    <item msgid="2023216417616991392">"น้ำเงินอมม่วง"</item>
    <item msgid="3170497246594232819">"ม่วง"</item>
    <item msgid="4608643045752965568">"ชมพู"</item>
    <item msgid="6131821495505931173">"แดง"</item>
  </string-array>
  <string-array name="automatic_storage_management_days">
    <item msgid="687318592238852312">"เกิน 30 วัน"</item>
    <item msgid="2900554746706302178">"เกิน 60 วัน"</item>
    <item msgid="5692284879054004388">"เกิน 90 วัน"</item>
  </string-array>
    <!-- no translation found for swipe_direction_titles:0 (58569659116542716) -->
    <!-- no translation found for swipe_direction_titles:1 (1878704357761948043) -->
  <string-array name="swipe_direction_values">
    <item msgid="8800082277840833437">"1"</item>
    <item msgid="7485508823396511299">"0"</item>
  </string-array>
  <string-array name="wifi_metered_entries">
    <item msgid="5200910605264415911">"ตรวจหาโดยอัตโนมัติ"</item>
    <item msgid="8745603368609022803">"ถือว่ามีการวัดปริมาณอินเทอร์เน็ต"</item>
    <item msgid="2266114985518865625">"ถือว่าไม่มีการวัดปริมาณอินเทอร์เน็ต"</item>
  </string-array>
  <string-array name="wifi_privacy_entries">
<<<<<<< HEAD
    <item msgid="4393731261966785418">"ใช้ที่อยู่ MAC แบบสุ่ม (ค่าเริ่มต้น)"</item>
    <item msgid="3237870460973179943">"ใช้ที่อยู่ MAC ของอุปกรณ์"</item>
=======
    <item msgid="6545683814310036454">"ใช้ MAC แบบสุ่ม (ค่าเริ่มต้น)"</item>
    <item msgid="214234417308375326">"ใช้ที่อยู่ MAC ของอุปกรณ์"</item>
>>>>>>> 066ab801
  </string-array>
  <string-array name="wifi_hidden_entries">
    <item msgid="234221371123852300">"ไม่"</item>
    <item msgid="3863157480502955888">"ใช่"</item>
  </string-array>
  <string-array name="dark_ui_mode_entries">
    <item msgid="4047603501491142527">"สีเข้ม"</item>
    <item msgid="2291969684082074001">"สีอ่อน"</item>
  </string-array>
  <string-array name="autofill_logging_level_entries">
    <item msgid="1036676483322832067">"ปิด"</item>
    <item msgid="2182686878828390312">"แก้ไขข้อบกพร่อง"</item>
    <item msgid="5286514712714822064">"รายละเอียด"</item>
  </string-array>
  <string-array name="cdma_system_select_choices">
    <item msgid="8727887686723706826">"เครือข่ายบ้านเท่านั้น"</item>
    <item msgid="5034813753274486448">"อัตโนมัติ"</item>
  </string-array>
  <string-array name="preferred_network_mode_choices">
    <item msgid="4168919392737496563">"ต้องการ GSM/WCDMA"</item>
    <item msgid="807926878589867564">"GSM เท่านั้น"</item>
    <item msgid="488474605709912156">"WCDMA เท่านั้น"</item>
    <item msgid="1912421096218750039">"GSM/WCDMA อัตโนมัติ"</item>
    <item msgid="5072198667819683600">"CDMA/EvDo อัตโนมัติ"</item>
    <item msgid="370391313511477301">"CDMA ที่ไม่มี EvDo"</item>
    <item msgid="4678789463133969294">"EvDo เท่านั้น"</item>
    <item msgid="3960210542349075517">"CDMA/EvDo/GSM/WCDMA"</item>
    <item msgid="2961817320209454599">"CDMA + LTE/EvDo"</item>
    <item msgid="8008611169788556519">"GSM/WCDMA/LTE"</item>
    <item msgid="4486851520863433847">"ทั่วโลก"</item>
    <item msgid="8516691658640163073">"LTE"</item>
    <item msgid="3108828968591899719">"LTE/WCDMA"</item>
    <item msgid="1879225673847443662">"TDSCDMA เท่านั้น"</item>
    <item msgid="8373504428469988469">"TDSCDMA/WCDMA"</item>
    <item msgid="8097271911945758303">"LTE/TDSCDMA"</item>
    <item msgid="2272560096982726294">"TDSCDMA/GSM"</item>
    <item msgid="131738018826229696">"LTE/TDSCDMA/GSM"</item>
    <item msgid="629422387044789699">"TDSCDMA/GSM/WCDMA"</item>
    <item msgid="5686260911275077041">"LTE/TDSCDMA/WCDMA"</item>
    <item msgid="4545655348143499596">"LTE/TDSCDMA/GSM/WCDMA"</item>
    <item msgid="4107769721462339672">"TDSCDMA/CDMA/EVDO/GSM/WCDMA"</item>
    <item msgid="8811683254058088466">"LTE/TDSCDMA/CDMA/EVDO/GSM/WCDMA"</item>
  </string-array>
  <string-array name="cdma_subscription_choices">
    <item msgid="8753271080005095725">"RUIM/SIM"</item>
    <item msgid="2214656470548320124">"NV"</item>
  </string-array>
  <string-array name="preferred_network_mode_choices_world_mode">
    <item msgid="1054992858056320116">"ทั่วโลก"</item>
    <item msgid="817971827645657949">"LTE/CDMA"</item>
    <item msgid="519208953133334357">"LTE/GSM/UMTS"</item>
  </string-array>
    <!-- no translation found for enhanced_4g_lte_mode_title_variant:0 (7586074022364606422) -->
    <!-- no translation found for enhanced_4g_lte_mode_title_variant:1 (5950846260630506903) -->
    <!-- no translation found for enhanced_4g_lte_mode_title_variant:2 (2795368186689231672) -->
    <!-- no translation found for enhanced_4g_lte_mode_sumary_variant:0 (3632552041956113517) -->
    <!-- no translation found for enhanced_4g_lte_mode_sumary_variant:1 (8886675223048911179) -->
    <!-- no translation found for enhanced_4g_lte_mode_sumary_variant:2 (8669821968941658558) -->
</resources><|MERGE_RESOLUTION|>--- conflicted
+++ resolved
@@ -21,525 +21,444 @@
 <resources xmlns:android="http://schemas.android.com/apk/res/android"
     xmlns:xliff="urn:oasis:names:tc:xliff:document:1.2">
   <string-array name="timezone_filters">
-    <item msgid="5296756001147094692">"อเมริกา"</item>
-    <item msgid="3005562397632768392">"ยุโรป"</item>
-    <item msgid="5696915123093701218">"แอฟริกา"</item>
-    <item msgid="4439789052790868249">"เอเชีย"</item>
-    <item msgid="956915953069815961">"ออสเตรเลีย"</item>
-    <item msgid="5345178126174698955">"แปซิฟิก"</item>
-    <item msgid="8392017019801393511">"ทั้งหมด"</item>
+    <item msgid="3431380197378148950">"อเมริกา"</item>
+    <item msgid="4791956477275129121">"ยุโรป"</item>
+    <item msgid="3812126832016254559">"แอฟริกา"</item>
+    <item msgid="2765816300353408280">"เอเชีย"</item>
+    <item msgid="6683489385344409742">"ออสเตรเลีย"</item>
+    <item msgid="5194868215515664953">"แปซิฟิก"</item>
+    <item msgid="7044520255415007865">"ทั้งหมด"</item>
   </string-array>
   <string-array name="screen_timeout_entries">
-    <item msgid="3342301044271143016">"15 วินาที"</item>
-    <item msgid="8881760709354815449">"30 วินาที"</item>
-    <item msgid="7589406073232279088">"1 นาที"</item>
-    <item msgid="7001195990902244174">"2 นาที"</item>
-    <item msgid="7489864775127957179">"5 นาที"</item>
-    <item msgid="2314124409517439288">"10 นาที"</item>
-    <item msgid="6864027152847611413">"30 นาที"</item>
+    <item msgid="8596143519087753804">"15 วินาที"</item>
+    <item msgid="772029947136115322">"30 วินาที"</item>
+    <item msgid="8743663928349474087">"1 นาที"</item>
+    <item msgid="1506508631223164814">"2 นาที"</item>
+    <item msgid="8664703938127907662">"5 นาที"</item>
+    <item msgid="5827960506924849753">"10 นาที"</item>
+    <item msgid="6677424950124253938">"30 นาที"</item>
   </string-array>
   <string-array name="dream_timeout_entries">
-    <item msgid="3149294732238283185">"ไม่เลย"</item>
-    <item msgid="2194151041885903260">"15 วินาที"</item>
-    <item msgid="5892295237131074341">"30 วินาที"</item>
-    <item msgid="3538441365970038213">"1 นาที"</item>
-    <item msgid="412343871668955639">"2 นาที"</item>
-    <item msgid="5076853889688991690">"5 นาที"</item>
-    <item msgid="1903860996174927898">"10 นาที"</item>
-    <item msgid="6415509612413178727">"30 นาที"</item>
+    <item msgid="6487043225269853023">"ไม่เลย"</item>
+    <item msgid="2517785806387977252">"15 วินาที"</item>
+    <item msgid="6347954399441173672">"30 วินาที"</item>
+    <item msgid="4858305253279921789">"1 นาที"</item>
+    <item msgid="8109273437140044073">"2 นาที"</item>
+    <item msgid="2788593551142462622">"5 นาที"</item>
+    <item msgid="8012672183888404961">"10 นาที"</item>
+    <item msgid="8271452751594598661">"30 นาที"</item>
   </string-array>
   <string-array name="lock_after_timeout_entries">
-    <item msgid="8929270399652145290">"ทันที"</item>
-    <item msgid="6736512735606834431">"5 วินาที"</item>
-    <item msgid="8044619388267891375">"15 วินาที"</item>
-    <item msgid="1822002388249545488">"30 วินาที"</item>
-    <item msgid="8538071621211916519">"1 นาที"</item>
-    <item msgid="5663439580228932882">"2 นาที"</item>
-    <item msgid="49888496216106852">"5 นาที"</item>
-    <item msgid="9002737361305019353">"10 นาที"</item>
-    <item msgid="4322676235684793329">"30 นาที"</item>
+    <item msgid="2232921187970351881">"ทันที"</item>
+    <item msgid="2038544972632026612">"5 วินาที"</item>
+    <item msgid="5558060663472279597">"15 วินาที"</item>
+    <item msgid="45341168505452037">"30 วินาที"</item>
+    <item msgid="227647485917789272">"1 นาที"</item>
+    <item msgid="3367011891231217504">"2 นาที"</item>
+    <item msgid="4376575879222393045">"5 นาที"</item>
+    <item msgid="811192536981678974">"10 นาที"</item>
+    <item msgid="7258394417241706272">"30 นาที"</item>
   </string-array>
   <string-array name="entries_font_size">
-    <item msgid="8166647333858618801">"เล็ก"</item>
-    <item msgid="6986443533756848935">"ค่าเริ่มต้น"</item>
-    <item msgid="38373998008112077">"ใหญ่"</item>
-    <item msgid="7635254317531872272">"ใหญ่ที่สุด"</item>
+    <item msgid="2340391964816059553">"เล็ก"</item>
+    <item msgid="591935967183159581">"ค่าเริ่มต้น"</item>
+    <item msgid="1714184661981538355">"ใหญ่"</item>
+    <item msgid="6195563047686707484">"ใหญ่ที่สุด"</item>
   </string-array>
   <string-array name="wifi_status">
-    <item msgid="1922181315419294640"></item>
-    <item msgid="8934131797783724664">"กำลังสแกน..."</item>
-    <item msgid="8513729475867537913">"กำลังเชื่อมต่อ…"</item>
-    <item msgid="515055375277271756">"กำลังตรวจสอบความถูกต้อง…"</item>
-    <item msgid="1943354004029184381">"กำลังรับที่อยู่ IP…"</item>
-    <item msgid="4221763391123233270">"เชื่อมต่อแล้ว"</item>
-    <item msgid="624838831631122137">"ระงับไว้"</item>
-    <item msgid="7979680559596111948">"กำลังตัดการเชื่อมต่อ..."</item>
-    <item msgid="1634960474403853625">"ตัดการเชื่อมต่อ"</item>
-    <item msgid="746097431216080650">"ไม่สำเร็จ"</item>
-    <item msgid="6367044185730295334">"ถูกบล็อก"</item>
-    <item msgid="503942654197908005">"หลีกเลี่ยงการเชื่อมต่อกับสัญญาณที่ไม่แรงพอชั่วคราว"</item>
+    <item msgid="1304883790721412351"></item>
+    <item msgid="4157625910392775808">"กำลังสแกน..."</item>
+    <item msgid="5597394826455877834">"กำลังเชื่อมต่อ…"</item>
+    <item msgid="5848277343965362748">"กำลังตรวจสอบสิทธิ์..."</item>
+    <item msgid="3391238031431440676">"กำลังรับที่อยู่ IP…"</item>
+    <item msgid="5257597310494000224">"เชื่อมต่อแล้ว"</item>
+    <item msgid="8472497592913050396">"ระงับไว้"</item>
+    <item msgid="1228072488815999109">"กำลังตัดการเชื่อมต่อ..."</item>
+    <item msgid="7253087004422991731">"ถูกตัดการเชื่อมต่อ"</item>
+    <item msgid="4169850917304751227">"ไม่สำเร็จ"</item>
+    <item msgid="6266658166690831131">"ถูกบล็อก"</item>
+    <item msgid="4517230805854909775">"หลีกเลี่ยงการเชื่อมต่อกับสัญญาณที่ไม่แรงพอชั่วคราว"</item>
   </string-array>
   <string-array name="wifi_status_with_ssid">
-    <item msgid="7714855332363650812"></item>
-    <item msgid="8878186979715711006">"กำลังสแกน..."</item>
-    <item msgid="355508996603873860">"กำลังเชื่อมต่อไปยัง <xliff:g id="NETWORK_NAME">%1$s</xliff:g>..."</item>
-    <item msgid="554971459996405634">"กำลังตรวจสอบสิทธิ์กับ<xliff:g id="NETWORK_NAME">%1$s</xliff:g>..."</item>
-    <item msgid="7928343808033020343">"กำลังรับที่อยู่ IP จาก <xliff:g id="NETWORK_NAME">%1$s</xliff:g>…"</item>
-    <item msgid="8937994881315223448">"เชื่อมต่อกับ <xliff:g id="NETWORK_NAME">%1$s</xliff:g> แล้ว"</item>
-    <item msgid="1330262655415760617">"ระงับไว้"</item>
-    <item msgid="7698638434317271902">"กำลังตัดการเชื่อมต่อจาก <xliff:g id="NETWORK_NAME">%1$s</xliff:g>"</item>
-    <item msgid="197508606402264311">"ตัดการเชื่อมต่อ"</item>
-    <item msgid="8578370891960825148">"ไม่สำเร็จ"</item>
-    <item msgid="5660739516542454527">"ถูกบล็อก"</item>
-    <item msgid="1805837518286731242">"หลีกเลี่ยงการเชื่อมต่อกับสัญญาณที่ไม่แรงพอชั่วคราว"</item>
-  </string-array>
-    <!-- no translation found for wifi_tether_security:0 (1748357338693290598) -->
-    <!-- no translation found for wifi_tether_security:1 (4760482622566629462) -->
+    <item msgid="4853670665485437464"></item>
+    <item msgid="6816207058895999545">"กำลังสแกน..."</item>
+    <item msgid="8058143476674427024">"กำลังเชื่อมต่อไปยัง <xliff:g id="NETWORK_NAME">%1$s</xliff:g>..."</item>
+    <item msgid="7547609081339573756">"กำลังตรวจสอบสิทธิ์กับ <xliff:g id="NETWORK_NAME">%1$s</xliff:g>..."</item>
+    <item msgid="5145158315060185414">"กำลังรับที่อยู่ IP จาก <xliff:g id="NETWORK_NAME">%1$s</xliff:g>…"</item>
+    <item msgid="3283243151651124831">"เชื่อมต่อกับ <xliff:g id="NETWORK_NAME">%1$s</xliff:g> แล้ว"</item>
+    <item msgid="6600156231416890902">"ระงับไว้"</item>
+    <item msgid="4133290864821295785">"กำลังตัดการเชื่อมต่อจาก <xliff:g id="NETWORK_NAME">%1$s</xliff:g>"</item>
+    <item msgid="3980154971187953257">"ถูกตัดการเชื่อมต่อ"</item>
+    <item msgid="2847316776634969068">"ไม่สำเร็จ"</item>
+    <item msgid="4390990424746035383">"ถูกบล็อก"</item>
+    <item msgid="3618248791367063949">"หลีกเลี่ยงการเชื่อมต่อกับสัญญาณที่ไม่แรงพอชั่วคราว"</item>
+  </string-array>
+    <!-- no translation found for wifi_tether_security:0 (5586343370515598801) -->
+    <!-- no translation found for wifi_tether_security:1 (6136336549994615745) -->
   <string-array name="wifi_p2p_wps_setup">
-    <item msgid="5085064298144493867">"ปุ่มกด"</item>
-    <item msgid="1624323946324499595">"PIN จากอุปกรณ์เพียร์"</item>
-    <item msgid="5366790421523328066">"PIN จากอุปกรณ์นี้"</item>
+    <item msgid="5390235347963255303">"ปุ่มกด"</item>
+    <item msgid="7401896200768713930">"PIN จากอุปกรณ์เพียร์"</item>
+    <item msgid="4526848028011846710">"PIN จากอุปกรณ์นี้"</item>
   </string-array>
   <string-array name="wifi_p2p_status">
-    <item msgid="1701505390737218306">"เชื่อมต่อแล้ว"</item>
-    <item msgid="3189211552661432651">"เชิญแล้ว"</item>
-    <item msgid="3206450250360237549">"ไม่สำเร็จ"</item>
-    <item msgid="7785896708926971207">"พร้อมใช้งาน"</item>
-    <item msgid="2330782789550628803">"อยู่นอกระยะสัญญาณ"</item>
+    <item msgid="8741947238021758201">"เชื่อมต่อแล้ว"</item>
+    <item msgid="983792611851499732">"เชิญแล้ว"</item>
+    <item msgid="5438273405428201793">"ไม่สำเร็จ"</item>
+    <item msgid="4646663015449312554">"ใช้งานได้"</item>
+    <item msgid="3230556734162006146">"อยู่นอกระยะสัญญาณ"</item>
   </string-array>
   <string-array name="bluetooth_visibility_timeout_entries">
-    <item msgid="8151962652413645395">"2 นาที"</item>
-    <item msgid="8675215713017289017">"5 นาที"</item>
-    <item msgid="477015974247590543">"1 ชั่วโมง"</item>
-    <item msgid="5198271470953124739">"ไม่มีระยะหมดเวลา"</item>
+    <item msgid="8247986727324120082">"2 นาที"</item>
+    <item msgid="2759776603549270587">"5 นาที"</item>
+    <item msgid="167772676068860015">"1 ชั่วโมง"</item>
+    <item msgid="5985477119043628504">"ไม่มีระยะหมดเวลา"</item>
   </string-array>
   <string-array name="bluetooth_max_connected_audio_devices">
-    <item msgid="834764606877643762">"ใช้ค่าเริ่มต้นของระบบ: <xliff:g id="DEFAULT_BLUETOOTH_MAX_CONNECTED_AUDIO_DEVICES">%1$d</xliff:g>"</item>
-    <item msgid="4428462068012149533">"1"</item>
-    <item msgid="2620881722754455257">"2"</item>
-    <item msgid="402831176731135702">"3"</item>
-    <item msgid="4923580285404888038">"4"</item>
-    <item msgid="3643103044864989283">"5"</item>
+    <item msgid="3800257971619063588">"ใช้ค่าเริ่มต้นของระบบ: <xliff:g id="DEFAULT_BLUETOOTH_MAX_CONNECTED_AUDIO_DEVICES">%1$d</xliff:g>"</item>
+    <item msgid="8572230405241423895">"1"</item>
+    <item msgid="5318020123964299318">"2"</item>
+    <item msgid="6429260054182662738">"3"</item>
+    <item msgid="1644506614010085798">"4"</item>
+    <item msgid="3132506679404897150">"5"</item>
   </string-array>
   <string-array name="wifi_signal">
-    <item msgid="2245412278046491293">"แย่"</item>
-    <item msgid="2042505933058940139">"อ่อน"</item>
-    <item msgid="1344546617235886412">"ปานกลาง"</item>
-    <item msgid="6019931571712517411">"ดี"</item>
-    <item msgid="8986346415847956850">"ยอดเยี่ยม"</item>
+    <item msgid="1709949377823900951">"อ่อน"</item>
+    <item msgid="7882129634982603782">"อ่อน"</item>
+    <item msgid="6457357501905996224">"ปานกลาง"</item>
+    <item msgid="405271628162918841">"ดี"</item>
+    <item msgid="999948812884919584">"ดีมาก"</item>
   </string-array>
   <string-array name="data_usage_data_range">
-    <item msgid="5013973108901348144">"30 วันที่ผ่านมา"</item>
-    <item msgid="6600989128423965319">"ตั้งรอบการใช้..."</item>
+    <item msgid="8986775481492954015">"30 วันที่ผ่านมา"</item>
+    <item msgid="3211287705232736964">"ตั้งรอบการใช้..."</item>
   </string-array>
   <string-array name="usage_stats_display_order_types">
-    <item msgid="2100172576767439288">"เวลาในการใช้งาน"</item>
-    <item msgid="4796160515314745154">"ครั้งสุดท้ายที่ใช้"</item>
-    <item msgid="2502754479975776899">"ชื่อแอปพลิเคชัน"</item>
+    <item msgid="1266031014388516303">"เวลาการใช้งาน"</item>
+    <item msgid="2784401352592276015">"ครั้งสุดท้ายที่ใช้"</item>
+    <item msgid="249854287216326349">"ชื่อแอปพลิเคชัน"</item>
   </string-array>
   <string-array name="wifi_eap_entries">
-    <item msgid="8615575908717909498">"PEAP"</item>
-    <item msgid="8667872640594311615">"TLS"</item>
-    <item msgid="7182812872984827322">"TTLS"</item>
-    <item msgid="2318274046749286642">"PWD"</item>
+    <item msgid="5538816743897530343">"PEAP"</item>
+    <item msgid="336771389015263226">"TLS"</item>
+    <item msgid="2124951724092063376">"TTLS"</item>
+    <item msgid="7427377376024106344">"PWD"</item>
   </string-array>
   <string-array name="wifi_peap_phase2_entries">
-    <item msgid="2577747762745812488">"ไม่มี"</item>
-    <item msgid="937786527870979616">"MSCHAPV2"</item>
-    <item msgid="5302613883318643629">"GTC"</item>
+    <item msgid="8934819312374410084">"ไม่มี"</item>
+    <item msgid="8655686691660180616">"MSCHAPV2"</item>
+    <item msgid="1354245862267605928">"GTC"</item>
   </string-array>
   <string-array name="wifi_peap_phase2_entries_with_sim_auth">
-    <item msgid="5760470455461128892">"ไม่มี"</item>
-    <item msgid="7480272092408291086">"MSCHAPV2"</item>
-    <item msgid="5881794903338319324">"GTC"</item>
-    <item msgid="5610607665198791980">"SIM"</item>
-    <item msgid="2860798636241124128">"AKA"</item>
-    <item msgid="8926455723452645935">"AKA\'"</item>
+    <item msgid="7122038588318037831">"ไม่มี"</item>
+    <item msgid="212906109313512425">"MSCHAPV2"</item>
+    <item msgid="6333849991499980140">"GTC"</item>
+    <item msgid="6226796534844879034">"SIM"</item>
+    <item msgid="4600011056049114926">"AKA"</item>
+    <item msgid="5244120184217604552">"AKA\'"</item>
   </string-array>
   <string-array name="wifi_phase2_entries">
-    <item msgid="1818786254010764570">"ไม่มี"</item>
-    <item msgid="6189918678874123056">"PAP"</item>
-    <item msgid="1524112260493662517">"MSCHAP"</item>
-    <item msgid="5923246669412752932">"MSCHAPV2"</item>
-    <item msgid="8651992560135239389">"GTC"</item>
+    <item msgid="5865367433072785952">"ไม่มี"</item>
+    <item msgid="7901133332272818442">"PAP"</item>
+    <item msgid="8549879045980332977">"MSCHAP"</item>
+    <item msgid="7330627471456865502">"MSCHAPV2"</item>
+    <item msgid="6255179395132581882">"GTC"</item>
   </string-array>
   <string-array name="wifi_ip_settings">
-    <item msgid="3906714200993111074">"DHCP"</item>
-    <item msgid="628395202971532382">"คงที่"</item>
+    <item msgid="2717196390555072244">"DHCP"</item>
+    <item msgid="4377002609760712163">"คงที่"</item>
   </string-array>
   <string-array name="wifi_proxy_settings">
-    <item msgid="4473276491748503377">"ไม่มี"</item>
-    <item msgid="8673874894887358090">"ด้วยตนเอง"</item>
-    <item msgid="168893341855953140">"กำหนดค่าพร็อกซีอัตโนมัติ"</item>
+    <item msgid="9032900195127165132">"ไม่มี"</item>
+    <item msgid="1464741437353223198">"คู่มือ"</item>
+    <item msgid="5793600062487886090">"กำหนดค่าพร็อกซีอัตโนมัติ"</item>
   </string-array>
   <string-array name="apn_auth_entries">
-    <item msgid="3856896061242872146">"ไม่มี"</item>
-    <item msgid="5756844015743664882">"PAP"</item>
-    <item msgid="535934025797984365">"CHAP"</item>
-    <item msgid="8383098660619805783">"PAP หรือ CHAP"</item>
+    <item msgid="7099647881902405997">"ไม่มี"</item>
+    <item msgid="1950796738039490374">"PAP"</item>
+    <item msgid="8166687999538788787">"CHAP"</item>
+    <item msgid="1276004657191968988">"PAP หรือ CHAP"</item>
   </string-array>
   <string-array name="apn_protocol_entries">
-    <item msgid="4852355456199302715">"IPv4"</item>
-    <item msgid="4394161344888484571">"IPv6"</item>
-    <item msgid="8084938354605535381">"IPv4/IPv6"</item>
+    <item msgid="4179023087537182757">"IPv4"</item>
+    <item msgid="9148582221081416020">"IPv6"</item>
+    <item msgid="4094895508821270572">"IPv4/IPv6"</item>
   </string-array>
   <string-array name="bearer_entries">
-    <item msgid="1697455674244601285">"ไม่ระบุ"</item>
-    <item msgid="1317061551798123908">"LTE"</item>
-    <item msgid="5005435684511894770">"HSPAP"</item>
-    <item msgid="7700603056475539235">"HSPA"</item>
-    <item msgid="245973007602397887">"HSUPA"</item>
-    <item msgid="6291566767651194016">"HSDPA"</item>
-    <item msgid="2005841400859926251">"UMTS"</item>
-    <item msgid="3757385691174882861">"EDGE"</item>
-    <item msgid="2979115073474306864">"GPRS"</item>
-    <item msgid="2271750502778879106">"eHRPD"</item>
-    <item msgid="4173379084783381337">"EVDO_B"</item>
-    <item msgid="2033682802005776093">"EVDO_A"</item>
-    <item msgid="5753917125831466719">"EVDO_0"</item>
-    <item msgid="4713807936577071142">"1xRTT"</item>
-    <item msgid="1142355797022021906">"IS95B"</item>
-    <item msgid="7471182818083460781">"IS95A"</item>
+    <item msgid="5231094118929435723">"ไม่ระบุ"</item>
+    <item msgid="2740477081395679090">"LTE"</item>
+    <item msgid="1807866878276630064">"HSPAP"</item>
+    <item msgid="7945352669463358624">"HSPA"</item>
+    <item msgid="4152166097223929133">"HSUPA"</item>
+    <item msgid="5134662517319988296">"HSDPA"</item>
+    <item msgid="4997539146036732961">"UMTS"</item>
+    <item msgid="4910169712073083585">"EDGE"</item>
+    <item msgid="3505904588897578792">"GPRS"</item>
+    <item msgid="7246853278334311652">"eHRPD"</item>
+    <item msgid="7037248100126710307">"EVDO_B"</item>
+    <item msgid="3440758673769932256">"EVDO_A"</item>
+    <item msgid="1782525731958596741">"EVDO_0"</item>
+    <item msgid="1819765960790884441">"1xRTT"</item>
+    <item msgid="3148192102183107944">"IS95B"</item>
+    <item msgid="3778273775365258534">"IS95A"</item>
   </string-array>
   <string-array name="mvno_type_entries">
-    <item msgid="4367119357633573465">"ไม่มี"</item>
-    <item msgid="6062567900587138000">"SPN"</item>
-    <item msgid="2454085083342423481">"IMSI"</item>
-    <item msgid="2681427309183221543">"GID"</item>
+    <item msgid="6984770764726663331">"ไม่มี"</item>
+    <item msgid="1469208769491004112">"SPN"</item>
+    <item msgid="7556656048009090524">"IMSI"</item>
+    <item msgid="8636516530542473799">"GID"</item>
   </string-array>
   <string-array name="app_install_location_entries">
-    <item msgid="8151497958991952759">"ที่จัดเก็บข้อมูลอุปกรณ์ภายใน"</item>
-    <item msgid="3738430123799803530">"การ์ด SD แบบนำออกได้"</item>
-    <item msgid="4498124044785815005">"ให้ระบบเลือก"</item>
+    <item msgid="6621866711026016227">"ที่จัดเก็บข้อมูลอุปกรณ์ภายใน"</item>
+    <item msgid="3186681694079967527">"การ์ด SD แบบนำออกได้"</item>
+    <item msgid="6902033473986647035">"ให้ระบบเลือก"</item>
   </string-array>
   <string-array name="app_ops_categories">
-    <item msgid="6358963769537892925">"ตำแหน่งที่ตั้ง"</item>
-    <item msgid="255608127647030286">"ส่วนตัว"</item>
-    <item msgid="4588829735729884491">"การรับส่งข้อความ"</item>
-    <item msgid="886742181977884584">"สื่อ"</item>
-    <item msgid="7924928667052300589">"อุปกรณ์"</item>
+    <item msgid="1102693344156734891">"ตำแหน่ง"</item>
+    <item msgid="6842381562497597649">"ส่วนตัว"</item>
+    <item msgid="3966700236695683444">"การรับส่งข้อความ"</item>
+    <item msgid="8563996233342430477">"สื่อ"</item>
+    <item msgid="5323851085993963783">"อุปกรณ์"</item>
   </string-array>
   <string-array name="app_ops_summaries">
-    <item msgid="4979188868761515915">"ตำแหน่งคร่าวๆ"</item>
-    <item msgid="5789673140227507995">"ตำแหน่งโดยละเอียด"</item>
-    <item msgid="1061584358377390581">"GPS"</item>
-    <item msgid="5387405117297558954">"สั่น"</item>
-    <item msgid="3434165993711230924">"อ่านรายชื่อติดต่อ"</item>
-    <item msgid="616161687718081936">"แก้ไขรายชื่อติดต่อ"</item>
-    <item msgid="7638002295329050091">"อ่านประวัติการโทร"</item>
-    <item msgid="6546959730920410907">"แก้ไขประวัติการโทร"</item>
-    <item msgid="446877710771379667">"อ่านปฏิทิน"</item>
-    <item msgid="7674458294386319722">"แก้ไขปฏิทิน"</item>
-    <item msgid="8281201165558093009">"ค้นหา WiFi"</item>
-    <item msgid="8694611243479480497">"การแจ้งเตือน"</item>
-    <item msgid="7776439107987345446">"ค้นหาเซลล์"</item>
-    <item msgid="514615766544675057">"โทรเข้าโทรศัพท์"</item>
-    <item msgid="8181415497109310680">"อ่าน SMS"</item>
-    <item msgid="6816551144382117307">"เขียน SMS"</item>
-    <item msgid="4600463921908905030">"รับ SMS"</item>
-    <item msgid="5958926493289432745">"รับ SMS ฉุกเฉิน"</item>
-    <item msgid="4945269495221089540">"รับ MMS"</item>
-    <item msgid="5570472453573929087">"รับ WAP Push"</item>
-    <item msgid="7125408150230860501">"ส่ง SMS"</item>
-    <item msgid="7080337936612188061">"อ่าน ICC SMS"</item>
-    <item msgid="587124103118495063">"เขียน ICC SMS"</item>
-    <item msgid="2320577158869025503">"แก้ไขการตั้งค่า"</item>
-    <item msgid="1545733463471924009">"วาดด้านบน"</item>
-    <item msgid="3609046903962454582">"เข้าถึงการแจ้งเตือน"</item>
-    <item msgid="4671646036128214513">"กล้อง"</item>
-    <item msgid="1097324338692486211">"บันทึกเสียง"</item>
-    <item msgid="5031552983987798163">"เล่นเสียง"</item>
-    <item msgid="8374996688066472414">"อ่านคลิปบอร์ด"</item>
-    <item msgid="3045529469061083747">"แก้ไขคลิปบอร์ด"</item>
-    <item msgid="5124443975763747838">"ปุ่มสื่อ"</item>
-    <item msgid="4547883971364273343">"โฟกัสอัตโนมัติ"</item>
-    <item msgid="2603878814882344450">"ระดับเสียงหลัก"</item>
-    <item msgid="7136963238377062018">"ระดับเสียงสนทนา"</item>
-    <item msgid="4270236897655923007">"ระดับเสียงเรียกเข้า"</item>
-    <item msgid="6325739889222559394">"ระดับเสียงของสื่อ"</item>
-    <item msgid="5762123934816216821">"ระดับเสียงปลุก"</item>
-    <item msgid="785049718065337473">"ระดับเสียงการแจ้งเตือน"</item>
-    <item msgid="6700305533746877052">"ระดับเสียงบลูทูธ"</item>
-    <item msgid="2029227495214047094">"ทำงานตลอดเวลา"</item>
-    <item msgid="26109888160231211">"ตำแหน่งจอภาพ"</item>
-    <item msgid="5753382310468855812">"ติดตามตำแหน่งโดยใช้พลังงานมาก"</item>
-    <item msgid="3356591542543137332">"ดูสถิติการใช้งาน"</item>
-    <item msgid="3073734345226842233">"ปิด/เปิดเสียงไมโครโฟน"</item>
-    <item msgid="2111767435887685265">"แสดงข้อความโทสต์"</item>
-    <item msgid="1091168669714823370">"สื่อของโครงการ"</item>
-    <item msgid="485564189219029300">"เปิดใช้งาน VPN"</item>
-    <item msgid="7155384795265164395">"เขียนวอลเปเปอร์"</item>
-    <item msgid="1835836196806147034">"สนับสนุนโครงสร้าง"</item>
-    <item msgid="5989890403088155055">"สนับสนุนภาพหน้าจอ"</item>
-    <item msgid="8582699692765917557">"อ่านสถานะโทรศัพท์"</item>
-    <item msgid="1474039653814954902">"เพิ่มข้อความเสียง"</item>
-    <item msgid="7222837656938871633">"ใช้ SIP"</item>
-    <item msgid="6108267038969274380">"โทรออก"</item>
-    <item msgid="4823402479973873358">"ลายนิ้วมือ"</item>
-    <item msgid="5895843015407713543">"เซ็นเซอร์ร่างกาย"</item>
-    <item msgid="1436446526955010826">"อ่านการส่งข้อมูลเตือนภัยทางมือถือ (CB)"</item>
-    <item msgid="884172201575690484">"จำลองสถานที่"</item>
-    <item msgid="3591971310048485247">"อ่านพื้นที่เก็บข้อมูล"</item>
-    <item msgid="4041187808621866119">"เขียนพื้นที่เก็บข้อมูล"</item>
-    <item msgid="6628873315024166197">"เปิดหน้าจอ"</item>
-    <item msgid="3253368931113490863">"สร้างบัญชี"</item>
-    <item msgid="780392378084812901">"ทำงานในพื้นหลัง"</item>
-    <item msgid="2629748510881309577">"ระดับเสียงการเข้าถึง"</item>
-  </string-array>
-  <string-array name="app_ops_labels">
-    <item msgid="6602854600289714121">"ตำแหน่ง"</item>
-    <item msgid="8677040780775113033">"ตำแหน่ง"</item>
-    <item msgid="1660743989948992916">"ตำแหน่ง"</item>
-    <item msgid="8791172739860195290">"สั่น"</item>
-    <item msgid="383413555642128046">"อ่านรายชื่อติดต่อ"</item>
-    <item msgid="3654594895269697313">"แก้ไขรายชื่อติดต่อ"</item>
-    <item msgid="7928393476362362538">"อ่านประวัติการโทร"</item>
-    <item msgid="6248591205254641116">"แก้ไขประวัติการโทร"</item>
-    <item msgid="6093344633066170692">"อ่านปฏิทิน"</item>
-    <item msgid="1334886368750347692">"แก้ไขปฏิทิน"</item>
-    <item msgid="1638204101698708656">"ตำแหน่ง"</item>
-    <item msgid="2154671955760380322">"การแจ้งเตือนโพสต์"</item>
-    <item msgid="4282477730595931828">"ตำแหน่ง"</item>
-    <item msgid="4891423912898525905">"โทรเข้าโทรศัพท์"</item>
-    <item msgid="2623604824935968113">"อ่าน SMS/MMS"</item>
-    <item msgid="4420177125221176306">"เขียน SMS/MMS"</item>
-    <item msgid="3986142739951490025">"รับ SMS/MMS"</item>
-    <item msgid="3984213795861739778">"รับ SMS/MMS"</item>
-    <item msgid="3656243523752472788">"รับ SMS/MMS"</item>
-    <item msgid="8105802370238551510">"รับ SMS/MMS"</item>
-    <item msgid="1407766984645388488">"ส่ง SMS/MMS"</item>
-    <item msgid="3527273606643794973">"อ่าน SMS/MMS"</item>
-    <item msgid="4370895547001583812">"เขียน SMS/MMS"</item>
-    <item msgid="4218544235221631789">"แก้ไขการตั้งค่า"</item>
-    <item msgid="736541391767350377">"วาดด้านบน"</item>
-    <item msgid="5530815681721654194">"เข้าถึงการแจ้งเตือน"</item>
-    <item msgid="781213371706962767">"กล้อง"</item>
-    <item msgid="1720492593061838172">"บันทึกเสียง"</item>
-    <item msgid="3493046322001257041">"เล่นเสียง"</item>
-    <item msgid="136815868796597058">"อ่านคลิปบอร์ด"</item>
-    <item msgid="5238692940326972503">"แก้ไขคลิปบอร์ด"</item>
-    <item msgid="5753789168376302997">"ปุ่มสื่อ"</item>
-    <item msgid="3265262911688671938">"โฟกัสอัตโนมัติ"</item>
-    <item msgid="2098976479485046797">"ระดับเสียงหลัก"</item>
-    <item msgid="5660213838861789350">"ระดับเสียงสนทนา"</item>
-    <item msgid="7983336752371254444">"ระดับเสียงเรียกเข้า"</item>
-    <item msgid="7878027809189330917">"ระดับเสียงของสื่อ"</item>
-    <item msgid="7260546305036218513">"ระดับเสียงปลุก"</item>
-    <item msgid="9103719301075748925">"ระดับเสียงของการแจ้งเตือน"</item>
-    <item msgid="7025966722295861512">"ระดับบลูทูธ"</item>
-    <item msgid="4665183401128289653">"ทำงานตลอดเวลา"</item>
-    <item msgid="8584357129746649222">"ตำแหน่ง"</item>
-    <item msgid="7669257279311110599">"ตำแหน่ง"</item>
-    <item msgid="3459320345690097795">"ดูสถิติการใช้งาน"</item>
-    <item msgid="1312534577834048535">"ปิด/เปิดเสียงไมโครโฟน"</item>
-    <item msgid="427580389823724225">"แสดงข้อความโทสต์"</item>
-    <item msgid="4992007785575926253">"สื่อของโครงการ"</item>
-    <item msgid="2482631530338029480">"เปิดใช้งาน VPN"</item>
-    <item msgid="1662979573471871926">"เขียนวอลเปเปอร์"</item>
-    <item msgid="5964768335278263478">"สนับสนุนโครงสร้าง"</item>
-    <item msgid="2657138701132782702">"สนับสนุนภาพหน้าจอ"</item>
-    <item msgid="8571369610363539266">"อ่านสถานะโทรศัพท์"</item>
-    <item msgid="4542463358215230845">"เพิ่มข้อความเสียง"</item>
-    <item msgid="864565065016166003">"ใช้ SIP"</item>
-    <item msgid="1958009349883195116">"โทรออก"</item>
-    <item msgid="8526563410140613458">"ลายนิ้วมือ"</item>
-    <item msgid="7864822459293570891">"เซ็นเซอร์ร่างกาย"</item>
-    <item msgid="6798698496904810960">"อ่านการส่งข้อมูลเตือนภัยทางมือถือ (CB)"</item>
-    <item msgid="5242052845700875820">"จำลองสถานที่"</item>
-    <item msgid="1246296877820358565">"อ่านพื้นที่เก็บข้อมูล"</item>
-    <item msgid="2404067308793740341">"เขียนพื้นที่เก็บข้อมูล"</item>
-    <item msgid="5832543806893763620">"เปิดหน้าจอ"</item>
-    <item msgid="5258373962467495905">"สร้างบัญชี"</item>
-    <item msgid="334625385979270703">"ทำงานในพื้นหลัง"</item>
-    <item msgid="9039213578110332702">"ระดับเสียงการเข้าถึง"</item>
-  </string-array>
+    <item msgid="2585253854462134715">"ตำแหน่งคร่าวๆ"</item>
+    <item msgid="1830619568689922920">"ตำแหน่งโดยละเอียด"</item>
+    <item msgid="3317274469481923141">"GPS"</item>
+    <item msgid="8931785990160383356">"สั่น"</item>
+    <item msgid="8632513128515114092">"อ่านรายชื่อติดต่อ"</item>
+    <item msgid="3741042113569620272">"แก้ไขรายชื่อติดต่อ"</item>
+    <item msgid="4204420969709009931">"อ่านประวัติการโทร"</item>
+    <item msgid="2260380357119423209">"แก้ไขประวัติการโทร"</item>
+    <item msgid="6550710385014530934">"อ่านปฏิทิน"</item>
+    <item msgid="3575906174264853951">"แก้ไขปฏิทิน"</item>
+    <item msgid="4319843242568057174">"ค้นหา WiFi"</item>
+    <item msgid="2981791890467303819">"การแจ้งเตือน"</item>
+    <item msgid="6617825156152476692">"ค้นหาเซลล์"</item>
+    <item msgid="8865260890611559753">"โทรเข้าโทรศัพท์"</item>
+    <item msgid="3254999273961542982">"อ่าน SMS"</item>
+    <item msgid="7711446453028825171">"เขียน SMS"</item>
+    <item msgid="6123238544099198034">"รับ SMS"</item>
+    <item msgid="838342167431596036">"รับ SMS ฉุกเฉิน"</item>
+    <item msgid="8554432731560956686">"รับ MMS"</item>
+    <item msgid="7464863464299515059">"รับ WAP Push"</item>
+    <item msgid="310463075729606765">"ส่ง SMS"</item>
+    <item msgid="7338021933527689514">"อ่าน ICC SMS"</item>
+    <item msgid="6130369335466613036">"เขียน ICC SMS"</item>
+    <item msgid="6536865581421670942">"แก้ไขการตั้งค่า"</item>
+    <item msgid="4547203129183558973">"วาดด้านบน"</item>
+    <item msgid="9080347512916542840">"เข้าถึงการแจ้งเตือน"</item>
+    <item msgid="5332718516635907742">"กล้อง"</item>
+    <item msgid="6098422447246167852">"บันทึกเสียง"</item>
+    <item msgid="9182794235292595296">"เล่นเสียง"</item>
+    <item msgid="8760743229597702019">"อ่านคลิปบอร์ด"</item>
+    <item msgid="2266923698240538544">"แก้ไขคลิปบอร์ด"</item>
+    <item msgid="1801619438618539275">"ปุ่มสื่อ"</item>
+    <item msgid="31588119965784465">"โฟกัสอัตโนมัติ"</item>
+    <item msgid="7565226799008076833">"ระดับเสียงหลัก"</item>
+    <item msgid="5420704980305018295">"ระดับเสียงสนทนา"</item>
+    <item msgid="5797363115508970204">"ระดับเสียงเรียกเข้า"</item>
+    <item msgid="8233154098550715999">"ระดับเสียงของสื่อ"</item>
+    <item msgid="5196715605078153950">"ระดับเสียงปลุก"</item>
+    <item msgid="394030698764284577">"ระดับเสียงการแจ้งเตือน"</item>
+    <item msgid="8952898972491680178">"ระดับเสียงบลูทูธ"</item>
+    <item msgid="8506227454543690851">"ทำงานตลอดเวลา"</item>
+    <item msgid="1108160036049727420">"ตำแหน่งจอภาพ"</item>
+    <item msgid="1496205959751719491">"ติดตามตำแหน่งโดยใช้พลังงานมาก"</item>
+    <item msgid="3776296279910987380">"ดูสถิติการใช้งาน"</item>
+    <item msgid="8827100324471975602">"ปิด/เปิดเสียงไมโครโฟน"</item>
+    <item msgid="6880736730520126864">"แสดงข้อความโทสต์"</item>
+    <item msgid="4933375960222609935">"สื่อของโครงการ"</item>
+    <item msgid="8357907018938895462">"เปิดใช้งาน VPN"</item>
+    <item msgid="8143812849911310973">"เขียนวอลเปเปอร์"</item>
+    <item msgid="6266277260961066535">"สนับสนุนโครงสร้าง"</item>
+    <item msgid="7715498149883482300">"สนับสนุนภาพหน้าจอ"</item>
+    <item msgid="4046679376726313293">"อ่านสถานะโทรศัพท์"</item>
+    <item msgid="6329507266039719587">"เพิ่มข้อความเสียง"</item>
+    <item msgid="7692440726415391408">"ใช้ SIP"</item>
+    <item msgid="8572453398128326267">"โทรออก"</item>
+    <item msgid="7775674394089376306">"ลายนิ้วมือ"</item>
+    <item msgid="3182815133441738779">"เซ็นเซอร์ร่างกาย"</item>
+    <item msgid="2793100005496829513">"อ่านการส่งข้อมูลเตือนภัยทางมือถือ (CB)"</item>
+    <item msgid="2633626056029384366">"จำลองสถานที่"</item>
+    <item msgid="8356842191824684631">"อ่านพื้นที่เก็บข้อมูล"</item>
+    <item msgid="5671906070163291500">"เขียนพื้นที่เก็บข้อมูล"</item>
+    <item msgid="2791955098549340418">"เปิดหน้าจอ"</item>
+    <item msgid="5599435119609178367">"สร้างบัญชี"</item>
+    <item msgid="1165623660533024666">"ทำงานในพื้นหลัง"</item>
+    <item msgid="6423861043647911030">"ระดับเสียงการเข้าถึง"</item>
+  </string-array>
+    <!-- no translation found for app_ops_labels:41 (2464189519136248621) -->
   <string-array name="long_press_timeout_selector_titles">
-    <item msgid="3511504869290423954">"สั้น"</item>
-    <item msgid="2560532955514699713">"ปานกลาง"</item>
-    <item msgid="2372711992605524591">"ยาว"</item>
+    <item msgid="8950313530602254787">"สั้น"</item>
+    <item msgid="4816511817309094890">"ปานกลาง"</item>
+    <item msgid="8305084671259331134">"ยาว"</item>
   </string-array>
   <string-array name="captioning_typeface_selector_titles">
-    <item msgid="1319652728542138112">"ค่าเริ่มต้น"</item>
-    <item msgid="1016452621833735880">"Sans Serif"</item>
-    <item msgid="2496277987934654454">"Sans-serif แบบย่อ"</item>
-    <item msgid="7247838127505318669">"Sans-serif ความกว้างคงที่"</item>
-    <item msgid="4478414822462359763">"Serif"</item>
-    <item msgid="7502451783483660829">"Serif ความกว้างคงที่"</item>
-    <item msgid="639503332147461010">"แบบไม่เป็นทางการ"</item>
-    <item msgid="7967169925231332424">"คัดลายมือ"</item>
-    <item msgid="561832997193039673">"อักษรตัวพิมพ์ใหญ่ขนาดเล็ก"</item>
+    <item msgid="6928465258504250174">"ค่าเริ่มต้น"</item>
+    <item msgid="4147246073737933622">"Sans Serif"</item>
+    <item msgid="3117680749167407907">"Sans-serif แบบย่อ"</item>
+    <item msgid="6529379119163117545">"Sans-serif ความกว้างคงที่"</item>
+    <item msgid="1487203730637617924">"Serif"</item>
+    <item msgid="4937790671987480464">"Serif ความกว้างคงที่"</item>
+    <item msgid="4448481989108928248">"แบบไม่เป็นทางการ"</item>
+    <item msgid="4627069151979553527">"คัดลายมือ"</item>
+    <item msgid="6896773537705206194">"อักษรตัวพิมพ์ใหญ่ขนาดเล็ก"</item>
   </string-array>
   <string-array name="captioning_font_size_selector_titles">
-    <item msgid="4800919809575254054">"เล็กมาก"</item>
-    <item msgid="6781094565687692782">"เล็ก"</item>
-    <item msgid="8222123259497646551">"ปกติ"</item>
-    <item msgid="5813217276778560466">"ใหญ่"</item>
-    <item msgid="9044232017390975191">"ใหญ่มาก"</item>
+    <item msgid="1680223634161592855">"เล็กมาก"</item>
+    <item msgid="5091603983404027034">"เล็ก"</item>
+    <item msgid="176844712416932112">"ปกติ"</item>
+    <item msgid="2784236342175159295">"ใหญ่"</item>
+    <item msgid="218913203203160606">"ใหญ่มาก"</item>
   </string-array>
   <string-array name="captioning_edge_type_selector_titles">
-    <item msgid="4733815704128258753">"ค่าเริ่มต้น"</item>
-    <item msgid="3217099060748617005">"ไม่มี"</item>
-    <item msgid="7467615139904599420">"ตีกรอบ"</item>
-    <item msgid="5623165557468608975">"เงาตกกระทบ"</item>
-    <item msgid="8088451174058214588">"ยกขึ้น"</item>
-    <item msgid="3821418743395480313">"ลดต่ำ"</item>
+    <item msgid="3865198759294188069">"ค่าเริ่มต้น"</item>
+    <item msgid="6488643537808152001">"ไม่มี"</item>
+    <item msgid="552332815156010137">"ตีกรอบ"</item>
+    <item msgid="7187891159463789272">"เงาตกกระทบ"</item>
+    <item msgid="8019330250538856521">"ยกสูงขึ้น"</item>
+    <item msgid="8987385315647049787">"ลดต่ำ"</item>
   </string-array>
   <string-array name="captioning_opacity_selector_titles">
-    <item msgid="7622491218136667566">"25%"</item>
-    <item msgid="2367156416247936773">"50%"</item>
-    <item msgid="5395560410107149298">"75%"</item>
-    <item msgid="8342334626783983353">"100%"</item>
+    <item msgid="313003243371588365">"25%"</item>
+    <item msgid="4665048002584838262">"50%"</item>
+    <item msgid="1874668269931014581">"75%"</item>
+    <item msgid="6462911487571123954">"100%"</item>
   </string-array>
   <string-array name="captioning_preset_selector_titles">
-    <item msgid="7009918361545506251">"ใช้ค่าเริ่มต้นของแอป"</item>
-    <item msgid="1770533843436933500">"สีขาวบนพื้นสีดำ"</item>
-    <item msgid="758587126802411846">"สีดำบนพื้นสีขาว"</item>
-    <item msgid="1495307195241623402">"สีเหลืองบนพื้นสีดำ"</item>
-    <item msgid="6039700130994371612">"สีเหลืองบนพื้นสีน้ำเงิน"</item>
-    <item msgid="7169235156349580064">"กำหนดเอง"</item>
+    <item msgid="326819345272910536">"ใช้ค่าเริ่มต้นของแอป"</item>
+    <item msgid="8611890312638868524">"สีขาวบนพื้นสีดำ"</item>
+    <item msgid="5891360837786277638">"สีดำบนพื้นสีขาว"</item>
+    <item msgid="2798457065945456853">"สีเหลืองบนพื้นสีดำ"</item>
+    <item msgid="5799049811524553967">"สีเหลืองบนพื้นสีน้ำเงิน"</item>
+    <item msgid="3673930830658169860">"กำหนดเอง"</item>
   </string-array>
   <string-array name="vpn_types_long">
-    <item msgid="2732002039459078847">"PPTP VPN"</item>
-    <item msgid="3799752201662127867">"L2TP/IPSec VPN พร้อมด้วยคีย์ที่แชร์ไว้ล่วงหน้า"</item>
-    <item msgid="4725504331295252103">"L2TP/IPSec VPN พร้อมด้วยใบรับรอง"</item>
-    <item msgid="7526551163264034377">"IPSec VPN พร้อมด้วยคีย์ที่แชร์ไว้ล่วงหน้าและการตรวจสอบสิทธิ์ Xauth"</item>
-    <item msgid="8064740940687465039">"IPSec VPN พร้อมด้วยใบรับรองและการตรวจสอบสิทธิ์ Xauth"</item>
-    <item msgid="4946199982372391490">"IPSec VPN พร้อมด้วยใบรับรองและการตรวจสอบสิทธิ์แบบผสม"</item>
+    <item msgid="6566768880689730097">"PPTP VPN"</item>
+    <item msgid="1349760781118368659">"L2TP/IPSec VPN พร้อมด้วยคีย์ที่แชร์ไว้ล่วงหน้า"</item>
+    <item msgid="6128519070545038358">"L2TP/IPSec VPN พร้อมด้วยใบรับรอง"</item>
+    <item msgid="312397853907741968">"IPSec VPN พร้อมด้วยคีย์ที่แชร์ไว้ล่วงหน้าและการตรวจสอบสิทธิ์ Xauth"</item>
+    <item msgid="3319427315593649917">"IPSec VPN พร้อมด้วยใบรับรองและการตรวจสอบสิทธิ์ Xauth"</item>
+    <item msgid="8258927774145391041">"IPSec VPN พร้อมด้วยใบรับรองและการตรวจสอบสิทธิ์แบบผสม"</item>
   </string-array>
   <string-array name="vpn_proxy_settings">
-    <item msgid="4474139132577932676">"ไม่มี"</item>
-    <item msgid="2943781954264525815">"กำหนดเอง"</item>
+    <item msgid="2958623927055120839">"ไม่มี"</item>
+    <item msgid="1157046369795346308">"คู่มือ"</item>
   </string-array>
   <string-array name="vpn_states">
-    <item msgid="8621078286418985762">"ไม่ได้เชื่อมต่อ"</item>
-    <item msgid="6692305604213080515">"กำลังเริ่มต้น..."</item>
-    <item msgid="8001704909356800092">"กำลังเชื่อมต่อ…"</item>
-    <item msgid="4039737283841672166">"เชื่อมต่อแล้ว"</item>
-    <item msgid="4042143101664725090">"ระยะหมดเวลา"</item>
-    <item msgid="7664124146786465092">"ไม่สำเร็จ"</item>
+    <item msgid="5408915841694583740">"ถูกตัดการเชื่อมต่อ"</item>
+    <item msgid="8754480102834556765">"กำลังเริ่มต้น..."</item>
+    <item msgid="3351334355574270250">"กำลังเชื่อมต่อ…"</item>
+    <item msgid="8303882153995748352">"เชื่อมต่อแล้ว"</item>
+    <item msgid="9135049670787351881">"ระยะหมดเวลา"</item>
+    <item msgid="2124868417182583926">"ไม่สำเร็จ"</item>
   </string-array>
   <string-array name="security_settings_premium_sms_values">
-    <item msgid="7389829271787670252">"ถาม"</item>
-    <item msgid="5077768429488260031">"ไม่อนุญาตเลย"</item>
-    <item msgid="1417929597727989746">"อนุญาตเสมอ"</item>
-  </string-array>
-  <string-array name="ram_states">
-    <item msgid="3944681673818150669">"ปกติ"</item>
-    <item msgid="3256987280393708586">"ปานกลาง"</item>
-    <item msgid="4662917179231875995">"ต่ำ"</item>
-    <item msgid="5264929699714647509">"วิกฤต"</item>
-    <item msgid="5606155978847838966">"?"</item>
-  </string-array>
-  <string-array name="proc_stats_memory_states">
-    <item msgid="8845855295876909468">"ปกติ"</item>
-    <item msgid="866544120205026771">"ปานกลาง"</item>
-    <item msgid="7851902244436886890">"ต่ำ"</item>
-    <item msgid="3022922196817563960">"วิกฤต"</item>
-  </string-array>
+    <item msgid="1164265643455394443">"ถาม"</item>
+    <item msgid="7718817231348607934">"ไม่อนุญาตเลย"</item>
+    <item msgid="8184570120217958741">"อนุญาตเสมอ"</item>
+  </string-array>
+    <!-- no translation found for ram_states:0 (708247372474061274) -->
+    <!-- no translation found for ram_states:4 (1567326459340152525) -->
+    <!-- no translation found for proc_stats_memory_states:3 (8577246509202964244) -->
   <string-array name="proc_stats_process_states">
-    <item msgid="5069825997142785829">"ต่อเนื่อง"</item>
-    <item msgid="5779398140277006695">"กิจกรรมแรก"</item>
-    <item msgid="1439598363694578255">"สำคัญ (พื้นหน้า)"</item>
-    <item msgid="3396458970745718652">"สำคัญ (พื้นหลัง)"</item>
-    <item msgid="5214825238247511992">"การสำรองข้อมูล"</item>
-    <item msgid="311372689168254967">"ใช้หน่วยความจำมาก"</item>
-    <item msgid="7438189122367820362">"บริการ (กำลังทำงาน)"</item>
-    <item msgid="918687422516982498">"บริการ (กำลังรีสตาร์ท)"</item>
-    <item msgid="6807727069641853029">"ผู้รับ"</item>
-    <item msgid="6782857406100845127">"หน้าแรก"</item>
-    <item msgid="2860945127596974299">"กิจกรรมสุดท้าย"</item>
-    <item msgid="8610560843693675830">"แคชไว้ (กิจกรรม)"</item>
-    <item msgid="4338089220026248848">"แคชไว้ (ไคลเอ็นต์กิจกรรม)"</item>
-    <item msgid="6652164677254579050">"แคชไว้ (ว่างเปล่า)"</item>
+    <item msgid="7560955722349181440">"ต่อเนื่อง"</item>
+    <item msgid="167418068739176448">"กิจกรรมแรก"</item>
+    <item msgid="4760813290195199773">"สำคัญ (พื้นหน้า)"</item>
+    <item msgid="2328684826817647595">"สำคัญ (พื้นหลัง)"</item>
+    <item msgid="7746406490652867365">"การสำรองข้อมูล"</item>
+    <item msgid="5597404364389196754">"ใช้หน่วยความจำมาก"</item>
+    <item msgid="1290888779300174556">"บริการ (กำลังทำงาน)"</item>
+    <item msgid="7241098542073939046">"บริการ (กำลังรีสตาร์ท)"</item>
+    <item msgid="6610439017684111046">"ผู้รับ"</item>
+    <item msgid="7367606086319921117">"หน้าแรก"</item>
+    <item msgid="3344660712396741826">"กิจกรรมสุดท้าย"</item>
+    <item msgid="5006559348883303865">"แคชไว้ (กิจกรรม)"</item>
+    <item msgid="8633480732468137525">"แคชไว้ (ไคลเอ็นต์กิจกรรม)"</item>
+    <item msgid="6248998242443333892">"แคชไว้ (ว่างเปล่า)"</item>
   </string-array>
   <string-array name="color_picker">
-    <item msgid="7631642672260600032">"น้ำเงินอมเขียว"</item>
-    <item msgid="8332294763632946560">"น้ำเงิน"</item>
-    <item msgid="2023216417616991392">"น้ำเงินอมม่วง"</item>
-    <item msgid="3170497246594232819">"ม่วง"</item>
-    <item msgid="4608643045752965568">"ชมพู"</item>
-    <item msgid="6131821495505931173">"แดง"</item>
+    <item msgid="3151827842194201728">"น้ำเงินอมเขียว"</item>
+    <item msgid="3228505970082457852">"น้ำเงิน"</item>
+    <item msgid="6590260735734795647">"น้ำเงินอมม่วง"</item>
+    <item msgid="3521763377357218577">"ม่วง"</item>
+    <item msgid="5932337981182999919">"ชมพู"</item>
+    <item msgid="5642914536624000094">"แดง"</item>
   </string-array>
   <string-array name="automatic_storage_management_days">
-    <item msgid="687318592238852312">"เกิน 30 วัน"</item>
-    <item msgid="2900554746706302178">"เกิน 60 วัน"</item>
-    <item msgid="5692284879054004388">"เกิน 90 วัน"</item>
-  </string-array>
-    <!-- no translation found for swipe_direction_titles:0 (58569659116542716) -->
-    <!-- no translation found for swipe_direction_titles:1 (1878704357761948043) -->
+    <item msgid="2860293514533486236">"เกิน 30 วัน"</item>
+    <item msgid="8699273238891265610">"เกิน 60 วัน"</item>
+    <item msgid="8346279419423837266">"เกิน 90 วัน"</item>
+  </string-array>
+    <!-- no translation found for swipe_direction_titles:0 (6583090603341402282) -->
+    <!-- no translation found for swipe_direction_titles:1 (4965730704403236310) -->
   <string-array name="swipe_direction_values">
-    <item msgid="8800082277840833437">"1"</item>
-    <item msgid="7485508823396511299">"0"</item>
+    <item msgid="5298569105095026382">"1"</item>
+    <item msgid="3118234477029486741">"0"</item>
   </string-array>
   <string-array name="wifi_metered_entries">
-    <item msgid="5200910605264415911">"ตรวจหาโดยอัตโนมัติ"</item>
-    <item msgid="8745603368609022803">"ถือว่ามีการวัดปริมาณอินเทอร์เน็ต"</item>
-    <item msgid="2266114985518865625">"ถือว่าไม่มีการวัดปริมาณอินเทอร์เน็ต"</item>
+    <item msgid="4329206416008519163">"ตรวจหาโดยอัตโนมัติ"</item>
+    <item msgid="773943026484148895">"ถือว่ามีการวัดปริมาณอินเทอร์เน็ต"</item>
+    <item msgid="1008268820118852416">"ถือว่าไม่มีการวัดปริมาณอินเทอร์เน็ต"</item>
   </string-array>
   <string-array name="wifi_privacy_entries">
-<<<<<<< HEAD
-    <item msgid="4393731261966785418">"ใช้ที่อยู่ MAC แบบสุ่ม (ค่าเริ่มต้น)"</item>
-    <item msgid="3237870460973179943">"ใช้ที่อยู่ MAC ของอุปกรณ์"</item>
-=======
     <item msgid="6545683814310036454">"ใช้ MAC แบบสุ่ม (ค่าเริ่มต้น)"</item>
     <item msgid="214234417308375326">"ใช้ที่อยู่ MAC ของอุปกรณ์"</item>
->>>>>>> 066ab801
   </string-array>
   <string-array name="wifi_hidden_entries">
-    <item msgid="234221371123852300">"ไม่"</item>
-    <item msgid="3863157480502955888">"ใช่"</item>
+    <item msgid="7426878022650940844">"ไม่"</item>
+    <item msgid="1930581185557754880">"ใช่"</item>
   </string-array>
   <string-array name="dark_ui_mode_entries">
-    <item msgid="4047603501491142527">"สีเข้ม"</item>
-    <item msgid="2291969684082074001">"สีอ่อน"</item>
+    <item msgid="699295711155561081">"มืด"</item>
+    <item msgid="5079453644557603349">"สีอ่อน"</item>
   </string-array>
   <string-array name="autofill_logging_level_entries">
-    <item msgid="1036676483322832067">"ปิด"</item>
-    <item msgid="2182686878828390312">"แก้ไขข้อบกพร่อง"</item>
-    <item msgid="5286514712714822064">"รายละเอียด"</item>
+    <item msgid="6882729786516723474">"ปิด"</item>
+    <item msgid="4072198137051566919">"แก้ไขข้อบกพร่อง"</item>
+    <item msgid="2473005316958868509">"รายละเอียด"</item>
   </string-array>
   <string-array name="cdma_system_select_choices">
-    <item msgid="8727887686723706826">"เครือข่ายบ้านเท่านั้น"</item>
-    <item msgid="5034813753274486448">"อัตโนมัติ"</item>
+    <item msgid="8444727359525554695">"เครือข่ายบ้านเท่านั้น"</item>
+    <item msgid="1161026694891024702">"อัตโนมัติ"</item>
   </string-array>
   <string-array name="preferred_network_mode_choices">
-    <item msgid="4168919392737496563">"ต้องการ GSM/WCDMA"</item>
-    <item msgid="807926878589867564">"GSM เท่านั้น"</item>
-    <item msgid="488474605709912156">"WCDMA เท่านั้น"</item>
-    <item msgid="1912421096218750039">"GSM/WCDMA อัตโนมัติ"</item>
-    <item msgid="5072198667819683600">"CDMA/EvDo อัตโนมัติ"</item>
-    <item msgid="370391313511477301">"CDMA ที่ไม่มี EvDo"</item>
-    <item msgid="4678789463133969294">"EvDo เท่านั้น"</item>
-    <item msgid="3960210542349075517">"CDMA/EvDo/GSM/WCDMA"</item>
-    <item msgid="2961817320209454599">"CDMA + LTE/EvDo"</item>
-    <item msgid="8008611169788556519">"GSM/WCDMA/LTE"</item>
-    <item msgid="4486851520863433847">"ทั่วโลก"</item>
-    <item msgid="8516691658640163073">"LTE"</item>
-    <item msgid="3108828968591899719">"LTE/WCDMA"</item>
-    <item msgid="1879225673847443662">"TDSCDMA เท่านั้น"</item>
-    <item msgid="8373504428469988469">"TDSCDMA/WCDMA"</item>
-    <item msgid="8097271911945758303">"LTE/TDSCDMA"</item>
-    <item msgid="2272560096982726294">"TDSCDMA/GSM"</item>
-    <item msgid="131738018826229696">"LTE/TDSCDMA/GSM"</item>
-    <item msgid="629422387044789699">"TDSCDMA/GSM/WCDMA"</item>
-    <item msgid="5686260911275077041">"LTE/TDSCDMA/WCDMA"</item>
-    <item msgid="4545655348143499596">"LTE/TDSCDMA/GSM/WCDMA"</item>
-    <item msgid="4107769721462339672">"TDSCDMA/CDMA/EVDO/GSM/WCDMA"</item>
-    <item msgid="8811683254058088466">"LTE/TDSCDMA/CDMA/EVDO/GSM/WCDMA"</item>
+    <item msgid="1823884522189328861">"ต้องการ GSM/WCDMA"</item>
+    <item msgid="7581481130337402578">"GSM เท่านั้น"</item>
+    <item msgid="8579197487913425819">"WCDMA เท่านั้น"</item>
+    <item msgid="8465243227505412498">"GSM/WCDMA อัตโนมัติ"</item>
+    <item msgid="9107479914166352132">"CDMA/EvDo อัตโนมัติ"</item>
+    <item msgid="4219607161971472471">"CDMA ที่ไม่มี EvDo"</item>
+    <item msgid="7278975240951052041">"EvDo เท่านั้น"</item>
+    <item msgid="2295969832276827854">"CDMA/EvDo/GSM/WCDMA"</item>
+    <item msgid="9059227943989034424">"CDMA + LTE/EvDo"</item>
+    <item msgid="463168068025354541">"GSM/WCDMA/LTE"</item>
+    <item msgid="1770755308983338311">"ทั่วโลก"</item>
+    <item msgid="5713723042183940349">"LTE"</item>
+    <item msgid="8600184258612405670">"LTE/WCDMA"</item>
+    <item msgid="5638632460322750180">"TDSCDMA เท่านั้น"</item>
+    <item msgid="4346392996298714633">"TDSCDMA/WCDMA"</item>
+    <item msgid="5004811216708487615">"LTE/TDSCDMA"</item>
+    <item msgid="9191730167201068525">"TDSCDMA/GSM"</item>
+    <item msgid="5874623229495009031">"LTE/TDSCDMA/GSM"</item>
+    <item msgid="5096480046347789213">"TDSCDMA/GSM/WCDMA"</item>
+    <item msgid="2075445917638134012">"LTE/TDSCDMA/WCDMA"</item>
+    <item msgid="3353351554070857366">"LTE/TDSCDMA/GSM/WCDMA"</item>
+    <item msgid="2067289929099567494">"TDSCDMA/CDMA/EVDO/GSM/WCDMA"</item>
+    <item msgid="4959483620561891661">"LTE/TDSCDMA/CDMA/EVDO/GSM/WCDMA"</item>
   </string-array>
   <string-array name="cdma_subscription_choices">
-    <item msgid="8753271080005095725">"RUIM/SIM"</item>
-    <item msgid="2214656470548320124">"NV"</item>
+    <item msgid="7691437408632563841">"RUIM/SIM"</item>
+    <item msgid="6219184455685527822">"NV"</item>
   </string-array>
   <string-array name="preferred_network_mode_choices_world_mode">
-    <item msgid="1054992858056320116">"ทั่วโลก"</item>
-    <item msgid="817971827645657949">"LTE/CDMA"</item>
-    <item msgid="519208953133334357">"LTE/GSM/UMTS"</item>
-  </string-array>
-    <!-- no translation found for enhanced_4g_lte_mode_title_variant:0 (7586074022364606422) -->
-    <!-- no translation found for enhanced_4g_lte_mode_title_variant:1 (5950846260630506903) -->
-    <!-- no translation found for enhanced_4g_lte_mode_title_variant:2 (2795368186689231672) -->
-    <!-- no translation found for enhanced_4g_lte_mode_sumary_variant:0 (3632552041956113517) -->
-    <!-- no translation found for enhanced_4g_lte_mode_sumary_variant:1 (8886675223048911179) -->
-    <!-- no translation found for enhanced_4g_lte_mode_sumary_variant:2 (8669821968941658558) -->
+    <item msgid="5675987537637081766">"ทั่วโลก"</item>
+    <item msgid="7893851358184700811">"LTE/CDMA"</item>
+    <item msgid="1779116915491192719">"LTE/GSM/UMTS"</item>
+  </string-array>
+    <!-- no translation found for enhanced_4g_lte_mode_title_variant:0 (4760531919194480665) -->
+    <!-- no translation found for enhanced_4g_lte_mode_title_variant:1 (7912365765185450743) -->
+    <!-- no translation found for enhanced_4g_lte_mode_title_variant:2 (2104740586531949003) -->
+    <!-- no translation found for enhanced_4g_lte_mode_sumary_variant:0 (852926015619722843) -->
+    <!-- no translation found for enhanced_4g_lte_mode_sumary_variant:1 (3792510685855718883) -->
+    <!-- no translation found for enhanced_4g_lte_mode_sumary_variant:2 (1377977453734193662) -->
 </resources>