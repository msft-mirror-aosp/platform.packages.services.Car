/*
 * Copyright (C) 2020 The Android Open Source Project
 *
 * Licensed under the Apache License, Version 2.0 (the "License");
 * you may not use this file except in compliance with the License.
 * You may obtain a copy of the License at
 *
 *      http://www.apache.org/licenses/LICENSE-2.0
 *
 * Unless required by applicable law or agreed to in writing, software
 * distributed under the License is distributed on an "AS IS" BASIS,
 * WITHOUT WARRANTIES OR CONDITIONS OF ANY KIND, either express or implied.
 * See the License for the specific language governing permissions and
 * limitations under the License.
 */
package android.car.apitest;

import android.car.VehiclePropertyIds;
import android.hardware.automotive.vehicle.V2_0.VehicleProperty;
import android.test.AndroidTestCase;
import android.test.suitebuilder.annotation.SmallTest;

import androidx.test.runner.AndroidJUnit4;

import org.junit.Test;
import org.junit.runner.RunWith;

import java.lang.reflect.Field;
import java.lang.reflect.Modifier;
import java.util.ArrayList;
import java.util.Arrays;
import java.util.List;

@RunWith(AndroidJUnit4.class)
@SmallTest
public class VehiclePropertyIdsTest extends AndroidTestCase {
<<<<<<< HEAD
=======
    // TODO(b/216670387): Remove missing VHAL ids/values after updating this test
    //  to use aidl vehicle properties
    private static final List<String> MISSING_VHAL_IDS =
            new ArrayList<>(
                Arrays.asList(
                        "FRONT_FOG_LIGHTS_STATE",
                        "FRONT_FOG_LIGHTS_SWITCH",
                        "REAR_FOG_LIGHTS_STATE",
                        "REAR_FOG_LIGHTS_SWITCH",
                        "EV_CHARGE_CURRENT_DRAW_LIMIT",
                        "EV_CHARGE_PERCENT_LIMIT",
                        "EV_CHARGE_STATE",
                        "EV_CHARGE_SWITCH",
                        "EV_CHARGE_TIME_REMAINING",
                        "EV_REGENERATIVE_BRAKING_STATE",
                        "VEHICLE_CURB_WEIGHT",
                        "TRAILER_PRESENT"));

    private static final List<Integer> MISSING_VHAL_ID_VALUES =
            new ArrayList<>(
                Arrays.asList(
                        /*FRONT_FOG_LIGHTS_STATE=*/289410875,
                        /*FRONT_FOG_LIGHTS_SWITCH=*/289410876,
                        /*REAR_FOG_LIGHTS_STATE=*/289410877,
                        /*REAR_FOG_LIGHTS_SWITCH=*/289410878,
                        /*EV_CHARGE_CURRENT_DRAW_LIMIT=*/291508031,
                        /*EV_CHARGE_PERCENT_LIMIT=*/291508032,
                        /*EV_CHARGE_STATE=*/289410880,
                        /*EV_CHARGE_SWITCH=*/287313729,
                        /*EV_CHARGE_TIME_REMAINING=*/289410882,
                        /*EV_REGENERATIVE_BRAKING_STATE=*/289410883,
                        /*VEHICLE_CURB_WEIGHT=*/289410886,
                        /*TRAILER_PRESENT=*/289410885));

>>>>>>> cc433a5f
    private static final List<String> MISSING_VEHICLE_PROPERTY_IDS =
            new ArrayList<>(
                Arrays.asList(
                    "DISABLED_OPTIONAL_FEATURES",
                    "EVS_SERVICE_REQUEST",
                    "HW_CUSTOM_INPUT",
                    "HW_ROTARY_INPUT",
                    "SUPPORT_CUSTOMIZE_VENDOR_PERMISSION"));
    private static final List<Integer> MISSING_VEHICLE_PROPERTY_ID_VALUES =
            new ArrayList<>(
                Arrays.asList(
                    /*DISABLED_OPTIONAL_FEATURES=*/286265094,
                    /*EVS_SERVICE_REQUEST=*/289476368,
                    /*HW_CUSTOM_INPUT=*/289475120,
                    /*HW_ROTARY_INPUT=*/289475104,
                    /*SUPPORT_CUSTOMIZE_VENDOR_PERMISSION=*/287313669));


    @Test
    public void testMatchingVehiclePropertyNamesInVehicleHal() {
        List<String> vehiclePropertyIdNames = getListOfConstantNames(VehiclePropertyIds.class);
        List<String> vehiclePropertyNames = getListOfConstantNames(VehicleProperty.class);
        assertEquals(vehiclePropertyNames.size(),
                vehiclePropertyIdNames.size() + MISSING_VEHICLE_PROPERTY_IDS.size());
        for (String vehiclePropertyName: vehiclePropertyNames) {
            if (MISSING_VEHICLE_PROPERTY_IDS.contains(vehiclePropertyName)) {
                continue;
            }
            assertTrue(vehiclePropertyIdNames.contains(vehiclePropertyName));
        }
    }

    @Test
    public void testMatchingVehiclePropertyValuesInVehicleHal() {
        List<Integer> vehiclePropertyIds = getListOfConstantValues(VehiclePropertyIds.class);
        List<Integer> vehicleProperties = getListOfConstantValues(VehicleProperty.class);
        assertEquals(vehicleProperties.size(),
                vehiclePropertyIds.size() + MISSING_VEHICLE_PROPERTY_ID_VALUES.size());
        for (int vehicleProperty: vehicleProperties) {
            if (MISSING_VEHICLE_PROPERTY_ID_VALUES.contains(vehicleProperty)) {
                continue;
            }
            // TODO(b/151168399): VEHICLE_SPEED_DISPLAY_UNITS mismatch between java and hal.
            if (vehicleProperty == VehicleProperty.VEHICLE_SPEED_DISPLAY_UNITS) {
                continue;
            }
            assertTrue(vehiclePropertyIds.contains(vehicleProperty));
        }
    }

    @Test
    public void testToString() {
        assertEquals("INVALID", VehiclePropertyIds.toString(VehiclePropertyIds.INVALID));
        assertEquals("INFO_VIN", VehiclePropertyIds.toString(VehiclePropertyIds.INFO_VIN));
        assertEquals("INFO_MAKE", VehiclePropertyIds.toString(VehiclePropertyIds.INFO_MAKE));
        assertEquals("INFO_MODEL", VehiclePropertyIds.toString(VehiclePropertyIds.INFO_MODEL));
        assertEquals("INFO_MODEL_YEAR",
                VehiclePropertyIds.toString(VehiclePropertyIds.INFO_MODEL_YEAR));
        assertEquals("INFO_FUEL_CAPACITY",
                VehiclePropertyIds.toString(VehiclePropertyIds.INFO_FUEL_CAPACITY));
        assertEquals("INFO_FUEL_TYPE",
                VehiclePropertyIds.toString(VehiclePropertyIds.INFO_FUEL_TYPE));
        assertEquals("INFO_EV_BATTERY_CAPACITY",
                VehiclePropertyIds.toString(VehiclePropertyIds.INFO_EV_BATTERY_CAPACITY));
        assertEquals("INFO_MULTI_EV_PORT_LOCATIONS",
                VehiclePropertyIds.toString(VehiclePropertyIds.INFO_MULTI_EV_PORT_LOCATIONS));
        assertEquals("INFO_EV_CONNECTOR_TYPE",
                VehiclePropertyIds.toString(VehiclePropertyIds.INFO_EV_CONNECTOR_TYPE));
        assertEquals("INFO_FUEL_DOOR_LOCATION",
                VehiclePropertyIds.toString(VehiclePropertyIds.INFO_FUEL_DOOR_LOCATION));
        assertEquals("INFO_EV_PORT_LOCATION",
                VehiclePropertyIds.toString(VehiclePropertyIds.INFO_EV_PORT_LOCATION));
        assertEquals("INFO_DRIVER_SEAT",
                VehiclePropertyIds.toString(VehiclePropertyIds.INFO_DRIVER_SEAT));
        assertEquals("INFO_EXTERIOR_DIMENSIONS",
                VehiclePropertyIds.toString(VehiclePropertyIds.INFO_EXTERIOR_DIMENSIONS));
        assertEquals("PERF_ODOMETER",
                VehiclePropertyIds.toString(VehiclePropertyIds.PERF_ODOMETER));
        assertEquals("PERF_VEHICLE_SPEED",
                VehiclePropertyIds.toString(VehiclePropertyIds.PERF_VEHICLE_SPEED));
        assertEquals("PERF_VEHICLE_SPEED_DISPLAY",
                VehiclePropertyIds.toString(VehiclePropertyIds.PERF_VEHICLE_SPEED_DISPLAY));
        assertEquals("PERF_STEERING_ANGLE",
                VehiclePropertyIds.toString(VehiclePropertyIds.PERF_STEERING_ANGLE));
        assertEquals("PERF_REAR_STEERING_ANGLE",
                VehiclePropertyIds.toString(VehiclePropertyIds.PERF_REAR_STEERING_ANGLE));
        assertEquals("ENGINE_COOLANT_TEMP",
                VehiclePropertyIds.toString(VehiclePropertyIds.ENGINE_COOLANT_TEMP));
        assertEquals("ENGINE_OIL_LEVEL",
                VehiclePropertyIds.toString(VehiclePropertyIds.ENGINE_OIL_LEVEL));
        assertEquals("ENGINE_OIL_TEMP",
                VehiclePropertyIds.toString(VehiclePropertyIds.ENGINE_OIL_TEMP));
        assertEquals("ENGINE_RPM", VehiclePropertyIds.toString(VehiclePropertyIds.ENGINE_RPM));
        assertEquals("WHEEL_TICK", VehiclePropertyIds.toString(VehiclePropertyIds.WHEEL_TICK));
        assertEquals("FUEL_LEVEL", VehiclePropertyIds.toString(VehiclePropertyIds.FUEL_LEVEL));
        assertEquals("FUEL_DOOR_OPEN",
                VehiclePropertyIds.toString(VehiclePropertyIds.FUEL_DOOR_OPEN));
        assertEquals("EV_BATTERY_LEVEL",
                VehiclePropertyIds.toString(VehiclePropertyIds.EV_BATTERY_LEVEL));
        assertEquals("EV_CHARGE_PORT_OPEN",
                VehiclePropertyIds.toString(VehiclePropertyIds.EV_CHARGE_PORT_OPEN));
        assertEquals("EV_CHARGE_PORT_CONNECTED",
                VehiclePropertyIds.toString(VehiclePropertyIds.EV_CHARGE_PORT_CONNECTED));
        assertEquals("EV_BATTERY_INSTANTANEOUS_CHARGE_RATE",
                VehiclePropertyIds.toString(
                        VehiclePropertyIds.EV_BATTERY_INSTANTANEOUS_CHARGE_RATE));
        assertEquals("RANGE_REMAINING",
                VehiclePropertyIds.toString(VehiclePropertyIds.RANGE_REMAINING));
        assertEquals("TIRE_PRESSURE",
                VehiclePropertyIds.toString(VehiclePropertyIds.TIRE_PRESSURE));
        assertEquals("CRITICALLY_LOW_TIRE_PRESSURE",
                VehiclePropertyIds.toString(VehiclePropertyIds.CRITICALLY_LOW_TIRE_PRESSURE));
        assertEquals("GEAR_SELECTION",
                VehiclePropertyIds.toString(VehiclePropertyIds.GEAR_SELECTION));
        assertEquals("CURRENT_GEAR", VehiclePropertyIds.toString(VehiclePropertyIds.CURRENT_GEAR));
        assertEquals("PARKING_BRAKE_ON",
                VehiclePropertyIds.toString(VehiclePropertyIds.PARKING_BRAKE_ON));
        assertEquals("PARKING_BRAKE_AUTO_APPLY",
                VehiclePropertyIds.toString(VehiclePropertyIds.PARKING_BRAKE_AUTO_APPLY));
        assertEquals("FUEL_LEVEL_LOW",
                VehiclePropertyIds.toString(VehiclePropertyIds.FUEL_LEVEL_LOW));
        assertEquals("NIGHT_MODE", VehiclePropertyIds.toString(VehiclePropertyIds.NIGHT_MODE));
        assertEquals("TURN_SIGNAL_STATE",
                VehiclePropertyIds.toString(VehiclePropertyIds.TURN_SIGNAL_STATE));
        assertEquals("IGNITION_STATE",
                VehiclePropertyIds.toString(VehiclePropertyIds.IGNITION_STATE));
        assertEquals("ABS_ACTIVE", VehiclePropertyIds.toString(VehiclePropertyIds.ABS_ACTIVE));
        assertEquals("TRACTION_CONTROL_ACTIVE",
                VehiclePropertyIds.toString(VehiclePropertyIds.TRACTION_CONTROL_ACTIVE));
        assertEquals("HVAC_FAN_SPEED",
                VehiclePropertyIds.toString(VehiclePropertyIds.HVAC_FAN_SPEED));
        assertEquals("HVAC_FAN_DIRECTION",
                VehiclePropertyIds.toString(VehiclePropertyIds.HVAC_FAN_DIRECTION));
        assertEquals("HVAC_TEMPERATURE_CURRENT",
                VehiclePropertyIds.toString(VehiclePropertyIds.HVAC_TEMPERATURE_CURRENT));
        assertEquals("HVAC_TEMPERATURE_SET",
                VehiclePropertyIds.toString(VehiclePropertyIds.HVAC_TEMPERATURE_SET));
        assertEquals("HVAC_TEMPERATURE_VALUE_SUGGESTION",
                VehiclePropertyIds.toString(VehiclePropertyIds.HVAC_TEMPERATURE_VALUE_SUGGESTION));
        assertEquals("HVAC_DEFROSTER",
                VehiclePropertyIds.toString(VehiclePropertyIds.HVAC_DEFROSTER));
        assertEquals("HVAC_AC_ON", VehiclePropertyIds.toString(VehiclePropertyIds.HVAC_AC_ON));
        assertEquals("HVAC_MAX_AC_ON",
                VehiclePropertyIds.toString(VehiclePropertyIds.HVAC_MAX_AC_ON));
        assertEquals("HVAC_MAX_DEFROST_ON",
                VehiclePropertyIds.toString(VehiclePropertyIds.HVAC_MAX_DEFROST_ON));
        assertEquals("HVAC_RECIRC_ON",
                VehiclePropertyIds.toString(VehiclePropertyIds.HVAC_RECIRC_ON));
        assertEquals("HVAC_DUAL_ON", VehiclePropertyIds.toString(VehiclePropertyIds.HVAC_DUAL_ON));
        assertEquals("HVAC_AUTO_ON", VehiclePropertyIds.toString(VehiclePropertyIds.HVAC_AUTO_ON));
        assertEquals("HVAC_SEAT_TEMPERATURE",
                VehiclePropertyIds.toString(VehiclePropertyIds.HVAC_SEAT_TEMPERATURE));
        assertEquals("HVAC_SIDE_MIRROR_HEAT",
                VehiclePropertyIds.toString(VehiclePropertyIds.HVAC_SIDE_MIRROR_HEAT));
        assertEquals("HVAC_STEERING_WHEEL_HEAT",
                VehiclePropertyIds.toString(VehiclePropertyIds.HVAC_STEERING_WHEEL_HEAT));
        assertEquals("HVAC_TEMPERATURE_DISPLAY_UNITS",
                VehiclePropertyIds.toString(VehiclePropertyIds.HVAC_TEMPERATURE_DISPLAY_UNITS));
        assertEquals("HVAC_ACTUAL_FAN_SPEED_RPM",
                VehiclePropertyIds.toString(VehiclePropertyIds.HVAC_ACTUAL_FAN_SPEED_RPM));
        assertEquals("HVAC_POWER_ON",
                VehiclePropertyIds.toString(VehiclePropertyIds.HVAC_POWER_ON));
        assertEquals("HVAC_FAN_DIRECTION_AVAILABLE",
                VehiclePropertyIds.toString(VehiclePropertyIds.HVAC_FAN_DIRECTION_AVAILABLE));
        assertEquals("HVAC_AUTO_RECIRC_ON",
                VehiclePropertyIds.toString(VehiclePropertyIds.HVAC_AUTO_RECIRC_ON));
        assertEquals("HVAC_SEAT_VENTILATION",
                VehiclePropertyIds.toString(VehiclePropertyIds.HVAC_SEAT_VENTILATION));
        assertEquals("HVAC_ELECTRIC_DEFROSTER_ON",
                VehiclePropertyIds.toString(VehiclePropertyIds.HVAC_ELECTRIC_DEFROSTER_ON));
        assertEquals("DISTANCE_DISPLAY_UNITS",
                VehiclePropertyIds.toString(VehiclePropertyIds.DISTANCE_DISPLAY_UNITS));
        assertEquals("FUEL_VOLUME_DISPLAY_UNITS",
                VehiclePropertyIds.toString(VehiclePropertyIds.FUEL_VOLUME_DISPLAY_UNITS));
        assertEquals("TIRE_PRESSURE_DISPLAY_UNITS",
                VehiclePropertyIds.toString(VehiclePropertyIds.TIRE_PRESSURE_DISPLAY_UNITS));
        assertEquals("EV_BATTERY_DISPLAY_UNITS",
                VehiclePropertyIds.toString(VehiclePropertyIds.EV_BATTERY_DISPLAY_UNITS));
<<<<<<< HEAD
=======
        assertEquals("EV_CHARGE_CURRENT_DRAW_LIMIT",
                VehiclePropertyIds.toString(VehiclePropertyIds.EV_CHARGE_CURRENT_DRAW_LIMIT));
        assertEquals("EV_CHARGE_PERCENT_LIMIT",
                VehiclePropertyIds.toString(VehiclePropertyIds.EV_CHARGE_PERCENT_LIMIT));
        assertEquals("EV_CHARGE_STATE",
                VehiclePropertyIds.toString(VehiclePropertyIds.EV_CHARGE_STATE));
        assertEquals("EV_CHARGE_SWITCH",
                VehiclePropertyIds.toString(VehiclePropertyIds.EV_CHARGE_SWITCH));
        assertEquals("EV_CHARGE_TIME_REMAINING",
                VehiclePropertyIds.toString(VehiclePropertyIds.EV_CHARGE_TIME_REMAINING));
        assertEquals("EV_REGENERATIVE_BRAKING_STATE",
                VehiclePropertyIds.toString(VehiclePropertyIds.EV_REGENERATIVE_BRAKING_STATE));
        assertEquals("TRAILER_PRESENT",
                VehiclePropertyIds.toString(VehiclePropertyIds.TRAILER_PRESENT));
>>>>>>> cc433a5f
        assertEquals("FUEL_CONSUMPTION_UNITS_DISTANCE_OVER_VOLUME",
                VehiclePropertyIds.toString(
                        VehiclePropertyIds.FUEL_CONSUMPTION_UNITS_DISTANCE_OVER_VOLUME));
        assertEquals("ENV_OUTSIDE_TEMPERATURE",
                VehiclePropertyIds.toString(VehiclePropertyIds.ENV_OUTSIDE_TEMPERATURE));
        assertEquals("AP_POWER_STATE_REQ",
                VehiclePropertyIds.toString(VehiclePropertyIds.AP_POWER_STATE_REQ));
        assertEquals("AP_POWER_STATE_REPORT",
                VehiclePropertyIds.toString(VehiclePropertyIds.AP_POWER_STATE_REPORT));
        assertEquals("AP_POWER_BOOTUP_REASON",
                VehiclePropertyIds.toString(VehiclePropertyIds.AP_POWER_BOOTUP_REASON));
        assertEquals("DISPLAY_BRIGHTNESS",
                VehiclePropertyIds.toString(VehiclePropertyIds.DISPLAY_BRIGHTNESS));
        assertEquals("HW_KEY_INPUT", VehiclePropertyIds.toString(VehiclePropertyIds.HW_KEY_INPUT));
        assertEquals("DOOR_POS", VehiclePropertyIds.toString(VehiclePropertyIds.DOOR_POS));
        assertEquals("DOOR_MOVE", VehiclePropertyIds.toString(VehiclePropertyIds.DOOR_MOVE));
        assertEquals("DOOR_LOCK", VehiclePropertyIds.toString(VehiclePropertyIds.DOOR_LOCK));
        assertEquals("MIRROR_Z_POS", VehiclePropertyIds.toString(VehiclePropertyIds.MIRROR_Z_POS));
        assertEquals("MIRROR_Z_MOVE",
                VehiclePropertyIds.toString(VehiclePropertyIds.MIRROR_Z_MOVE));
        assertEquals("MIRROR_Y_POS", VehiclePropertyIds.toString(VehiclePropertyIds.MIRROR_Y_POS));
        assertEquals("MIRROR_Y_MOVE",
                VehiclePropertyIds.toString(VehiclePropertyIds.MIRROR_Y_MOVE));
        assertEquals("MIRROR_LOCK", VehiclePropertyIds.toString(VehiclePropertyIds.MIRROR_LOCK));
        assertEquals("MIRROR_FOLD", VehiclePropertyIds.toString(VehiclePropertyIds.MIRROR_FOLD));
        assertEquals("SEAT_MEMORY_SELECT",
                VehiclePropertyIds.toString(VehiclePropertyIds.SEAT_MEMORY_SELECT));
        assertEquals("SEAT_MEMORY_SET",
                VehiclePropertyIds.toString(VehiclePropertyIds.SEAT_MEMORY_SET));
        assertEquals("SEAT_BELT_BUCKLED",
                VehiclePropertyIds.toString(VehiclePropertyIds.SEAT_BELT_BUCKLED));
        assertEquals("SEAT_BELT_HEIGHT_POS",
                VehiclePropertyIds.toString(VehiclePropertyIds.SEAT_BELT_HEIGHT_POS));
        assertEquals("SEAT_BELT_HEIGHT_MOVE",
                VehiclePropertyIds.toString(VehiclePropertyIds.SEAT_BELT_HEIGHT_MOVE));
        assertEquals("SEAT_FORE_AFT_POS",
                VehiclePropertyIds.toString(VehiclePropertyIds.SEAT_FORE_AFT_POS));
        assertEquals("SEAT_FORE_AFT_MOVE",
                VehiclePropertyIds.toString(VehiclePropertyIds.SEAT_FORE_AFT_MOVE));
        assertEquals("SEAT_BACKREST_ANGLE_1_POS",
                VehiclePropertyIds.toString(VehiclePropertyIds.SEAT_BACKREST_ANGLE_1_POS));
        assertEquals("SEAT_BACKREST_ANGLE_1_MOVE",
                VehiclePropertyIds.toString(VehiclePropertyIds.SEAT_BACKREST_ANGLE_1_MOVE));
        assertEquals("SEAT_BACKREST_ANGLE_2_POS",
                VehiclePropertyIds.toString(VehiclePropertyIds.SEAT_BACKREST_ANGLE_2_POS));
        assertEquals("SEAT_BACKREST_ANGLE_2_MOVE",
                VehiclePropertyIds.toString(VehiclePropertyIds.SEAT_BACKREST_ANGLE_2_MOVE));
        assertEquals("SEAT_HEIGHT_POS",
                VehiclePropertyIds.toString(VehiclePropertyIds.SEAT_HEIGHT_POS));
        assertEquals("SEAT_HEIGHT_MOVE",
                VehiclePropertyIds.toString(VehiclePropertyIds.SEAT_HEIGHT_MOVE));
        assertEquals("SEAT_DEPTH_POS",
                VehiclePropertyIds.toString(VehiclePropertyIds.SEAT_DEPTH_POS));
        assertEquals("SEAT_DEPTH_MOVE",
                VehiclePropertyIds.toString(VehiclePropertyIds.SEAT_DEPTH_MOVE));
        assertEquals("SEAT_TILT_POS",
                VehiclePropertyIds.toString(VehiclePropertyIds.SEAT_TILT_POS));
        assertEquals("SEAT_TILT_MOVE",
                VehiclePropertyIds.toString(VehiclePropertyIds.SEAT_TILT_MOVE));
        assertEquals("SEAT_LUMBAR_FORE_AFT_POS",
                VehiclePropertyIds.toString(VehiclePropertyIds.SEAT_LUMBAR_FORE_AFT_POS));
        assertEquals("SEAT_LUMBAR_FORE_AFT_MOVE",
                VehiclePropertyIds.toString(VehiclePropertyIds.SEAT_LUMBAR_FORE_AFT_MOVE));
        assertEquals("SEAT_LUMBAR_SIDE_SUPPORT_POS",
                VehiclePropertyIds.toString(VehiclePropertyIds.SEAT_LUMBAR_SIDE_SUPPORT_POS));
        assertEquals("SEAT_LUMBAR_SIDE_SUPPORT_MOVE",
                VehiclePropertyIds.toString(VehiclePropertyIds.SEAT_LUMBAR_SIDE_SUPPORT_MOVE));
        assertEquals("SEAT_HEADREST_HEIGHT_POS",
                VehiclePropertyIds.toString(VehiclePropertyIds.SEAT_HEADREST_HEIGHT_POS));
        assertEquals("SEAT_HEADREST_HEIGHT_MOVE",
                VehiclePropertyIds.toString(VehiclePropertyIds.SEAT_HEADREST_HEIGHT_MOVE));
        assertEquals("SEAT_HEADREST_ANGLE_POS",
                VehiclePropertyIds.toString(VehiclePropertyIds.SEAT_HEADREST_ANGLE_POS));
        assertEquals("SEAT_HEADREST_ANGLE_MOVE",
                VehiclePropertyIds.toString(VehiclePropertyIds.SEAT_HEADREST_ANGLE_MOVE));
        assertEquals("SEAT_HEADREST_FORE_AFT_POS",
                VehiclePropertyIds.toString(VehiclePropertyIds.SEAT_HEADREST_FORE_AFT_POS));
        assertEquals("SEAT_HEADREST_FORE_AFT_MOVE",
                VehiclePropertyIds.toString(VehiclePropertyIds.SEAT_HEADREST_FORE_AFT_MOVE));
        assertEquals("SEAT_OCCUPANCY",
                VehiclePropertyIds.toString(VehiclePropertyIds.SEAT_OCCUPANCY));
        assertEquals("WINDOW_POS", VehiclePropertyIds.toString(VehiclePropertyIds.WINDOW_POS));
        assertEquals("WINDOW_MOVE", VehiclePropertyIds.toString(VehiclePropertyIds.WINDOW_MOVE));
        assertEquals("WINDOW_LOCK", VehiclePropertyIds.toString(VehiclePropertyIds.WINDOW_LOCK));
        assertEquals("VEHICLE_MAP_SERVICE",
                VehiclePropertyIds.toString(VehiclePropertyIds.VEHICLE_MAP_SERVICE));
        assertEquals("OBD2_LIVE_FRAME",
                VehiclePropertyIds.toString(VehiclePropertyIds.OBD2_LIVE_FRAME));
        assertEquals("OBD2_FREEZE_FRAME",
                VehiclePropertyIds.toString(VehiclePropertyIds.OBD2_FREEZE_FRAME));
        assertEquals("OBD2_FREEZE_FRAME_INFO",
                VehiclePropertyIds.toString(VehiclePropertyIds.OBD2_FREEZE_FRAME_INFO));
        assertEquals("OBD2_FREEZE_FRAME_CLEAR",
                VehiclePropertyIds.toString(VehiclePropertyIds.OBD2_FREEZE_FRAME_CLEAR));
        assertEquals("HEADLIGHTS_STATE",
                VehiclePropertyIds.toString(VehiclePropertyIds.HEADLIGHTS_STATE));
        assertEquals("HIGH_BEAM_LIGHTS_STATE",
                VehiclePropertyIds.toString(VehiclePropertyIds.HIGH_BEAM_LIGHTS_STATE));
        assertEquals("FOG_LIGHTS_STATE",
                VehiclePropertyIds.toString(VehiclePropertyIds.FOG_LIGHTS_STATE));
        assertEquals("HAZARD_LIGHTS_STATE",
                VehiclePropertyIds.toString(VehiclePropertyIds.HAZARD_LIGHTS_STATE));
        assertEquals("HEADLIGHTS_SWITCH",
                VehiclePropertyIds.toString(VehiclePropertyIds.HEADLIGHTS_SWITCH));
        assertEquals("HIGH_BEAM_LIGHTS_SWITCH",
                VehiclePropertyIds.toString(VehiclePropertyIds.HIGH_BEAM_LIGHTS_SWITCH));
        assertEquals("FOG_LIGHTS_SWITCH",
                VehiclePropertyIds.toString(VehiclePropertyIds.FOG_LIGHTS_SWITCH));
        assertEquals("HAZARD_LIGHTS_SWITCH",
                VehiclePropertyIds.toString(VehiclePropertyIds.HAZARD_LIGHTS_SWITCH));
        assertEquals("CABIN_LIGHTS_STATE",
                VehiclePropertyIds.toString(VehiclePropertyIds.CABIN_LIGHTS_STATE));
        assertEquals("CABIN_LIGHTS_SWITCH",
                VehiclePropertyIds.toString(VehiclePropertyIds.CABIN_LIGHTS_SWITCH));
        assertEquals("READING_LIGHTS_STATE",
                VehiclePropertyIds.toString(VehiclePropertyIds.READING_LIGHTS_STATE));
        assertEquals("READING_LIGHTS_SWITCH",
                VehiclePropertyIds.toString(VehiclePropertyIds.READING_LIGHTS_SWITCH));
        assertEquals("VEHICLE_SPEED_DISPLAY_UNITS",
                VehiclePropertyIds.toString(VehiclePropertyIds.VEHICLE_SPEED_DISPLAY_UNITS));
        assertEquals("ELECTRONIC_TOLL_COLLECTION_CARD_STATUS",
                VehiclePropertyIds.toString(
                        VehiclePropertyIds.ELECTRONIC_TOLL_COLLECTION_CARD_STATUS));
        assertEquals("ELECTRONIC_TOLL_COLLECTION_CARD_TYPE",
                VehiclePropertyIds.toString(
                        VehiclePropertyIds.ELECTRONIC_TOLL_COLLECTION_CARD_TYPE));
        assertEquals("INITIAL_USER_INFO",
                VehiclePropertyIds.toString(VehiclePropertyIds.INITIAL_USER_INFO));
        assertEquals("SWITCH_USER", VehiclePropertyIds.toString(VehiclePropertyIds.SWITCH_USER));
        assertEquals("USER_IDENTIFICATION_ASSOCIATION",
                VehiclePropertyIds.toString(VehiclePropertyIds.USER_IDENTIFICATION_ASSOCIATION));
        assertEquals("0x3", VehiclePropertyIds.toString(3));
        // Properties in S
        assertEquals("EPOCH_TIME", VehiclePropertyIds.toString(VehiclePropertyIds.EPOCH_TIME));
        assertEquals("STORAGE_ENCRYPTION_BINDING_SEED",
                VehiclePropertyIds.toString(VehiclePropertyIds.STORAGE_ENCRYPTION_BINDING_SEED));
    }

    private static List<Integer> getListOfConstantValues(Class clazz) {
        List<Integer> list = new ArrayList<Integer>();
        for (Field field : clazz.getDeclaredFields()) {
            int modifiers = field.getModifiers();
            if (Modifier.isStatic(modifiers) && Modifier.isFinal(modifiers)) {
                try {
                    list.add(field.getInt(null));
                } catch (IllegalAccessException e) {
                }
            }
        }
        return list;
    }

    private static List<String> getListOfConstantNames(Class clazz) {
        List<String> list = new ArrayList<String>();
        for (Field field : clazz.getDeclaredFields()) {
            int modifiers = field.getModifiers();
            if (Modifier.isStatic(modifiers) && Modifier.isFinal(modifiers)) {
                list.add(field.getName());
            }
        }
        return list;
    }
}<|MERGE_RESOLUTION|>--- conflicted
+++ resolved
@@ -34,8 +34,6 @@
 @RunWith(AndroidJUnit4.class)
 @SmallTest
 public class VehiclePropertyIdsTest extends AndroidTestCase {
-<<<<<<< HEAD
-=======
     // TODO(b/216670387): Remove missing VHAL ids/values after updating this test
     //  to use aidl vehicle properties
     private static final List<String> MISSING_VHAL_IDS =
@@ -70,7 +68,6 @@
                         /*VEHICLE_CURB_WEIGHT=*/289410886,
                         /*TRAILER_PRESENT=*/289410885));
 
->>>>>>> cc433a5f
     private static final List<String> MISSING_VEHICLE_PROPERTY_IDS =
             new ArrayList<>(
                 Arrays.asList(
@@ -93,10 +90,11 @@
     public void testMatchingVehiclePropertyNamesInVehicleHal() {
         List<String> vehiclePropertyIdNames = getListOfConstantNames(VehiclePropertyIds.class);
         List<String> vehiclePropertyNames = getListOfConstantNames(VehicleProperty.class);
-        assertEquals(vehiclePropertyNames.size(),
+        assertEquals(vehiclePropertyNames.size() + MISSING_VHAL_IDS.size(),
                 vehiclePropertyIdNames.size() + MISSING_VEHICLE_PROPERTY_IDS.size());
         for (String vehiclePropertyName: vehiclePropertyNames) {
-            if (MISSING_VEHICLE_PROPERTY_IDS.contains(vehiclePropertyName)) {
+            if (MISSING_VHAL_IDS.contains(vehiclePropertyName)
+                    || MISSING_VEHICLE_PROPERTY_IDS.contains(vehiclePropertyName)) {
                 continue;
             }
             assertTrue(vehiclePropertyIdNames.contains(vehiclePropertyName));
@@ -107,10 +105,11 @@
     public void testMatchingVehiclePropertyValuesInVehicleHal() {
         List<Integer> vehiclePropertyIds = getListOfConstantValues(VehiclePropertyIds.class);
         List<Integer> vehicleProperties = getListOfConstantValues(VehicleProperty.class);
-        assertEquals(vehicleProperties.size(),
+        assertEquals(vehicleProperties.size() + MISSING_VHAL_ID_VALUES.size(),
                 vehiclePropertyIds.size() + MISSING_VEHICLE_PROPERTY_ID_VALUES.size());
         for (int vehicleProperty: vehicleProperties) {
-            if (MISSING_VEHICLE_PROPERTY_ID_VALUES.contains(vehicleProperty)) {
+            if (MISSING_VHAL_ID_VALUES.contains(vehicleProperty)
+                    || MISSING_VEHICLE_PROPERTY_ID_VALUES.contains(vehicleProperty)) {
                 continue;
             }
             // TODO(b/151168399): VEHICLE_SPEED_DISPLAY_UNITS mismatch between java and hal.
@@ -249,8 +248,6 @@
                 VehiclePropertyIds.toString(VehiclePropertyIds.TIRE_PRESSURE_DISPLAY_UNITS));
         assertEquals("EV_BATTERY_DISPLAY_UNITS",
                 VehiclePropertyIds.toString(VehiclePropertyIds.EV_BATTERY_DISPLAY_UNITS));
-<<<<<<< HEAD
-=======
         assertEquals("EV_CHARGE_CURRENT_DRAW_LIMIT",
                 VehiclePropertyIds.toString(VehiclePropertyIds.EV_CHARGE_CURRENT_DRAW_LIMIT));
         assertEquals("EV_CHARGE_PERCENT_LIMIT",
@@ -265,7 +262,6 @@
                 VehiclePropertyIds.toString(VehiclePropertyIds.EV_REGENERATIVE_BRAKING_STATE));
         assertEquals("TRAILER_PRESENT",
                 VehiclePropertyIds.toString(VehiclePropertyIds.TRAILER_PRESENT));
->>>>>>> cc433a5f
         assertEquals("FUEL_CONSUMPTION_UNITS_DISTANCE_OVER_VOLUME",
                 VehiclePropertyIds.toString(
                         VehiclePropertyIds.FUEL_CONSUMPTION_UNITS_DISTANCE_OVER_VOLUME));
@@ -366,6 +362,10 @@
                 VehiclePropertyIds.toString(VehiclePropertyIds.HIGH_BEAM_LIGHTS_STATE));
         assertEquals("FOG_LIGHTS_STATE",
                 VehiclePropertyIds.toString(VehiclePropertyIds.FOG_LIGHTS_STATE));
+        assertEquals("FRONT_FOG_LIGHTS_STATE",
+                VehiclePropertyIds.toString(VehiclePropertyIds.FRONT_FOG_LIGHTS_STATE));
+        assertEquals("REAR_FOG_LIGHTS_STATE",
+                VehiclePropertyIds.toString(VehiclePropertyIds.REAR_FOG_LIGHTS_STATE));
         assertEquals("HAZARD_LIGHTS_STATE",
                 VehiclePropertyIds.toString(VehiclePropertyIds.HAZARD_LIGHTS_STATE));
         assertEquals("HEADLIGHTS_SWITCH",
@@ -374,6 +374,10 @@
                 VehiclePropertyIds.toString(VehiclePropertyIds.HIGH_BEAM_LIGHTS_SWITCH));
         assertEquals("FOG_LIGHTS_SWITCH",
                 VehiclePropertyIds.toString(VehiclePropertyIds.FOG_LIGHTS_SWITCH));
+        assertEquals("FRONT_FOG_LIGHTS_SWITCH",
+                VehiclePropertyIds.toString(VehiclePropertyIds.FRONT_FOG_LIGHTS_SWITCH));
+        assertEquals("REAR_FOG_LIGHTS_SWITCH",
+                VehiclePropertyIds.toString(VehiclePropertyIds.REAR_FOG_LIGHTS_SWITCH));
         assertEquals("HAZARD_LIGHTS_SWITCH",
                 VehiclePropertyIds.toString(VehiclePropertyIds.HAZARD_LIGHTS_SWITCH));
         assertEquals("CABIN_LIGHTS_STATE",
@@ -386,6 +390,8 @@
                 VehiclePropertyIds.toString(VehiclePropertyIds.READING_LIGHTS_SWITCH));
         assertEquals("VEHICLE_SPEED_DISPLAY_UNITS",
                 VehiclePropertyIds.toString(VehiclePropertyIds.VEHICLE_SPEED_DISPLAY_UNITS));
+        assertEquals("VEHICLE_CURB_WEIGHT",
+                VehiclePropertyIds.toString(VehiclePropertyIds.VEHICLE_CURB_WEIGHT));
         assertEquals("ELECTRONIC_TOLL_COLLECTION_CARD_STATUS",
                 VehiclePropertyIds.toString(
                         VehiclePropertyIds.ELECTRONIC_TOLL_COLLECTION_CARD_STATUS));
