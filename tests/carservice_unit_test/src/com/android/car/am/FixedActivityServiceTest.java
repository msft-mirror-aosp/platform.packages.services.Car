--- conflicted
+++ resolved
@@ -18,11 +18,14 @@
 
 import static android.car.test.mocks.AndroidMockitoHelper.mockAmGetCurrentUser;
 
+import static com.android.car.CarLog.TAG_AM;
+import static com.android.dx.mockito.inline.extended.ExtendedMockito.doAnswer;
 import static com.android.dx.mockito.inline.extended.ExtendedMockito.doReturn;
 
 import static com.google.common.truth.Truth.assertThat;
 
 import static org.mockito.ArgumentMatchers.any;
+import static org.mockito.ArgumentMatchers.anyInt;
 import static org.mockito.ArgumentMatchers.eq;
 import static org.mockito.Mockito.never;
 import static org.mockito.Mockito.verify;
@@ -31,11 +34,11 @@
 import android.annotation.UserIdInt;
 import android.app.ActivityManager;
 import android.app.ActivityOptions;
-import android.app.ActivityTaskManager.RootTaskInfo;
-import android.app.IActivityManager;
-import android.app.TaskStackListener;
+import android.app.TaskInfo;
+import android.car.builtin.app.ActivityManagerHelper;
 import android.car.hardware.power.CarPowerManager;
 import android.car.test.mocks.AbstractExtendedMockitoTestCase;
+import android.car.user.CarUserManager;
 import android.content.BroadcastReceiver;
 import android.content.ComponentName;
 import android.content.Context;
@@ -55,6 +58,7 @@
 import com.android.car.CarLocalServices;
 import com.android.car.CarServiceUtils;
 import com.android.car.user.CarUserService;
+import com.android.car.user.UserHandleHelper;
 
 import org.junit.After;
 import org.junit.Before;
@@ -76,7 +80,9 @@
     @Mock
     private Context mContext;
     @Mock
-    private IActivityManager mActivityManager;
+    private ActivityManagerHelper mActivityManager;
+    @Mock
+    private CarActivityService mActivityService;
     @Mock
     private UserManager mUserManager;
     @Mock
@@ -87,8 +93,16 @@
     private CarUserService mCarUserService;
     @Mock
     private CarPowerManager mCarPowerManager;
+    @Mock
+    private UserHandleHelper mUserHandleHelper;
+    @Mock
+    private Display mValidDisplay;
 
     private FixedActivityService mFixedActivityService;
+
+    public FixedActivityServiceTest() {
+        super(TAG_AM);
+    }
 
     @Override
     protected void onSessionBuilder(CustomMockitoSessionBuilder builder) {
@@ -102,8 +116,9 @@
         when(mContext.getPackageManager()).thenReturn(mPackageManager);
         doReturn(mCarUserService).when(() -> CarLocalServices.getService(CarUserService.class));
         doReturn(mCarPowerManager).when(() -> CarLocalServices.createCarPowerManager(mContext));
-        mFixedActivityService = new FixedActivityService(mContext, mActivityManager, mUserManager,
-                mDisplayManager);
+        when(mDisplayManager.getDisplay(mValidDisplayId)).thenReturn(mValidDisplay);
+        mFixedActivityService = new FixedActivityService(mContext, mActivityManager,
+                mActivityService, mUserManager, mDisplayManager, mUserHandleHelper);
     }
 
     @After
@@ -134,20 +149,14 @@
     @Test
     public void testStartFixedActivityModeForDisplayAndUser_alreadyRunningActivity()
             throws Exception {
-<<<<<<< HEAD
-        int userId = 10;
-        int[] userIds = new int[] { userId };
-        int[] taskIds = new int[] { 1234 };
-=======
         int userId = 100;
         int taskId = 1234;
->>>>>>> cc433a5f
         ActivityOptions options = new ActivityOptions(new Bundle());
         Intent intent = expectComponentAvailable("test_package", "com.test.dude", userId);
         mockAmGetCurrentUser(userId);
         expectRootTaskInfo(
                 createEmptyTaskInfo(),
-                createRootTaskInfo(intent, userIds, mValidDisplayId, taskIds)
+                createRootTaskInfo(intent, userId, mValidDisplayId, taskId)
         );
 
         // No running activities
@@ -167,14 +176,8 @@
 
     @Test
     public void testStartFixedActivityModeForDisplayAndUser_runNewActivity() throws Exception {
-<<<<<<< HEAD
-        int userId = 10;
-        int[] userIds = new int[] { userId };
-        int[] taskIds = new int[] { 1234 };
-=======
         int userId = 100;
         int taskId = 1234;
->>>>>>> cc433a5f
         ActivityOptions options = new ActivityOptions(new Bundle());
         Intent intent = expectComponentAvailable("test_package", "com.test.dude", userId);
         Intent anotherIntent = expectComponentAvailable("test_package_II", "com.test.dude_II",
@@ -182,7 +185,7 @@
         mockAmGetCurrentUser(userId);
         expectRootTaskInfo(
                 createEmptyTaskInfo(),
-                createRootTaskInfo(intent, userIds, mValidDisplayId, taskIds)
+                createRootTaskInfo(intent, userId, mValidDisplayId, taskId)
         );
 
         // No running activities
@@ -200,14 +203,8 @@
 
     @Test
     public void testStartFixedActivityModeForDisplay_relaunchWithPackageUpdated() throws Exception {
-<<<<<<< HEAD
-        int userId = 10;
-        int[] userIds = new int[] { userId };
-        int[] taskIds = new int[] { 1234 };
-=======
         int userId = 100;
         int taskId = 1234;
->>>>>>> cc433a5f
         String packageName = "test_package";
         String className = "com.test.dude";
         ActivityOptions options = new ActivityOptions(new Bundle());
@@ -217,14 +214,14 @@
         mockAmGetCurrentUser(userId);
         expectRootTaskInfo(
                 createEmptyTaskInfo(),
-                createRootTaskInfo(intent, userIds, mValidDisplayId, taskIds)
+                createRootTaskInfo(intent, userId, mValidDisplayId, taskId)
         );
 
         // No running activities
         boolean ret = mFixedActivityService.startFixedActivityModeForDisplayAndUser(intent,
                 options, mValidDisplayId, userId);
-        verify(mContext).registerReceiverAsUser(receiverCaptor.capture(), eq(UserHandle.ALL),
-                any(IntentFilter.class), eq(null), eq(null));
+        verify(mContext).registerReceiverForAllUsers(receiverCaptor.capture(),
+                any(IntentFilter.class), eq(null), eq(null), anyInt());
         verify(mContext).startActivityAsUser(eq(intent), any(Bundle.class),
                 eq(UserHandle.of(userId)));
         assertThat(ret).isTrue();
@@ -267,6 +264,7 @@
         assertThat(ret).isTrue();
 
         int anotherValidDisplayId = mValidDisplayId + 1;
+        when(mDisplayManager.getDisplay(anotherValidDisplayId)).thenReturn(mValidDisplay);
         ret = mFixedActivityService.startFixedActivityModeForDisplayAndUser(anotherIntent,
                 options, anotherValidDisplayId, userId);
         verify(mContext).startActivityAsUser(eq(anotherIntent), any(Bundle.class),
@@ -287,8 +285,6 @@
     }
 
     @Test
-<<<<<<< HEAD
-=======
     public void testStartFixedActivityModeForDisplayAndUser_unavailableDisplay() {
         int userId = 100;
         Intent intent = new Intent(Intent.ACTION_MAIN);
@@ -329,7 +325,6 @@
     }
 
     @Test
->>>>>>> cc433a5f
     public void testStartFixedActivityModeForDisplayAndUser_notAllowedUser() {
         int currentUserId = 100;
         int notAllowedUserId = 101;
@@ -367,20 +362,19 @@
         // Start an activity
         boolean ret = mFixedActivityService.startFixedActivityModeForDisplayAndUser(intent,
                 options, mValidDisplayId, userId);
+        assertThat(ret).isTrue();
         // To check if monitoring is started.
-        verify(mActivityManager).registerTaskStackListener(any(TaskStackListener.class));
-        assertThat(ret).isTrue();
+        verify(mActivityManager).registerProcessObserverCallback(
+                any(ActivityManagerHelper.ProcessObserverCallback.class));
 
         mFixedActivityService.stopFixedActivityMode(mValidDisplayId);
-        verify(mActivityManager).unregisterTaskStackListener(any(TaskStackListener.class));
+        verify(mActivityManager).unregisterProcessObserverCallback(
+                any(ActivityManagerHelper.ProcessObserverCallback.class));
     }
 
     @Test
     public void testStopFixedActivityMode_invalidDisplayId() throws Exception {
         mFixedActivityService.stopFixedActivityMode(Display.DEFAULT_DISPLAY);
-<<<<<<< HEAD
-        verify(mActivityManager, never()).unregisterTaskStackListener(any(TaskStackListener.class));
-=======
         verify(mActivityManager, never()).unregisterProcessObserverCallback(
                 any(ActivityManagerHelper.ProcessObserverCallback.class));
     }
@@ -490,11 +484,10 @@
             assertThat(mFixedActivityService.getRunningFixedActivity(mValidDisplayId))
                     .isNull();
         }
->>>>>>> cc433a5f
     }
 
     private void expectNoProfileUser(@UserIdInt int userId) {
-        when(mUserManager.getEnabledProfileIds(userId)).thenReturn(new int[0]);
+        when(mUserHandleHelper.getEnabledProfiles(userId)).thenReturn(new ArrayList<UserHandle>());
     }
 
     private Intent expectComponentUnavailable(String pkgName, String className,
@@ -527,28 +520,31 @@
     }
 
     private void expectNoActivityStack() throws Exception {
-        when(mActivityManager.getAllRootTaskInfos()).thenReturn(createEmptyTaskInfo());
-    }
-
-    private void expectRootTaskInfo(List<RootTaskInfo> ...taskInfos) throws Exception {
-        OngoingStubbing<List<RootTaskInfo>> stub = when(mActivityManager.getAllRootTaskInfos());
-        for (List<RootTaskInfo> taskInfo : taskInfos) {
+        when(mActivityService.getTopTasks()).thenReturn(createEmptyTaskInfo());
+    }
+
+    private void expectRootTaskInfo(List<TaskInfo>... taskInfos)
+            throws Exception {
+        OngoingStubbing<List<TaskInfo>> stub = when(
+                mActivityService.getTopTasks());
+        for (List<TaskInfo> taskInfo : taskInfos) {
             stub = stub.thenReturn(taskInfo);
         }
     }
 
-    private List<RootTaskInfo> createEmptyTaskInfo() {
-        return new ArrayList<RootTaskInfo>();
-    }
-
-    private List<RootTaskInfo> createRootTaskInfo(Intent intent, @UserIdInt int[] userIds,
-            int displayId, int[] taskIds) {
-        RootTaskInfo taskInfo = new RootTaskInfo();
-        taskInfo.childTaskUserIds = userIds;
+    private List<TaskInfo> createEmptyTaskInfo() {
+        return new ArrayList<>();
+    }
+
+    private List<TaskInfo> createRootTaskInfo(Intent intent,
+            @UserIdInt int userId, int displayId, int taskId) {
+        TaskInfo taskInfo = new ActivityManager.RunningTaskInfo();
         taskInfo.topActivity = intent.getComponent().clone();
-        taskInfo.visible = true;
+        taskInfo.taskId = taskId;
+        taskInfo.userId = userId;
         taskInfo.displayId = displayId;
-        taskInfo.childTaskIds = taskIds;
-        return Arrays.asList(taskInfo);
+        List<TaskInfo> topTasks = new ArrayList<>();
+        topTasks.add(taskInfo);
+        return topTasks;
     }
 }