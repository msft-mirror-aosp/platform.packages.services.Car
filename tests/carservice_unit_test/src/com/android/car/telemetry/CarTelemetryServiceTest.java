--- conflicted
+++ resolved
@@ -48,6 +48,7 @@
 import com.android.car.CarLocalServices;
 import com.android.car.CarPropertyService;
 import com.android.car.CarServiceUtils;
+import com.android.car.power.CarPowerManagementService;
 import com.android.car.systeminterface.SystemInterface;
 import com.android.car.systeminterface.SystemStateInterface;
 import com.android.car.telemetry.systemmonitor.SystemMonitor;
@@ -76,26 +77,6 @@
     private MetricsConfigStore mMetricsConfigStore;
     private ResultStore mResultStore;
 
-<<<<<<< HEAD
-    @Rule
-    public MockitoRule mMockitoRule = MockitoJUnit.rule();
-    @Mock
-    private ActivityManager mMockActivityManager;
-    @Mock
-    private CarPropertyService mMockCarPropertyService;
-    @Mock
-    private Context mMockContext;
-    @Mock
-    private ICarTelemetryReportListener mMockReportListener;
-    @Mock
-    private ICarTelemetryReportReadyListener mMockReportReadyListener;
-    @Mock
-    private SystemInterface mMockSystemInterface;
-    @Mock
-    private SystemStateInterface mMockSystemStateInterface;
-    @Mock
-    private ResultReceiver mMockAddMetricsConfigCallback;
-=======
     @Mock private ActivityManager mMockActivityManager;
     @Mock private CarPropertyService mMockCarPropertyService;
     @Mock private Context mMockContext;
@@ -111,26 +92,15 @@
     protected void onSessionBuilder(CustomMockitoSessionBuilder session) {
         session.spyStatic(SystemMonitor.class);
     }
->>>>>>> 788ebd42
 
     @Before
     public void setUp() throws Exception {
         CarLocalServices.removeServiceForTest(SystemInterface.class);
         CarLocalServices.addService(SystemInterface.class, mMockSystemInterface);
-<<<<<<< HEAD
-        // ActivityManager is used by SystemMonitor
-        doAnswer(i -> {
-            ActivityManager.MemoryInfo mi = i.getArgument(0);
-            mi.availMem = 5_000_000L; // memory usage is at 50%
-            mi.totalMem = 10_000_000;
-            return null;
-        }).when(mMockActivityManager).getMemoryInfo(any(ActivityManager.MemoryInfo.class));
-=======
         CarLocalServices.removeServiceForTest(CarPowerManagementService.class);
         CarLocalServices.addService(CarPowerManagementService.class,
                 mMockCarPowerManagementService);
 
->>>>>>> 788ebd42
         when(mMockContext.getSystemService(ActivityManager.class))
                 .thenReturn(mMockActivityManager);
 
