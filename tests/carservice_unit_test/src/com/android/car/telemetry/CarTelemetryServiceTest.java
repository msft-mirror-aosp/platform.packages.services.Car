/*
 * Copyright (C) 2021 The Android Open Source Project
 *
 * Licensed under the Apache License, Version 2.0 (the "License");
 * you may not use this file except in compliance with the License.
 * You may obtain a copy of the License at
 *
 *      http://www.apache.org/licenses/LICENSE-2.0
 *
 * Unless required by applicable law or agreed to in writing, software
 * distributed under the License is distributed on an "AS IS" BASIS,
 * WITHOUT WARRANTIES OR CONDITIONS OF ANY KIND, either express or implied.
 * See the License for the specific language governing permissions and
 * limitations under the License.
 */

package com.android.car.telemetry;

import static com.google.common.truth.Truth.assertThat;

import android.car.telemetry.CarTelemetryManager;
import android.car.telemetry.ManifestKey;
import android.content.Context;

import androidx.test.filters.SmallTest;

import org.junit.Before;
import org.junit.Rule;
import org.junit.Test;
import org.mockito.Mock;
import org.mockito.junit.MockitoJUnit;
import org.mockito.junit.MockitoRule;

@SmallTest
<<<<<<< HEAD
public class CarTelemetryServiceTest {
    @Rule
    public MockitoRule mMockitoRule = MockitoJUnit.rule();
    @Mock
    private Context mContext;
=======
public class CarTelemetryServiceTest extends AbstractExtendedMockitoCarServiceTestCase {
    private static final String METRICS_CONFIG_NAME = "my_metrics_config";
    private static final TelemetryProto.MetricsConfig METRICS_CONFIG_V1 =
            TelemetryProto.MetricsConfig.newBuilder()
                    .setName(METRICS_CONFIG_NAME).setVersion(1).setScript("no-op").build();
    private static final TelemetryProto.MetricsConfig METRICS_CONFIG_V2 =
            TelemetryProto.MetricsConfig.newBuilder()
                    .setName(METRICS_CONFIG_NAME).setVersion(2).setScript("no-op").build();

    private CarTelemetryService mService;
    private File mTempSystemCarDir;
    private Handler mTelemetryHandler;
    private MetricsConfigStore mMetricsConfigStore;
    private ResultStore mResultStore;

    @Mock private ActivityManager mMockActivityManager;
    @Mock private CarPropertyService mMockCarPropertyService;
    @Mock private Context mMockContext;
    @Mock private ICarTelemetryReportListener mMockReportListener;
    @Mock private ICarTelemetryReportReadyListener mMockReportReadyListener;
    @Mock private SystemInterface mMockSystemInterface;
    @Mock private SystemStateInterface mMockSystemStateInterface;
    @Mock private CarPowerManagementService mMockCarPowerManagementService;
    @Mock private CarTelemetryService.Dependencies mDependencies;
    @Mock private UidPackageMapper mMockUidMapper;
    @Mock private PublisherFactory mPublisherFactory;
    @Mock private SystemMonitor mMockSystemMonitor;
    @Mock private ResultReceiver mMockAddMetricsConfigCallback;
>>>>>>> caf198bd

    private final ManifestKey mManifestKeyV1 = new ManifestKey("Name", 1);
    private final ManifestKey mManifestKeyV2 = new ManifestKey("Name", 2);
    private final TelemetryProto.MetricsConfig mMetricsConfig =
            TelemetryProto.MetricsConfig.newBuilder().setScript("no-op").build();

    private CarTelemetryService mService;

    @Before
<<<<<<< HEAD
    public void setUp() {
        mService = new CarTelemetryService(mContext);
=======
    public void setUp() throws Exception {
        CarLocalServices.removeServiceForTest(SystemInterface.class);
        CarLocalServices.addService(SystemInterface.class, mMockSystemInterface);
        CarLocalServices.removeServiceForTest(CarPowerManagementService.class);
        CarLocalServices.addService(CarPowerManagementService.class,
                mMockCarPowerManagementService);

        when(mMockContext.getSystemService(ActivityManager.class))
                .thenReturn(mMockActivityManager);

        when(SystemMonitor.create(any(), any())).thenReturn(mMockSystemMonitor);

        mTempSystemCarDir = Files.createTempDirectory("telemetry_test").toFile();
        when(mMockSystemInterface.getSystemCarDir()).thenReturn(mTempSystemCarDir);
        when(mMockSystemInterface.getSystemStateInterface()).thenReturn(mMockSystemStateInterface);

        when(mDependencies.getUidPackageMapper(any(), any())).thenReturn(mMockUidMapper);
        when(mDependencies.getPublisherFactory(any(), any(), any(), any(), any(), any(), any()))
                .thenReturn(mPublisherFactory);

        mService = new CarTelemetryService(mMockContext, mMockCarPropertyService, mDependencies);
        mService.init();

        mTelemetryHandler = mService.getTelemetryHandler();
        CarServiceUtils.runOnLooperSync(mTelemetryHandler.getLooper(), () -> { });

        mMetricsConfigStore = mService.getMetricsConfigStore();
        mResultStore = mService.getResultStore();
    }

    @Test
    public void testAddMetricsConfig_newMetricsConfig_shouldSucceed() {
        mService.addMetricsConfig(METRICS_CONFIG_NAME, METRICS_CONFIG_V1.toByteArray(),
                mMockAddMetricsConfigCallback);

        CarServiceUtils.runOnLooperSync(mTelemetryHandler.getLooper(), () -> { });
        verify(mMockAddMetricsConfigCallback).send(
                eq(CarTelemetryManager.STATUS_ADD_METRICS_CONFIG_SUCCEEDED), isNull());
    }

    @Test
    public void testAddMetricsConfig_duplicateMetricsConfig_shouldFail() {
        mService.addMetricsConfig(METRICS_CONFIG_NAME, METRICS_CONFIG_V1.toByteArray(),
                mMockAddMetricsConfigCallback);
        CarServiceUtils.runOnLooperSync(mTelemetryHandler.getLooper(), () -> { });
        verify(mMockAddMetricsConfigCallback).send(
                eq(CarTelemetryManager.STATUS_ADD_METRICS_CONFIG_SUCCEEDED), isNull());

        mService.addMetricsConfig(METRICS_CONFIG_NAME, METRICS_CONFIG_V1.toByteArray(),
                mMockAddMetricsConfigCallback);

        CarServiceUtils.runOnLooperSync(mTelemetryHandler.getLooper(), () -> { });
        verify(mMockAddMetricsConfigCallback).send(
                eq(CarTelemetryManager.STATUS_ADD_METRICS_CONFIG_ALREADY_EXISTS), isNull());
    }

    @Test
    public void testAddMetricsConfig_invalidMetricsConfig_shouldFail() {
        mService.addMetricsConfig(METRICS_CONFIG_NAME, "bad config".getBytes(),
                mMockAddMetricsConfigCallback);

        CarServiceUtils.runOnLooperSync(mTelemetryHandler.getLooper(), () -> { });
        verify(mMockAddMetricsConfigCallback).send(
                eq(CarTelemetryManager.STATUS_ADD_METRICS_CONFIG_PARSE_FAILED), isNull());
    }

    @Test
    public void testAddMetricsConfig_olderMetricsConfig_shouldFail() {
        mService.addMetricsConfig(METRICS_CONFIG_NAME, METRICS_CONFIG_V2.toByteArray(),
                mMockAddMetricsConfigCallback);
        CarServiceUtils.runOnLooperSync(mTelemetryHandler.getLooper(), () -> { });
        verify(mMockAddMetricsConfigCallback).send(
                eq(CarTelemetryManager.STATUS_ADD_METRICS_CONFIG_SUCCEEDED), isNull());

        mService.addMetricsConfig(METRICS_CONFIG_NAME, METRICS_CONFIG_V1.toByteArray(),
                mMockAddMetricsConfigCallback);

        CarServiceUtils.runOnLooperSync(mTelemetryHandler.getLooper(), () -> { });
        verify(mMockAddMetricsConfigCallback).send(
                eq(CarTelemetryManager.STATUS_ADD_METRICS_CONFIG_VERSION_TOO_OLD), isNull());
    }

    @Test
    public void testAddMetricsConfig_newerMetricsConfig_shouldReplaceAndDeleteOldResult() {
        mService.addMetricsConfig(METRICS_CONFIG_NAME, METRICS_CONFIG_V1.toByteArray(),
                mMockAddMetricsConfigCallback);
        mResultStore.putInterimResult(METRICS_CONFIG_NAME, new PersistableBundle());

        mService.addMetricsConfig(METRICS_CONFIG_NAME, METRICS_CONFIG_V2.toByteArray(),
                mMockAddMetricsConfigCallback);

        CarServiceUtils.runOnLooperSync(mTelemetryHandler.getLooper(), () -> { });
        verify(mMockAddMetricsConfigCallback, atLeastOnce()).send(
                eq(CarTelemetryManager.STATUS_ADD_METRICS_CONFIG_SUCCEEDED), isNull());
        assertThat(mMetricsConfigStore.getActiveMetricsConfigs())
                .containsExactly(METRICS_CONFIG_V2);
        assertThat(mResultStore.getInterimResult(METRICS_CONFIG_NAME)).isNull();
    }

    @Test
    public void testAddMetricsConfig_invalidName_shouldFail() {
        String wrongName = "wrong name";

        mService.addMetricsConfig(wrongName, METRICS_CONFIG_V1.toByteArray(),
                mMockAddMetricsConfigCallback);

        CarServiceUtils.runOnLooperSync(mTelemetryHandler.getLooper(), () -> { });
        verify(mMockAddMetricsConfigCallback).send(
                eq(CarTelemetryManager.STATUS_ADD_METRICS_CONFIG_PARSE_FAILED), isNull());
    }

    @Test
    public void testRemoveMetricsConfig_shouldDeleteConfigAndResult() {
        mService.addMetricsConfig(METRICS_CONFIG_NAME, METRICS_CONFIG_V1.toByteArray(),
                mMockAddMetricsConfigCallback);
        mResultStore.putInterimResult(METRICS_CONFIG_NAME, new PersistableBundle());

        mService.removeMetricsConfig(METRICS_CONFIG_NAME);

        CarServiceUtils.runOnLooperSync(mTelemetryHandler.getLooper(), () -> { });
        assertThat(mMetricsConfigStore.getActiveMetricsConfigs()).isEmpty();
        assertThat(mResultStore.getInterimResult(METRICS_CONFIG_NAME)).isNull();
>>>>>>> caf198bd
    }

    @Test
    public void testAddManifest_newManifest_shouldSucceed() {
        int result = mService.addManifest(mManifestKeyV1, mMetricsConfig.toByteArray());

        assertThat(result).isEqualTo(CarTelemetryManager.ERROR_NONE);
    }

    @Test
    public void testAddManifest_duplicateManifest_shouldFail() {
        mService.addManifest(mManifestKeyV1, mMetricsConfig.toByteArray());

        int result = mService.addManifest(mManifestKeyV1, mMetricsConfig.toByteArray());

        assertThat(result).isEqualTo(CarTelemetryManager.ERROR_SAME_MANIFEST_EXISTS);
    }

    @Test
    public void testAddManifest_invalidManifest_shouldFail() {
        int result = mService.addManifest(mManifestKeyV1, "bad manifest".getBytes());

        assertThat(result).isEqualTo(CarTelemetryManager.ERROR_PARSE_MANIFEST_FAILED);
    }

    @Test
    public void testAddManifest_olderManifest_shouldFail() {
        mService.addManifest(mManifestKeyV2, mMetricsConfig.toByteArray());

        int result = mService.addManifest(mManifestKeyV1, mMetricsConfig.toByteArray());

        assertThat(result).isEqualTo(CarTelemetryManager.ERROR_NEWER_MANIFEST_EXISTS);
    }

    @Test
    public void testAddManifest_newerManifest_shouldReplace() {
        mService.addManifest(mManifestKeyV1, mMetricsConfig.toByteArray());

        int result = mService.addManifest(mManifestKeyV2, mMetricsConfig.toByteArray());

        assertThat(result).isEqualTo(CarTelemetryManager.ERROR_NONE);
    }

    @Test
    public void testRemoveManifest_manifestExists_shouldSucceed() {
        mService.addManifest(mManifestKeyV1, mMetricsConfig.toByteArray());

        boolean result = mService.removeManifest(mManifestKeyV1);

        assertThat(result).isTrue();
    }

    @Test
    public void testRemoveManifest_manifestDoesNotExist_shouldFail() {
        boolean result = mService.removeManifest(mManifestKeyV1);

        assertThat(result).isFalse();
    }

    @Test
    public void testRemoveAllManifests_shouldSucceed() {
        mService.addManifest(mManifestKeyV1, mMetricsConfig.toByteArray());
        mService.addManifest(mManifestKeyV2, mMetricsConfig.toByteArray());

        mService.removeAllManifests();

        // verify that the manifests are cleared by adding them again, should succeed
        int result = mService.addManifest(mManifestKeyV1, mMetricsConfig.toByteArray());
        assertThat(result).isEqualTo(CarTelemetryManager.ERROR_NONE);
        result = mService.addManifest(mManifestKeyV2, mMetricsConfig.toByteArray());
        assertThat(result).isEqualTo(CarTelemetryManager.ERROR_NONE);
    }
}<|MERGE_RESOLUTION|>--- conflicted
+++ resolved
@@ -16,29 +16,55 @@
 
 package com.android.car.telemetry;
 
+import static android.car.telemetry.CarTelemetryManager.STATUS_GET_METRICS_CONFIG_DOES_NOT_EXIST;
+import static android.car.telemetry.CarTelemetryManager.STATUS_GET_METRICS_CONFIG_FINISHED;
+import static android.car.telemetry.CarTelemetryManager.STATUS_GET_METRICS_CONFIG_INTERIM_RESULTS;
+import static android.car.telemetry.CarTelemetryManager.STATUS_GET_METRICS_CONFIG_PENDING;
+import static android.car.telemetry.CarTelemetryManager.STATUS_GET_METRICS_CONFIG_RUNTIME_ERROR;
+
 import static com.google.common.truth.Truth.assertThat;
 
+import static org.mockito.ArgumentMatchers.any;
+import static org.mockito.ArgumentMatchers.anyInt;
+import static org.mockito.ArgumentMatchers.eq;
+import static org.mockito.ArgumentMatchers.isNull;
+import static org.mockito.Mockito.atLeastOnce;
+import static org.mockito.Mockito.never;
+import static org.mockito.Mockito.verify;
+import static org.mockito.Mockito.when;
+
+import android.app.ActivityManager;
+import android.car.AbstractExtendedMockitoCarServiceTestCase;
 import android.car.telemetry.CarTelemetryManager;
-import android.car.telemetry.ManifestKey;
+import android.car.telemetry.ICarTelemetryReportListener;
+import android.car.telemetry.ICarTelemetryReportReadyListener;
+import android.car.telemetry.TelemetryProto;
 import android.content.Context;
+import android.os.Handler;
+import android.os.PersistableBundle;
+import android.os.ResultReceiver;
 
 import androidx.test.filters.SmallTest;
 
+import com.android.car.CarLocalServices;
+import com.android.car.CarLog;
+import com.android.car.CarPropertyService;
+import com.android.car.CarServiceUtils;
+import com.android.car.power.CarPowerManagementService;
+import com.android.car.systeminterface.SystemInterface;
+import com.android.car.systeminterface.SystemStateInterface;
+import com.android.car.telemetry.publisher.PublisherFactory;
+import com.android.car.telemetry.systemmonitor.SystemMonitor;
+
 import org.junit.Before;
-import org.junit.Rule;
 import org.junit.Test;
+import org.mockito.ArgumentCaptor;
 import org.mockito.Mock;
-import org.mockito.junit.MockitoJUnit;
-import org.mockito.junit.MockitoRule;
+
+import java.io.File;
+import java.nio.file.Files;
 
 @SmallTest
-<<<<<<< HEAD
-public class CarTelemetryServiceTest {
-    @Rule
-    public MockitoRule mMockitoRule = MockitoJUnit.rule();
-    @Mock
-    private Context mContext;
-=======
 public class CarTelemetryServiceTest extends AbstractExtendedMockitoCarServiceTestCase {
     private static final String METRICS_CONFIG_NAME = "my_metrics_config";
     private static final TelemetryProto.MetricsConfig METRICS_CONFIG_V1 =
@@ -67,20 +93,17 @@
     @Mock private PublisherFactory mPublisherFactory;
     @Mock private SystemMonitor mMockSystemMonitor;
     @Mock private ResultReceiver mMockAddMetricsConfigCallback;
->>>>>>> caf198bd
-
-    private final ManifestKey mManifestKeyV1 = new ManifestKey("Name", 1);
-    private final ManifestKey mManifestKeyV2 = new ManifestKey("Name", 2);
-    private final TelemetryProto.MetricsConfig mMetricsConfig =
-            TelemetryProto.MetricsConfig.newBuilder().setScript("no-op").build();
-
-    private CarTelemetryService mService;
+
+    public CarTelemetryServiceTest() {
+        super(CarLog.TAG_TELEMETRY);
+    }
+
+    @Override
+    protected void onSessionBuilder(CustomMockitoSessionBuilder session) {
+        session.spyStatic(SystemMonitor.class);
+    }
 
     @Before
-<<<<<<< HEAD
-    public void setUp() {
-        mService = new CarTelemetryService(mContext);
-=======
     public void setUp() throws Exception {
         CarLocalServices.removeServiceForTest(SystemInterface.class);
         CarLocalServices.addService(SystemInterface.class, mMockSystemInterface);
@@ -203,77 +226,146 @@
         CarServiceUtils.runOnLooperSync(mTelemetryHandler.getLooper(), () -> { });
         assertThat(mMetricsConfigStore.getActiveMetricsConfigs()).isEmpty();
         assertThat(mResultStore.getInterimResult(METRICS_CONFIG_NAME)).isNull();
->>>>>>> caf198bd
-    }
-
-    @Test
-    public void testAddManifest_newManifest_shouldSucceed() {
-        int result = mService.addManifest(mManifestKeyV1, mMetricsConfig.toByteArray());
-
-        assertThat(result).isEqualTo(CarTelemetryManager.ERROR_NONE);
-    }
-
-    @Test
-    public void testAddManifest_duplicateManifest_shouldFail() {
-        mService.addManifest(mManifestKeyV1, mMetricsConfig.toByteArray());
-
-        int result = mService.addManifest(mManifestKeyV1, mMetricsConfig.toByteArray());
-
-        assertThat(result).isEqualTo(CarTelemetryManager.ERROR_SAME_MANIFEST_EXISTS);
-    }
-
-    @Test
-    public void testAddManifest_invalidManifest_shouldFail() {
-        int result = mService.addManifest(mManifestKeyV1, "bad manifest".getBytes());
-
-        assertThat(result).isEqualTo(CarTelemetryManager.ERROR_PARSE_MANIFEST_FAILED);
-    }
-
-    @Test
-    public void testAddManifest_olderManifest_shouldFail() {
-        mService.addManifest(mManifestKeyV2, mMetricsConfig.toByteArray());
-
-        int result = mService.addManifest(mManifestKeyV1, mMetricsConfig.toByteArray());
-
-        assertThat(result).isEqualTo(CarTelemetryManager.ERROR_NEWER_MANIFEST_EXISTS);
-    }
-
-    @Test
-    public void testAddManifest_newerManifest_shouldReplace() {
-        mService.addManifest(mManifestKeyV1, mMetricsConfig.toByteArray());
-
-        int result = mService.addManifest(mManifestKeyV2, mMetricsConfig.toByteArray());
-
-        assertThat(result).isEqualTo(CarTelemetryManager.ERROR_NONE);
-    }
-
-    @Test
-    public void testRemoveManifest_manifestExists_shouldSucceed() {
-        mService.addManifest(mManifestKeyV1, mMetricsConfig.toByteArray());
-
-        boolean result = mService.removeManifest(mManifestKeyV1);
-
-        assertThat(result).isTrue();
-    }
-
-    @Test
-    public void testRemoveManifest_manifestDoesNotExist_shouldFail() {
-        boolean result = mService.removeManifest(mManifestKeyV1);
-
-        assertThat(result).isFalse();
-    }
-
-    @Test
-    public void testRemoveAllManifests_shouldSucceed() {
-        mService.addManifest(mManifestKeyV1, mMetricsConfig.toByteArray());
-        mService.addManifest(mManifestKeyV2, mMetricsConfig.toByteArray());
-
-        mService.removeAllManifests();
-
-        // verify that the manifests are cleared by adding them again, should succeed
-        int result = mService.addManifest(mManifestKeyV1, mMetricsConfig.toByteArray());
-        assertThat(result).isEqualTo(CarTelemetryManager.ERROR_NONE);
-        result = mService.addManifest(mManifestKeyV2, mMetricsConfig.toByteArray());
-        assertThat(result).isEqualTo(CarTelemetryManager.ERROR_NONE);
+    }
+
+    @Test
+    public void testRemoveAllMetricsConfigs_shouldRemoveConfigsAndResults() {
+        String testConfigName = "test config";
+        TelemetryProto.MetricsConfig config =
+                TelemetryProto.MetricsConfig.newBuilder().setName(testConfigName).build();
+        mService.addMetricsConfig(testConfigName, config.toByteArray(),
+                mMockAddMetricsConfigCallback);
+        mService.addMetricsConfig(METRICS_CONFIG_NAME, METRICS_CONFIG_V1.toByteArray(),
+                mMockAddMetricsConfigCallback);
+        mResultStore.putInterimResult(METRICS_CONFIG_NAME, new PersistableBundle());
+        mResultStore.putFinalResult(testConfigName, new PersistableBundle());
+
+        mService.removeAllMetricsConfigs();
+
+        CarServiceUtils.runOnLooperSync(mTelemetryHandler.getLooper(), () -> { });
+        assertThat(mMetricsConfigStore.getActiveMetricsConfigs()).isEmpty();
+        assertThat(mResultStore.getInterimResult(METRICS_CONFIG_NAME)).isNull();
+        assertThat(mResultStore.getFinalResult(testConfigName, /* deleteResult = */ false))
+                .isNull();
+    }
+
+    @Test
+    public void testGetFinishedReport_whenNoReport_shouldReceiveNoReportStatus()
+            throws Exception {
+        mMetricsConfigStore.addMetricsConfig(METRICS_CONFIG_V1);
+
+        mService.getFinishedReport(METRICS_CONFIG_NAME, mMockReportListener);
+
+        CarServiceUtils.runOnLooperSync(mTelemetryHandler.getLooper(), () -> { });
+        verify(mMockReportListener).onResult(eq(METRICS_CONFIG_NAME), isNull(), isNull(),
+                eq(STATUS_GET_METRICS_CONFIG_PENDING));
+    }
+
+    @Test
+    public void testGetFinishedReport_whenNoConfig_shouldReceiveNoConfigStatus()
+            throws Exception {
+        mService.getFinishedReport(METRICS_CONFIG_NAME, mMockReportListener);
+
+        CarServiceUtils.runOnLooperSync(mTelemetryHandler.getLooper(), () -> { });
+        verify(mMockReportListener).onResult(eq(METRICS_CONFIG_NAME), isNull(), isNull(),
+                eq(STATUS_GET_METRICS_CONFIG_DOES_NOT_EXIST));
+    }
+
+    @Test
+    public void testGetFinishedReport_whenInterimResultExists_shouldReceiveInterimResultStatus()
+            throws Exception {
+        mResultStore.putInterimResult(METRICS_CONFIG_NAME, new PersistableBundle());
+
+        mService.getFinishedReport(METRICS_CONFIG_NAME, mMockReportListener);
+
+        CarServiceUtils.runOnLooperSync(mTelemetryHandler.getLooper(), () -> { });
+        verify(mMockReportListener).onResult(eq(METRICS_CONFIG_NAME), isNull(), isNull(),
+                eq(STATUS_GET_METRICS_CONFIG_INTERIM_RESULTS));
+    }
+
+    @Test
+    public void testGetFinishedReport_whenFinalResult_shouldReceiveResult() throws Exception {
+        PersistableBundle finalResult = new PersistableBundle();
+        finalResult.putBoolean("finished", true);
+        mResultStore.putFinalResult(METRICS_CONFIG_NAME, finalResult);
+
+        mService.getFinishedReport(METRICS_CONFIG_NAME, mMockReportListener);
+
+        CarServiceUtils.runOnLooperSync(mTelemetryHandler.getLooper(), () -> { });
+        ArgumentCaptor<PersistableBundle> reportCaptor =
+                ArgumentCaptor.forClass(PersistableBundle.class);
+        verify(mMockReportListener).onResult(eq(METRICS_CONFIG_NAME), reportCaptor.capture(),
+                isNull(), eq(STATUS_GET_METRICS_CONFIG_FINISHED));
+        assertThat(reportCaptor.getValue().toString()).isEqualTo(finalResult.toString());
+        // result should have been deleted
+        assertThat(mResultStore.getFinalResult(METRICS_CONFIG_NAME, false)).isNull();
+    }
+
+    @Test
+    public void testGetFinishedReport_whenError_shouldReceiveError() throws Exception {
+        TelemetryProto.TelemetryError error = TelemetryProto.TelemetryError.newBuilder()
+                .setErrorType(TelemetryProto.TelemetryError.ErrorType.LUA_RUNTIME_ERROR)
+                .setMessage("test error")
+                .build();
+        mResultStore.putErrorResult(METRICS_CONFIG_NAME, error);
+
+        mService.getFinishedReport(METRICS_CONFIG_NAME, mMockReportListener);
+
+        CarServiceUtils.runOnLooperSync(mTelemetryHandler.getLooper(), () -> { });
+        verify(mMockReportListener).onResult(eq(METRICS_CONFIG_NAME), isNull(),
+                eq(error.toByteArray()), eq(STATUS_GET_METRICS_CONFIG_RUNTIME_ERROR));
+        // error should have been deleted
+        assertThat(mResultStore.getErrorResult(METRICS_CONFIG_NAME, false)).isNull();
+    }
+
+    @Test
+    public void testGetAllFinishedReports_whenNoResult_shouldGetNothing() throws Exception {
+        mService.getAllFinishedReports(mMockReportListener);
+
+        CarServiceUtils.runOnLooperSync(mTelemetryHandler.getLooper(), () -> { });
+        verify(mMockReportListener, never()).onResult(any(), any(), any(), anyInt());
+    }
+
+    @Test
+    public void testGetAllFinishedReports_shouldSendEverything() throws Exception {
+        String nameFoo = "foo";
+        TelemetryProto.TelemetryError error = TelemetryProto.TelemetryError.newBuilder()
+                .setErrorType(TelemetryProto.TelemetryError.ErrorType.LUA_RUNTIME_ERROR)
+                .setMessage("test error")
+                .build();
+        mResultStore.putErrorResult(nameFoo, error); // result 1
+        String nameBar = "bar";
+        PersistableBundle finalResult = new PersistableBundle();
+        finalResult.putBoolean("finished", true);
+        mResultStore.putFinalResult(nameBar, finalResult); // result 2
+
+        mService.getAllFinishedReports(mMockReportListener);
+
+        CarServiceUtils.runOnLooperSync(mTelemetryHandler.getLooper(), () -> { });
+        verify(mMockReportListener).onResult(eq(nameFoo), isNull(), eq(error.toByteArray()),
+                eq(STATUS_GET_METRICS_CONFIG_RUNTIME_ERROR));
+        ArgumentCaptor<PersistableBundle> reportCaptor =
+                ArgumentCaptor.forClass(PersistableBundle.class);
+        verify(mMockReportListener).onResult(eq(nameBar), reportCaptor.capture(), isNull(),
+                eq(STATUS_GET_METRICS_CONFIG_FINISHED));
+        assertThat(reportCaptor.getValue().toString()).isEqualTo(finalResult.toString());
+        // results should have been deleted
+        assertThat(mResultStore.getErrorResult(nameFoo, false)).isNull();
+        assertThat(mResultStore.getFinalResult(nameBar, false)).isNull();
+    }
+
+    @Test
+    public void testSetReportReadyListener() throws Exception {
+        String name1 = "name1";
+        String name2 = "name2";
+        mResultStore.putFinalResult(name1, new PersistableBundle());
+        mResultStore.putErrorResult(
+                name2, TelemetryProto.TelemetryError.newBuilder().build());
+
+        mService.setReportReadyListener(mMockReportReadyListener);
+
+        CarServiceUtils.runOnLooperSync(mTelemetryHandler.getLooper(), () -> { });
+        verify(mMockReportReadyListener).onReady(eq(name1));
+        verify(mMockReportReadyListener).onReady(eq(name2));
     }
 }