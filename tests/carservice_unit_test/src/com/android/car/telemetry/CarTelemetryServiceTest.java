--- conflicted
+++ resolved
@@ -16,10 +16,14 @@
 
 package com.android.car.telemetry;
 
+import static android.car.telemetry.CarTelemetryManager.STATUS_GET_METRICS_CONFIG_DOES_NOT_EXIST;
+import static android.car.telemetry.CarTelemetryManager.STATUS_GET_METRICS_CONFIG_FINISHED;
+import static android.car.telemetry.CarTelemetryManager.STATUS_GET_METRICS_CONFIG_INTERIM_RESULTS;
+import static android.car.telemetry.CarTelemetryManager.STATUS_GET_METRICS_CONFIG_PENDING;
+import static android.car.telemetry.CarTelemetryManager.STATUS_GET_METRICS_CONFIG_RUNTIME_ERROR;
+
 import static com.google.common.truth.Truth.assertThat;
 
-<<<<<<< HEAD
-=======
 import static org.mockito.ArgumentMatchers.any;
 import static org.mockito.ArgumentMatchers.anyInt;
 import static org.mockito.ArgumentMatchers.eq;
@@ -31,93 +35,223 @@
 
 import android.app.ActivityManager;
 import android.car.AbstractExtendedMockitoCarServiceTestCase;
->>>>>>> cc433a5f
 import android.car.telemetry.CarTelemetryManager;
-import android.car.telemetry.ManifestKey;
+import android.car.telemetry.ICarTelemetryReportListener;
 import android.content.Context;
+import android.os.Handler;
+import android.os.PersistableBundle;
+import android.os.ResultReceiver;
 
 import androidx.test.filters.SmallTest;
 
+import com.android.car.CarLocalServices;
+import com.android.car.CarPropertyService;
+import com.android.car.CarServiceUtils;
+import com.android.car.power.CarPowerManagementService;
+import com.android.car.systeminterface.SystemInterface;
+import com.android.car.systeminterface.SystemStateInterface;
+import com.android.car.telemetry.publisher.PublisherFactory;
+import com.android.car.telemetry.systemmonitor.SystemMonitor;
+
 import org.junit.Before;
-import org.junit.Rule;
 import org.junit.Test;
 import org.mockito.Mock;
-import org.mockito.junit.MockitoJUnit;
-import org.mockito.junit.MockitoRule;
+
+import java.io.ByteArrayOutputStream;
+import java.io.File;
+import java.nio.file.Files;
 
 @SmallTest
-public class CarTelemetryServiceTest {
-    @Rule
-    public MockitoRule mMockitoRule = MockitoJUnit.rule();
-    @Mock
-    private Context mContext;
-
-    private final ManifestKey mManifestKeyV1 = new ManifestKey("Name", 1);
-    private final ManifestKey mManifestKeyV2 = new ManifestKey("Name", 2);
-    private final TelemetryProto.MetricsConfig mMetricsConfig =
-            TelemetryProto.MetricsConfig.newBuilder().setScript("no-op").build();
+public class CarTelemetryServiceTest extends AbstractExtendedMockitoCarServiceTestCase {
+    private static final String METRICS_CONFIG_NAME = "my_metrics_config";
+    private static final TelemetryProto.MetricsConfig METRICS_CONFIG_V1 =
+            TelemetryProto.MetricsConfig.newBuilder()
+                    .setName(METRICS_CONFIG_NAME).setVersion(1).setScript("no-op").build();
+    private static final TelemetryProto.MetricsConfig METRICS_CONFIG_V2 =
+            TelemetryProto.MetricsConfig.newBuilder()
+                    .setName(METRICS_CONFIG_NAME).setVersion(2).setScript("no-op").build();
 
     private CarTelemetryService mService;
+    private File mTempSystemCarDir;
+    private Handler mTelemetryHandler;
+    private MetricsConfigStore mMetricsConfigStore;
+    private ResultStore mResultStore;
+
+    @Mock private ActivityManager mMockActivityManager;
+    @Mock private CarPropertyService mMockCarPropertyService;
+    @Mock private Context mMockContext;
+    @Mock private ICarTelemetryReportListener mMockReportListener;
+    @Mock private SystemInterface mMockSystemInterface;
+    @Mock private SystemStateInterface mMockSystemStateInterface;
+    @Mock private CarPowerManagementService mMockCarPowerManagementService;
+    @Mock private CarTelemetryService.Dependencies mDependencies;
+    @Mock private PublisherFactory mPublisherFactory;
+    @Mock private SystemMonitor mMockSystemMonitor;
+    @Mock private ResultReceiver mMockAddMetricsConfigCallback;
+
+    @Override
+    protected void onSessionBuilder(CustomMockitoSessionBuilder session) {
+        session.spyStatic(SystemMonitor.class);
+    }
 
     @Before
-    public void setUp() {
-        mService = new CarTelemetryService(mContext);
-    }
-
-    @Test
-    public void testAddManifest_newManifest_shouldSucceed() {
-        int result = mService.addManifest(mManifestKeyV1, mMetricsConfig.toByteArray());
-
-        assertThat(result).isEqualTo(CarTelemetryManager.ERROR_NONE);
-    }
-
-    @Test
-    public void testAddManifest_duplicateManifest_shouldFail() {
-        mService.addManifest(mManifestKeyV1, mMetricsConfig.toByteArray());
-
-        int result = mService.addManifest(mManifestKeyV1, mMetricsConfig.toByteArray());
-
-        assertThat(result).isEqualTo(CarTelemetryManager.ERROR_SAME_MANIFEST_EXISTS);
-    }
-
-    @Test
-    public void testAddManifest_invalidManifest_shouldFail() {
-        int result = mService.addManifest(mManifestKeyV1, "bad manifest".getBytes());
-
-        assertThat(result).isEqualTo(CarTelemetryManager.ERROR_PARSE_MANIFEST_FAILED);
-    }
-
-    @Test
-    public void testAddManifest_olderManifest_shouldFail() {
-        mService.addManifest(mManifestKeyV2, mMetricsConfig.toByteArray());
-
-        int result = mService.addManifest(mManifestKeyV1, mMetricsConfig.toByteArray());
-
-        assertThat(result).isEqualTo(CarTelemetryManager.ERROR_NEWER_MANIFEST_EXISTS);
-    }
-
-    @Test
-<<<<<<< HEAD
-    public void testAddManifest_newerManifest_shouldReplace() {
-        mService.addManifest(mManifestKeyV1, mMetricsConfig.toByteArray());
-=======
+    public void setUp() throws Exception {
+        CarLocalServices.removeServiceForTest(SystemInterface.class);
+        CarLocalServices.addService(SystemInterface.class, mMockSystemInterface);
+        CarLocalServices.removeServiceForTest(CarPowerManagementService.class);
+        CarLocalServices.addService(CarPowerManagementService.class,
+                mMockCarPowerManagementService);
+
+        when(mMockContext.getSystemService(ActivityManager.class))
+                .thenReturn(mMockActivityManager);
+
+        when(SystemMonitor.create(any(), any())).thenReturn(mMockSystemMonitor);
+
+        mTempSystemCarDir = Files.createTempDirectory("telemetry_test").toFile();
+        when(mMockSystemInterface.getSystemCarDir()).thenReturn(mTempSystemCarDir);
+        when(mMockSystemInterface.getSystemStateInterface()).thenReturn(mMockSystemStateInterface);
+
+        when(mDependencies.getPublisherFactory(any(), any(), any(), any()))
+                .thenReturn(mPublisherFactory);
+
+        mService = new CarTelemetryService(mMockContext, mMockCarPropertyService, mDependencies);
+        mService.init();
+
+        mTelemetryHandler = mService.getTelemetryHandler();
+        CarServiceUtils.runOnLooperSync(mTelemetryHandler.getLooper(), () -> { });
+
+        mMetricsConfigStore = mService.getMetricsConfigStore();
+        mResultStore = mService.getResultStore();
+    }
+
+    @Test
+    public void testAddMetricsConfig_newMetricsConfig_shouldSucceed() {
+        mService.addMetricsConfig(METRICS_CONFIG_NAME, METRICS_CONFIG_V1.toByteArray(),
+                mMockAddMetricsConfigCallback);
+
+        CarServiceUtils.runOnLooperSync(mTelemetryHandler.getLooper(), () -> { });
+        verify(mMockAddMetricsConfigCallback).send(
+                eq(CarTelemetryManager.STATUS_ADD_METRICS_CONFIG_SUCCEEDED), isNull());
+    }
+
+    @Test
+    public void testAddMetricsConfig_duplicateMetricsConfig_shouldFail() {
+        mService.addMetricsConfig(METRICS_CONFIG_NAME, METRICS_CONFIG_V1.toByteArray(),
+                mMockAddMetricsConfigCallback);
+        CarServiceUtils.runOnLooperSync(mTelemetryHandler.getLooper(), () -> { });
+        verify(mMockAddMetricsConfigCallback).send(
+                eq(CarTelemetryManager.STATUS_ADD_METRICS_CONFIG_SUCCEEDED), isNull());
+
+        mService.addMetricsConfig(METRICS_CONFIG_NAME, METRICS_CONFIG_V1.toByteArray(),
+                mMockAddMetricsConfigCallback);
+
+        CarServiceUtils.runOnLooperSync(mTelemetryHandler.getLooper(), () -> { });
+        verify(mMockAddMetricsConfigCallback).send(
+                eq(CarTelemetryManager.STATUS_ADD_METRICS_CONFIG_ALREADY_EXISTS), isNull());
+    }
+
+    @Test
+    public void testAddMetricsConfig_invalidMetricsConfig_shouldFail() {
+        mService.addMetricsConfig(METRICS_CONFIG_NAME, "bad config".getBytes(),
+                mMockAddMetricsConfigCallback);
+
+        CarServiceUtils.runOnLooperSync(mTelemetryHandler.getLooper(), () -> { });
+        verify(mMockAddMetricsConfigCallback).send(
+                eq(CarTelemetryManager.STATUS_ADD_METRICS_CONFIG_PARSE_FAILED), isNull());
+    }
+
+    @Test
+    public void testAddMetricsConfig_olderMetricsConfig_shouldFail() {
+        mService.addMetricsConfig(METRICS_CONFIG_NAME, METRICS_CONFIG_V2.toByteArray(),
+                mMockAddMetricsConfigCallback);
+        CarServiceUtils.runOnLooperSync(mTelemetryHandler.getLooper(), () -> { });
+        verify(mMockAddMetricsConfigCallback).send(
+                eq(CarTelemetryManager.STATUS_ADD_METRICS_CONFIG_SUCCEEDED), isNull());
+
+        mService.addMetricsConfig(METRICS_CONFIG_NAME, METRICS_CONFIG_V1.toByteArray(),
+                mMockAddMetricsConfigCallback);
+
+        CarServiceUtils.runOnLooperSync(mTelemetryHandler.getLooper(), () -> { });
+        verify(mMockAddMetricsConfigCallback).send(
+                eq(CarTelemetryManager.STATUS_ADD_METRICS_CONFIG_VERSION_TOO_OLD), isNull());
+    }
+
+    @Test
+    public void testAddMetricsConfig_newerMetricsConfig_shouldReplaceAndDeleteOldResult() {
+        mService.addMetricsConfig(METRICS_CONFIG_NAME, METRICS_CONFIG_V1.toByteArray(),
+                mMockAddMetricsConfigCallback);
+        mResultStore.putInterimResult(METRICS_CONFIG_NAME, new PersistableBundle());
+
+        mService.addMetricsConfig(METRICS_CONFIG_NAME, METRICS_CONFIG_V2.toByteArray(),
+                mMockAddMetricsConfigCallback);
+
+        CarServiceUtils.runOnLooperSync(mTelemetryHandler.getLooper(), () -> { });
+        verify(mMockAddMetricsConfigCallback, atLeastOnce()).send(
+                eq(CarTelemetryManager.STATUS_ADD_METRICS_CONFIG_SUCCEEDED), isNull());
+        assertThat(mMetricsConfigStore.getActiveMetricsConfigs())
+                .containsExactly(METRICS_CONFIG_V2);
+        assertThat(mResultStore.getInterimResult(METRICS_CONFIG_NAME)).isNull();
+    }
+
+    @Test
+    public void testAddMetricsConfig_invalidName_shouldFail() {
+        String wrongName = "wrong name";
+
+        mService.addMetricsConfig(wrongName, METRICS_CONFIG_V1.toByteArray(),
+                mMockAddMetricsConfigCallback);
+
+        CarServiceUtils.runOnLooperSync(mTelemetryHandler.getLooper(), () -> { });
+        verify(mMockAddMetricsConfigCallback).send(
+                eq(CarTelemetryManager.STATUS_ADD_METRICS_CONFIG_PARSE_FAILED), isNull());
+    }
+
+    @Test
+    public void testRemoveMetricsConfig_shouldDeleteConfigAndResult() {
+        mService.addMetricsConfig(METRICS_CONFIG_NAME, METRICS_CONFIG_V1.toByteArray(),
+                mMockAddMetricsConfigCallback);
+        mResultStore.putInterimResult(METRICS_CONFIG_NAME, new PersistableBundle());
+
+        mService.removeMetricsConfig(METRICS_CONFIG_NAME);
+
+        CarServiceUtils.runOnLooperSync(mTelemetryHandler.getLooper(), () -> { });
+        assertThat(mMetricsConfigStore.getActiveMetricsConfigs()).isEmpty();
+        assertThat(mResultStore.getInterimResult(METRICS_CONFIG_NAME)).isNull();
+    }
+
+    @Test
+    public void testRemoveAllMetricsConfigs_shouldRemoveConfigsAndResults() {
+        String testConfigName = "test config";
+        TelemetryProto.MetricsConfig config =
+                TelemetryProto.MetricsConfig.newBuilder().setName(testConfigName).build();
+        mService.addMetricsConfig(testConfigName, config.toByteArray(),
+                mMockAddMetricsConfigCallback);
+        mService.addMetricsConfig(METRICS_CONFIG_NAME, METRICS_CONFIG_V1.toByteArray(),
+                mMockAddMetricsConfigCallback);
+        mResultStore.putInterimResult(METRICS_CONFIG_NAME, new PersistableBundle());
+        mResultStore.putFinalResult(testConfigName, new PersistableBundle());
+
+        mService.removeAllMetricsConfigs();
+
+        CarServiceUtils.runOnLooperSync(mTelemetryHandler.getLooper(), () -> { });
+        assertThat(mMetricsConfigStore.getActiveMetricsConfigs()).isEmpty();
+        assertThat(mResultStore.getInterimResult(METRICS_CONFIG_NAME)).isNull();
+        assertThat(mResultStore.getFinalResult(testConfigName, /* deleteResult = */ false))
+                .isNull();
+    }
+
+    @Test
     public void testGetFinishedReport_whenNoReport_shouldReceiveNoReportStatus()
             throws Exception {
         mMetricsConfigStore.addMetricsConfig(METRICS_CONFIG_V1);
->>>>>>> cc433a5f
-
-        int result = mService.addManifest(mManifestKeyV2, mMetricsConfig.toByteArray());
-
-        assertThat(result).isEqualTo(CarTelemetryManager.ERROR_NONE);
-    }
-
-    @Test
-<<<<<<< HEAD
-    public void testRemoveManifest_manifestExists_shouldSucceed() {
-        mService.addManifest(mManifestKeyV1, mMetricsConfig.toByteArray());
-
-        boolean result = mService.removeManifest(mManifestKeyV1);
-=======
+
+        mService.getFinishedReport(METRICS_CONFIG_NAME, mMockReportListener);
+
+        CarServiceUtils.runOnLooperSync(mTelemetryHandler.getLooper(), () -> { });
+        verify(mMockReportListener).onResult(eq(METRICS_CONFIG_NAME), isNull(), isNull(),
+                eq(STATUS_GET_METRICS_CONFIG_PENDING));
+    }
+
+    @Test
     public void testGetFinishedReport_whenNoConfig_shouldReceiveNoConfigStatus()
             throws Exception {
         mService.getFinishedReport(METRICS_CONFIG_NAME, mMockReportListener);
@@ -131,48 +265,46 @@
     public void testGetFinishedReport_whenInterimResultExists_shouldReceiveInterimResultStatus()
             throws Exception {
         mResultStore.putInterimResult(METRICS_CONFIG_NAME, new PersistableBundle());
->>>>>>> cc433a5f
-
-        assertThat(result).isTrue();
-    }
-
-    @Test
-<<<<<<< HEAD
-    public void testRemoveManifest_manifestDoesNotExist_shouldFail() {
-        boolean result = mService.removeManifest(mManifestKeyV1);
-=======
+
+        mService.getFinishedReport(METRICS_CONFIG_NAME, mMockReportListener);
+
+        CarServiceUtils.runOnLooperSync(mTelemetryHandler.getLooper(), () -> { });
+        verify(mMockReportListener).onResult(eq(METRICS_CONFIG_NAME), isNull(), isNull(),
+                eq(STATUS_GET_METRICS_CONFIG_INTERIM_RESULTS));
+    }
+
+    @Test
     public void testGetFinishedReport_whenFinalResult_shouldReceiveResult() throws Exception {
         PersistableBundle finalResult = new PersistableBundle();
         finalResult.putBoolean("finished", true);
         mResultStore.putFinalResult(METRICS_CONFIG_NAME, finalResult);
 
         mService.getFinishedReport(METRICS_CONFIG_NAME, mMockReportListener);
->>>>>>> cc433a5f
-
-        assertThat(result).isFalse();
-    }
-
-    @Test
-<<<<<<< HEAD
-    public void testRemoveAllManifests_shouldSucceed() {
-        mService.addManifest(mManifestKeyV1, mMetricsConfig.toByteArray());
-        mService.addManifest(mManifestKeyV2, mMetricsConfig.toByteArray());
-=======
+
+        CarServiceUtils.runOnLooperSync(mTelemetryHandler.getLooper(), () -> { });
+        ByteArrayOutputStream bos = new ByteArrayOutputStream();
+        finalResult.writeToStream(bos);
+        verify(mMockReportListener).onResult(eq(METRICS_CONFIG_NAME), eq(bos.toByteArray()),
+                isNull(), eq(STATUS_GET_METRICS_CONFIG_FINISHED));
+        // result should have been deleted
+        assertThat(mResultStore.getFinalResult(METRICS_CONFIG_NAME, false)).isNull();
+    }
+
+    @Test
     public void testGetFinishedReport_whenError_shouldReceiveError() throws Exception {
         TelemetryProto.TelemetryError error = TelemetryProto.TelemetryError.newBuilder()
                 .setErrorType(TelemetryProto.TelemetryError.ErrorType.LUA_RUNTIME_ERROR)
                 .setMessage("test error")
                 .build();
         mResultStore.putErrorResult(METRICS_CONFIG_NAME, error);
->>>>>>> cc433a5f
-
-        mService.removeAllManifests();
-
-        // verify that the manifests are cleared by adding them again, should succeed
-        int result = mService.addManifest(mManifestKeyV1, mMetricsConfig.toByteArray());
-        assertThat(result).isEqualTo(CarTelemetryManager.ERROR_NONE);
-        result = mService.addManifest(mManifestKeyV2, mMetricsConfig.toByteArray());
-        assertThat(result).isEqualTo(CarTelemetryManager.ERROR_NONE);
+
+        mService.getFinishedReport(METRICS_CONFIG_NAME, mMockReportListener);
+
+        CarServiceUtils.runOnLooperSync(mTelemetryHandler.getLooper(), () -> { });
+        verify(mMockReportListener).onResult(eq(METRICS_CONFIG_NAME), isNull(),
+                eq(error.toByteArray()), eq(STATUS_GET_METRICS_CONFIG_RUNTIME_ERROR));
+        // error should have been deleted
+        assertThat(mResultStore.getErrorResult(METRICS_CONFIG_NAME, false)).isNull();
     }
 
     @Test
