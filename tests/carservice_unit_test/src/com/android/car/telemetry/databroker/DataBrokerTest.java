/*
 * Copyright (C) 2021 The Android Open Source Project
 *
 * Licensed under the Apache License, Version 2.0 (the "License");
 * you may not use this file except in compliance with the License.
 * You may obtain a copy of the License at
 *
 *      http://www.apache.org/licenses/LICENSE-2.0
 *
 * Unless required by applicable law or agreed to in writing, software
 * distributed under the License is distributed on an "AS IS" BASIS,
 * WITHOUT WARRANTIES OR CONDITIONS OF ANY KIND, either express or implied.
 * See the License for the specific language governing permissions and
 * limitations under the License.
 */

package com.android.car.telemetry.databroker;

import static com.google.common.truth.Truth.assertThat;
import static com.google.common.truth.Truth.assertWithMessage;

import static org.junit.Assert.assertThrows;
import static org.mockito.ArgumentMatchers.any;
import static org.mockito.ArgumentMatchers.anyInt;
import static org.mockito.ArgumentMatchers.anyString;
import static org.mockito.ArgumentMatchers.eq;
import static org.mockito.ArgumentMatchers.isNull;
import static org.mockito.Mockito.doThrow;
import static org.mockito.Mockito.verify;
import static org.mockito.Mockito.when;

import android.annotation.Nullable;
import android.car.AbstractExtendedMockitoCarServiceTestCase;
import android.car.builtin.util.TimingsTraceLog;
import android.car.hardware.CarPropertyConfig;
import android.car.telemetry.TelemetryProto;
import android.content.Context;
import android.content.ServiceConnection;
import android.content.pm.PackageInfo;
import android.content.pm.PackageManager;
import android.os.Handler;
import android.os.IBinder;
import android.os.ParcelFileDescriptor;
import android.os.PersistableBundle;
import android.os.RemoteException;
import android.os.SystemClock;
import android.util.Log;

import com.android.car.CarLog;
import com.android.car.CarPropertyService;
import com.android.car.telemetry.ResultStore;
import com.android.car.telemetry.publisher.AbstractPublisher;
import com.android.car.telemetry.publisher.PublisherFactory;
import com.android.car.telemetry.scriptexecutorinterface.IScriptExecutor;
import com.android.car.telemetry.scriptexecutorinterface.IScriptExecutorListener;

import org.junit.After;
import org.junit.Before;
import org.junit.Test;
import org.junit.runner.RunWith;
import org.mockito.ArgumentCaptor;
import org.mockito.Mock;
import org.mockito.Mockito;
import org.mockito.invocation.InvocationOnMock;
import org.mockito.junit.MockitoJUnitRunner;
import org.mockito.stubbing.Answer;

import java.io.IOException;
import java.io.InputStream;
import java.util.Arrays;
import java.util.Collections;
import java.util.Objects;
import java.util.concurrent.CountDownLatch;
import java.util.concurrent.PriorityBlockingQueue;
import java.util.concurrent.TimeUnit;

@RunWith(MockitoJUnitRunner.class)
public final class DataBrokerTest extends AbstractExtendedMockitoCarServiceTestCase {
    private static final String TAG = DataBrokerTest.class.getSimpleName();

    private static final int PROP_ID = 100;
    private static final int PROP_AREA = 200;
    private static final int PRIORITY_HIGH = 1;
    private static final int PRIORITY_LOW = 100;
    private static final long TIMEOUT_MS = 15_000L;
    private static final CarPropertyConfig<Integer> PROP_CONFIG =
            CarPropertyConfig.newBuilder(Integer.class, PROP_ID, PROP_AREA).setAccess(
                    CarPropertyConfig.VEHICLE_PROPERTY_ACCESS_READ).build();
    private static final TelemetryProto.VehiclePropertyPublisher
            VEHICLE_PROPERTY_PUBLISHER_CONFIGURATION =
            TelemetryProto.VehiclePropertyPublisher.newBuilder().setReadRate(
                    1).setVehiclePropertyId(PROP_ID).build();
    private static final TelemetryProto.Publisher PUBLISHER_CONFIGURATION =
            TelemetryProto.Publisher.newBuilder().setVehicleProperty(
                    VEHICLE_PROPERTY_PUBLISHER_CONFIGURATION).build();

    /** MetricsConfig that contains a high priority subscriber. */
    private static final TelemetryProto.Subscriber SUBSCRIBER_FOO =
            TelemetryProto.Subscriber.newBuilder().setHandler("function_name_foo").setPublisher(
                    PUBLISHER_CONFIGURATION).setPriority(PRIORITY_HIGH).build();
    private static final TelemetryProto.MetricsConfig METRICS_CONFIG_FOO =
            TelemetryProto.MetricsConfig.newBuilder().setName("Foo").setVersion(
                    1).addSubscribers(SUBSCRIBER_FOO).build();
    private static final String NAME_FOO = METRICS_CONFIG_FOO.getName();

    /** MetricsConfig that contains a low priority subscriber. */
    private static final TelemetryProto.Subscriber SUBSCRIBER_BAR =
            TelemetryProto.Subscriber.newBuilder().setHandler("function_name_bar").setPublisher(
                    PUBLISHER_CONFIGURATION).setPriority(PRIORITY_LOW).build();
    private static final TelemetryProto.MetricsConfig METRICS_CONFIG_BAR =
            TelemetryProto.MetricsConfig.newBuilder().setName("Bar").setVersion(
                    1).addSubscribers(SUBSCRIBER_BAR).build();
    private static final String NAME_BAR = METRICS_CONFIG_BAR.getName();

    // when count reaches 0, all handler messages are scheduled to be dispatched after current time
    private CountDownLatch mIdleHandlerLatch = new CountDownLatch(1);
    private PersistableBundle mData = new PersistableBundle();
    private DataBrokerImpl mDataBroker;
    private FakeScriptExecutor mFakeScriptExecutor;
    private AbstractPublisher.PublisherListener mPublisherListener;
    private ScriptExecutionTask mHighPriorityTask;
    private ScriptExecutionTask mLowPriorityTask;

    @Mock
    private Context mMockContext;
    @Mock
    private PackageManager mMockPackageManager;
    @Mock
    private CarPropertyService mMockCarPropertyService;
    @Mock
    private DataBroker.DataBrokerListener mMockDataBrokerListener;
    @Mock
    private IBinder mMockScriptExecutorBinder;
    @Mock
    private ResultStore mMockResultStore;
    @Mock
    private TimingsTraceLog mMockTimingsTraceLog;
    @Mock
    private PublisherFactory mMockPublisherFactory;
    @Mock
    private AbstractPublisher mAbstractPublisher;

    public DataBrokerTest() {
        super(CarLog.TAG_TELEMETRY);
    }

    @Before
    public void setUp() throws Exception {
        when(mMockCarPropertyService.getPropertyList())
                .thenReturn(Collections.singletonList(PROP_CONFIG));
        mockPackageManager();

        mFakeScriptExecutor = new FakeScriptExecutor();
        when(mMockScriptExecutorBinder.queryLocalInterface(anyString()))
                .thenReturn(mFakeScriptExecutor);
        when(mMockContext.bindServiceAsUser(any(), any(), anyInt(), any())).thenAnswer(i -> {
            ServiceConnection conn = i.getArgument(1);
            conn.onServiceConnected(null, mMockScriptExecutorBinder);
            return true;
        });

        when(mMockPublisherFactory.getPublisher(any())).thenReturn(mAbstractPublisher);
        mDataBroker = new DataBrokerImpl(
                mMockContext, mMockPublisherFactory, mMockResultStore, mMockTimingsTraceLog);
        mDataBroker.setDataBrokerListener(mMockDataBrokerListener);
        // add IdleHandler to get notified when all messages and posts are handled
        mDataBroker.getTelemetryHandler().getLooper().getQueue().addIdleHandler(() -> {
            mIdleHandlerLatch.countDown();
            return true;
        });

        ArgumentCaptor<AbstractPublisher.PublisherListener> listenerCaptor =
                ArgumentCaptor.forClass(AbstractPublisher.PublisherListener.class);
        verify(mMockPublisherFactory).initialize(listenerCaptor.capture());
        mPublisherListener = listenerCaptor.getValue();

        mHighPriorityTask = new ScriptExecutionTask(
                new DataSubscriber(mDataBroker, METRICS_CONFIG_FOO, SUBSCRIBER_FOO),
                mData,
                SystemClock.elapsedRealtime(),
                false,
                TelemetryProto.Publisher.PublisherCase.STATS.getNumber());
        mLowPriorityTask = new ScriptExecutionTask(
                new DataSubscriber(mDataBroker, METRICS_CONFIG_BAR, SUBSCRIBER_BAR),
                mData,
                SystemClock.elapsedRealtime(),
                false,
                TelemetryProto.Publisher.PublisherCase.MEMORY.getNumber());
    }

    private void mockPackageManager() throws Exception {
        when(mMockContext.getPackageManager()).thenReturn(mMockPackageManager);
        PackageInfo info = new PackageInfo();
        info.packageName = "com.android.car.scriptexecutor";
        when(mMockPackageManager.getPackageInfo(anyString(), anyInt())).thenReturn(info);
    }

    @After
    public void tearDown() throws Exception {
        if (mDataBroker != null) {
            // Remove all to make sure that those are not kicked in after test.
            mDataBroker.getTelemetryHandler().removeMessages(DataBrokerImpl.MSG_HANDLE_TASK);
            mDataBroker.getTelemetryHandler().removeMessages(
                    DataBrokerImpl.MSG_BIND_TO_SCRIPT_EXECUTOR);
            mDataBroker.getTelemetryHandler().removeMessages(
                    DataBrokerImpl.MSG_STOP_HANGING_SCRIPT);
        }
        Log.i(TAG, "tearDown completed");
    }

    @Override
    protected void onSessionBuilder(CustomMockitoSessionBuilder builder) {
        builder.spyStatic(ParcelFileDescriptor.class);
    }

    @Test
    public void testStopHangingScript_shouldUnbindScriptExecutor() throws Exception {
        mDataBroker.getTelemetryHandler().sendEmptyMessage(DataBrokerImpl.MSG_STOP_HANGING_SCRIPT);

        waitForTelemetryThreadToFinish();
        verify(mMockContext).unbindService(any());
    }

    @Test
    public void testSetTaskExecutionPriority_whenNoTask_shouldNotInvokeScriptExecutor()
            throws Exception {
        mDataBroker.setTaskExecutionPriority(PRIORITY_HIGH);

        waitForTelemetryThreadToFinish();
        assertThat(mFakeScriptExecutor.getInvokeScriptCount()).isEqualTo(0);
    }

    @Test
    public void testSetTaskExecutionPriority_whenNextTaskPriorityLow_shouldNotRunTask()
            throws Exception {
        mDataBroker.getTaskQueue().add(mLowPriorityTask);

        mDataBroker.setTaskExecutionPriority(PRIORITY_HIGH);

        waitForTelemetryThreadToFinish();
        // task is not polled
        assertThat(mDataBroker.getTaskQueue().peek()).isEqualTo(mLowPriorityTask);
        assertThat(mFakeScriptExecutor.getInvokeScriptCount()).isEqualTo(0);
    }

    @Test
    public void testSetTaskExecutionPriority_whenNextTaskPriorityHigh_shouldInvokeScriptExecutor()
            throws Exception {
        mDataBroker.getTaskQueue().add(mHighPriorityTask);

        mDataBroker.setTaskExecutionPriority(PRIORITY_HIGH);

        waitForTelemetryThreadToFinish();
        // task is polled and run
        assertThat(mDataBroker.getTaskQueue().peek()).isNull();
        assertThat(mFakeScriptExecutor.getInvokeScriptCount()).isEqualTo(1);
    }

    @Test
    public void testScheduleNextTask_whenNoTask_shouldNotInvokeScriptExecutor() throws Exception {
        mDataBroker.scheduleNextTask();

        waitForTelemetryThreadToFinish();
        assertThat(mFakeScriptExecutor.getInvokeScriptCount()).isEqualTo(0);
    }

    @Test
    public void testScheduleNextTask_whenTaskInProgress_shouldNotInvokeScriptExecutorAgain()
            throws Exception {
        PriorityBlockingQueue<ScriptExecutionTask> taskQueue = mDataBroker.getTaskQueue();
        taskQueue.add(mHighPriorityTask);
        mDataBroker.scheduleNextTask(); // start a task
        waitForTelemetryThreadToFinish();
        assertThat(taskQueue.peek()).isNull(); // assert that task is polled and running
        taskQueue.add(mHighPriorityTask); // add another task into the queue

        mDataBroker.scheduleNextTask(); // schedule next task while the last task is in progress

        waitForTelemetryThreadToFinish();
        // verify task is not polled
        assertThat(taskQueue.peek()).isEqualTo(mHighPriorityTask);
        // expect one invocation for the task that is running
        assertThat(mFakeScriptExecutor.getInvokeScriptCount()).isEqualTo(1);
    }

    @Test
    public void testScheduleNextTask_onScriptSuccess_shouldStoreInterimResult() throws Exception {
        mData.putBoolean("script is finished", false);
        mData.putDouble("value of euler's number", 2.71828);
        mDataBroker.getTaskQueue().add(mHighPriorityTask);

        mDataBroker.scheduleNextTask();
        waitForTelemetryThreadToFinish();
        mFakeScriptExecutor.notifyScriptSuccess(mData); // posts to telemetry handler

        waitForTelemetryThreadToFinish();
        assertThat(mDataBroker.getTaskQueue().peek()).isNull();
        assertThat(mFakeScriptExecutor.getInvokeScriptCount()).isEqualTo(1);
        verify(mMockDataBrokerListener).onEventConsumed(
                eq(mHighPriorityTask.getMetricsConfig().getName()), eq(mData));
    }

    @Test
    public void testScheduleNextTask_onScriptError_shouldStoreErrorObject() throws Exception {
        mDataBroker.getTaskQueue().add(mHighPriorityTask);
        TelemetryProto.TelemetryError.ErrorType errorType =
                TelemetryProto.TelemetryError.ErrorType.LUA_RUNTIME_ERROR;
        String errorMessage = "test onError";
        TelemetryProto.TelemetryError expectedError = TelemetryProto.TelemetryError.newBuilder()
                .setErrorType(errorType)
                .setMessage(errorMessage)
                .build();

        mDataBroker.scheduleNextTask();
        waitForTelemetryThreadToFinish();
        mFakeScriptExecutor.notifyScriptError(errorType.getNumber(), errorMessage);

        waitForTelemetryThreadToFinish();
        assertThat(mFakeScriptExecutor.getInvokeScriptCount()).isEqualTo(1);
        verify(mMockDataBrokerListener).onReportFinished(eq(NAME_FOO), eq(expectedError));
    }

    @Test
    public void testScheduleNextTask_whenScriptFinishes_shouldStoreFinalResult()
            throws Exception {
        mData.putBoolean("script is finished", true);
        mData.putDouble("value of pi", 3.14159265359);
        mDataBroker.getTaskQueue().add(mHighPriorityTask);

        mDataBroker.scheduleNextTask();
        waitForTelemetryThreadToFinish();
        mFakeScriptExecutor.notifyScriptFinish(mData); // posts to telemetry handler

        waitForTelemetryThreadToFinish();
        assertThat(mFakeScriptExecutor.getInvokeScriptCount()).isEqualTo(1);
        verify(mMockDataBrokerListener).onReportFinished(eq(NAME_FOO), eq(mData));
    }

    @Test
    public void testScheduleNextTask_whenScriptProducesReport_shouldStoreFinalResult()
            throws Exception {
        mData.putBoolean("script produces report", true);
        mData.putDouble("value of pi", 3.14159265359);
        mDataBroker.getTaskQueue().add(mHighPriorityTask);

        mDataBroker.scheduleNextTask();
        waitForTelemetryThreadToFinish();
        mFakeScriptExecutor.notifyMetricsReport(mData); // posts to telemetry handler

        waitForTelemetryThreadToFinish();
        assertThat(mFakeScriptExecutor.getInvokeScriptCount()).isEqualTo(1);
        verify(mMockDataBrokerListener).onMetricsReport(
                eq(mHighPriorityTask.getMetricsConfig().getName()), eq(mData), isNull());
    }

    @Test
    public void testScheduleNextTask_whenInterimDataExists_shouldPassToScriptExecutor()
            throws Exception {
        mData.putDouble("value of golden ratio", 1.618033);
        mDataBroker.getTaskQueue().add(mHighPriorityTask);
        when(mMockResultStore.getInterimResult(mHighPriorityTask.getMetricsConfig().getName()))
                .thenReturn(mData);

        mDataBroker.scheduleNextTask();

        waitForTelemetryThreadToFinish();
        assertThat(mFakeScriptExecutor.getInvokeScriptCount()).isEqualTo(1);
        assertThat(mFakeScriptExecutor.getSavedState()).isEqualTo(mData);
    }

    @Test
    public void testScheduleNextTask_withLargeDataFlag_shouldPipeData() throws Exception {
        PersistableBundle data = new PersistableBundle();
        ScriptExecutionTask highPriorityTask = new ScriptExecutionTask(
                new DataSubscriber(mDataBroker, METRICS_CONFIG_FOO, SUBSCRIBER_FOO),
                data,
                SystemClock.elapsedRealtime(),
                true,
                TelemetryProto.Publisher.PublisherCase.STATS.getNumber());
        mDataBroker.getTaskQueue().add(highPriorityTask);

        mDataBroker.scheduleNextTask();

        waitForTelemetryThreadToFinish();
        assertThat(mFakeScriptExecutor.getInvokeScriptForLargeInputCount()).isEqualTo(1);
    }

    @Test
    public void testScheduleNextTask_withoutLargeDataFlag_doesNotPipeData() throws Exception {
        PersistableBundle data = new PersistableBundle();
        ScriptExecutionTask highPriorityTask = new ScriptExecutionTask(
                new DataSubscriber(mDataBroker, METRICS_CONFIG_FOO, SUBSCRIBER_FOO),
                data,
                SystemClock.elapsedRealtime(),
                false,
                TelemetryProto.Publisher.PublisherCase.STATS.getNumber());
        mDataBroker.getTaskQueue().add(highPriorityTask);

        mDataBroker.scheduleNextTask();

        waitForTelemetryThreadToFinish();
        assertThat(mFakeScriptExecutor.getInvokeScriptCount()).isEqualTo(1);
    }

    @Test
    public void testScheduleNextTask_largeInputPipeIOException_shouldIgnoreCurrentTask()
            throws Exception {
        PriorityBlockingQueue<ScriptExecutionTask> taskQueue = mDataBroker.getTaskQueue();
        taskQueue.add(new ScriptExecutionTask(
                new DataSubscriber(mDataBroker, METRICS_CONFIG_FOO, SUBSCRIBER_FOO),
                new PersistableBundle(),
                SystemClock.elapsedRealtime(),
                true, // invokeScriptForLargeInput() path
                TelemetryProto.Publisher.PublisherCase.STATS.getNumber()));
        taskQueue.add(new ScriptExecutionTask(
                new DataSubscriber(mDataBroker, METRICS_CONFIG_FOO, SUBSCRIBER_FOO),
                new PersistableBundle(),
                SystemClock.elapsedRealtime(),
                false,  // invokeScript() path
                TelemetryProto.Publisher.PublisherCase.STATS.getNumber()));
        ParcelFileDescriptor[] fds = ParcelFileDescriptor.createPipe();
        when(ParcelFileDescriptor.createPipe()).thenReturn(fds);
        fds[1].close(); // cause IO Exception in invokeScriptForLargeInput() path

        mDataBroker.scheduleNextTask();

        waitForTelemetryThreadToFinish();
        assertThat(mFakeScriptExecutor.getInvokeScriptForLargeInputCount()).isEqualTo(1);
        assertThat(mFakeScriptExecutor.getInvokeScriptCount()).isEqualTo(1);
        assertThat(taskQueue).isEmpty();
    }

    @Test
    public void testScheduleNextTask_bindScriptExecutorFailedOnce_shouldRebind()
            throws Exception {
        Mockito.reset(mMockContext);
        mockPackageManager();
        when(mMockContext.bindServiceAsUser(any(), any(), anyInt(), any())).thenAnswer(
                new Answer() {
                    private int mCount = 0;

                    @Override
                    public Object answer(InvocationOnMock invocation) {
                        if (mCount++ == 1) {
                            return false; // fail first attempt
                        }
                        ServiceConnection conn = invocation.getArgument(1);
                        conn.onServiceConnected(null, mMockScriptExecutorBinder);
                        return true; // second attempt should succeed
                    }
                });
        mDataBroker.mBindScriptExecutorDelayMillis = 0L; // immediately rebind for testing purpose
        mDataBroker.addMetricsConfig(NAME_FOO, METRICS_CONFIG_FOO);
        PriorityBlockingQueue<ScriptExecutionTask> taskQueue = mDataBroker.getTaskQueue();
        taskQueue.add(mHighPriorityTask);

        // will rebind to ScriptExecutor if it is null
        mDataBroker.scheduleNextTask();

        waitForTelemetryThreadToFinish();
        assertThat(taskQueue.peek()).isNull();
        assertThat(mFakeScriptExecutor.getInvokeScriptCount()).isEqualTo(1);
    }

    @Test
    public void testScheduleNextTask_bindScriptExecutorFailedMultipleTimes_shouldDisableBroker()
            throws Exception {
        // fail 6 future attempts to bind to it
        Mockito.reset(mMockContext);
        mockPackageManager();
        when(mMockContext.bindServiceAsUser(any(), any(), anyInt(), any()))
                .thenReturn(false, false, false, false, false, false);
        mDataBroker.mBindScriptExecutorDelayMillis = 0L; // immediately rebind for testing purpose
        mDataBroker.addMetricsConfig(NAME_FOO, METRICS_CONFIG_FOO);
        PriorityBlockingQueue<ScriptExecutionTask> taskQueue = mDataBroker.getTaskQueue();
        taskQueue.add(mHighPriorityTask);

        // will rebind to ScriptExecutor if it is null
        mDataBroker.scheduleNextTask();

        waitForTelemetryThreadToFinish();
        // broker disabled, all subscribers should have been removed
        assertThat(mDataBroker.getSubscriptionMap()).hasSize(0);
        assertThat(mFakeScriptExecutor.getInvokeScriptCount()).isEqualTo(0);
    }

    @Test
    public void testScheduleNextTask_whenScriptExecutorThrowsException_shouldResetAndTryAgain()
            throws Exception {
        PriorityBlockingQueue<ScriptExecutionTask> taskQueue = mDataBroker.getTaskQueue();
        taskQueue.add(mHighPriorityTask);
        mFakeScriptExecutor.failNextApiCalls(1); // fail the next invokeScript() call

        mDataBroker.scheduleNextTask();

        waitForTelemetryThreadToFinish();
        // invokeScript() failed, task is re-queued and re-run
        assertThat(mFakeScriptExecutor.getInvokeScriptCount()).isEqualTo(2);
        assertThat(taskQueue).isEmpty();
    }

    @Test
    public void testScheduleNextTask_shouldPreventHangingScript() throws Exception {
        PriorityBlockingQueue<ScriptExecutionTask> taskQueue = mDataBroker.getTaskQueue();
        taskQueue.add(mHighPriorityTask);

        mDataBroker.scheduleNextTask();

        waitForTelemetryThreadToFinish();
        assertThat(mDataBroker.getTelemetryHandler().hasMessages(
                DataBrokerImpl.MSG_STOP_HANGING_SCRIPT)).isTrue();
    }

    @Test
    public void testScheduleNextTask_whenScriptReturns_shouldCancelStopHangingScriptMessage()
            throws Exception {
        PriorityBlockingQueue<ScriptExecutionTask> taskQueue = mDataBroker.getTaskQueue();
        taskQueue.add(mHighPriorityTask);

        mDataBroker.scheduleNextTask();
        waitForTelemetryThreadToFinish();
        mFakeScriptExecutor.notifyScriptSuccess(mData); // script returns

        waitForTelemetryThreadToFinish();
        assertThat(mDataBroker.getTelemetryHandler().hasMessages(
                DataBrokerImpl.MSG_STOP_HANGING_SCRIPT)).isFalse();
    }

    @Test
    public void testAddTaskToQueue_shouldInvokeScriptExecutor() throws Exception {
        mDataBroker.addTaskToQueue(mHighPriorityTask);

        waitForTelemetryThreadToFinish();
        assertThat(mFakeScriptExecutor.getInvokeScriptCount()).isEqualTo(1);
    }

    @Test
<<<<<<< HEAD
    public void testAddTaskToQueue_shouldReturnCorrectCount() {
=======
    public void testAddTaskToQueue_shouldReturnCorrectCount() throws Exception {
        // since addTaskToQueue() calls scheduleNextTask(), script executor will be invoked,
        // which polls a task from the queue,
        assertThat(mDataBroker.addTaskToQueue(mHighPriorityTask)).isEqualTo(1);
        // this will poll the task that was just added, which means stats publisher count will be
        // decremented to 0
        // as long as the test does not make ScriptExecutor return, no other task will be polled
        // because a script is currently running.
        waitForTelemetryThreadToFinish();
>>>>>>> dc1fd157
        // StatsPublisher publishes once
        mDataBroker.addTaskToQueue(mHighPriorityTask);
        // MemoryPublisher publishes 3 times
        mDataBroker.addTaskToQueue(mLowPriorityTask);
        mDataBroker.addTaskToQueue(mLowPriorityTask);
        mDataBroker.addTaskToQueue(mLowPriorityTask);

        // expect 1 existing task + 1 new task = 2
        int statsTaskCount = mDataBroker.addTaskToQueue(mHighPriorityTask);
        // expect 3 existing tasks + 1 new task = 4
        int memoryTaskCount = mDataBroker.addTaskToQueue(mLowPriorityTask);

        assertThat(statsTaskCount).isEqualTo(2);
        assertThat(memoryTaskCount).isEqualTo(4);
    }

    @Test
    public void testAddMetricsConfig_newMetricsConfig() {
        mDataBroker.addMetricsConfig(NAME_BAR, METRICS_CONFIG_BAR);

        assertThat(mDataBroker.getSubscriptionMap()).hasSize(1);
        assertThat(mDataBroker.getSubscriptionMap()).containsKey(NAME_BAR);
        // there should be one data subscriber in the subscription list of METRICS_CONFIG_BAR
        assertThat(mDataBroker.getSubscriptionMap().get(NAME_BAR)).hasSize(1);
    }


    @Test
    public void testAddMetricsConfig_duplicateMetricsConfig_shouldDoNothing() {
        mDataBroker.addMetricsConfig(NAME_FOO, METRICS_CONFIG_FOO);
        mDataBroker.addMetricsConfig(NAME_FOO, METRICS_CONFIG_FOO);

        assertThat(mDataBroker.getSubscriptionMap()).hasSize(1);
        assertThat(mDataBroker.getSubscriptionMap()).containsKey(NAME_FOO);
        assertThat(mDataBroker.getSubscriptionMap().get(NAME_FOO)).hasSize(1);
    }

    @Test
    public void testAddMetricsConfig_whenInvalidConfig_shouldThrowException() {
        doThrow(new IllegalArgumentException()).when(mAbstractPublisher).addDataSubscriber(any());

        assertThrows(IllegalArgumentException.class,
                () -> mDataBroker.addMetricsConfig(NAME_FOO, METRICS_CONFIG_FOO));
    }

    @Test
    public void testRemoveMetricsConfiguration_shouldRemoveAllAssociatedTasks() {
        mDataBroker.addMetricsConfig(NAME_FOO, METRICS_CONFIG_FOO);
        mDataBroker.addMetricsConfig(NAME_BAR, METRICS_CONFIG_BAR);
        ScriptExecutionTask taskWithMetricsConfigFoo = new ScriptExecutionTask(
                new DataSubscriber(mDataBroker, METRICS_CONFIG_FOO, SUBSCRIBER_FOO),
                mData,
                SystemClock.elapsedRealtime(),
                false,
                TelemetryProto.Publisher.PublisherCase.STATS.getNumber());
        PriorityBlockingQueue<ScriptExecutionTask> taskQueue = mDataBroker.getTaskQueue();
        taskQueue.add(mHighPriorityTask); // associated with METRICS_CONFIG_FOO
        taskQueue.add(mLowPriorityTask); // associated with METRICS_CONFIG_BAR
        taskQueue.add(taskWithMetricsConfigFoo); // associated with METRICS_CONFIG_FOO
        assertThat(taskQueue).hasSize(3);

        mDataBroker.removeMetricsConfig(NAME_FOO);

        assertThat(taskQueue).hasSize(1);
        assertThat(taskQueue.poll()).isEqualTo(mLowPriorityTask);
    }

    @Test
    public void testRemoveMetricsConfiguration_whenMetricsConfigNonExistent_shouldDoNothing() {
        mDataBroker.removeMetricsConfig(NAME_BAR);

        assertThat(mDataBroker.getSubscriptionMap()).hasSize(0);
    }

    @Test
    public void testRemoveAllMetricsConfigs_shouldRemoveTasksAndClearSubscriptionMap() {
        mDataBroker.addMetricsConfig(NAME_FOO, METRICS_CONFIG_FOO);
        mDataBroker.addMetricsConfig(NAME_BAR, METRICS_CONFIG_BAR);
        PriorityBlockingQueue<ScriptExecutionTask> taskQueue = mDataBroker.getTaskQueue();
        taskQueue.add(mHighPriorityTask); // associated with METRICS_CONFIG_FOO
        taskQueue.add(mLowPriorityTask); // associated with METRICS_CONFIG_BAR

        mDataBroker.removeAllMetricsConfigs();

        assertThat(taskQueue).isEmpty();
        assertThat(mDataBroker.getSubscriptionMap()).isEmpty();
    }

    @Test
    public void testPublisherListener_whenFailure_shouldSetConfigFinishedWithReport() {
        mPublisherListener.onPublisherFailure(
                Arrays.asList(METRICS_CONFIG_FOO, METRICS_CONFIG_BAR), null);

        verify(mMockDataBrokerListener).onReportFinished(
                eq(NAME_FOO), any(TelemetryProto.TelemetryError.class));
        verify(mMockDataBrokerListener).onReportFinished(
                eq(NAME_BAR), any(TelemetryProto.TelemetryError.class));
    }

    @Test
    public void testPublisherListener_whenNoReport_shouldSetConfigFinished() {
        mPublisherListener.onConfigFinished(METRICS_CONFIG_FOO);

        verify(mMockDataBrokerListener).onReportFinished(eq(NAME_FOO));
    }

    private void waitForTelemetryThreadToFinish() throws Exception {
        assertWithMessage("handler not idle in %sms", TIMEOUT_MS)
                .that(mIdleHandlerLatch.await(TIMEOUT_MS, TimeUnit.MILLISECONDS)).isTrue();
        mIdleHandlerLatch = new CountDownLatch(1); // reset idle handler condition
    }

    private static class FakeScriptExecutor implements IScriptExecutor {
        private IScriptExecutorListener mListener;
        private int mInvokeScriptCount = 0;
        private int mInvokeScriptForLargeInputCount = 0;
        private int mFailApi = 0;
        private PersistableBundle mSavedState = null;

        @Override
        public void invokeScript(String scriptBody, String functionName,
                PersistableBundle publishedData, @Nullable PersistableBundle savedState,
                IScriptExecutorListener listener)
                throws RemoteException {
            mInvokeScriptCount++;
            mSavedState = savedState;
            mListener = listener;
            if (mFailApi > 0) {
                mFailApi--;
                throw new RemoteException("Simulated failure");
            }
        }

        @Override
        public void invokeScriptForLargeInput(String scriptBody, String functionName,
                ParcelFileDescriptor publishedDataFileDescriptor,
                @Nullable PersistableBundle savedState,
                IScriptExecutorListener listener) throws RemoteException {
            mInvokeScriptForLargeInputCount++;
            mSavedState = savedState;
            mListener = listener;
            if (mFailApi > 0) {
                mFailApi--;
                throw new RemoteException("Simulated failure");
            }
            // Since DataBrokerImpl and FakeScriptExecutor are in the same process, they do not
            // use real IPC and share the fd. When DataBroker closes the fd, it affects
            // FakeScriptExecutor. Therefore FakeScriptExecutor must dup the fd before it is
            // closed by DataBroker
            ParcelFileDescriptor dup = null;
            try {
                dup = publishedDataFileDescriptor.dup();
            } catch (IOException e) { }
            final ParcelFileDescriptor fd = Objects.requireNonNull(dup);
            // to prevent deadlock, read and write must happen on separate threads
            Handler.getMain().post(() -> {
                try (InputStream input = new ParcelFileDescriptor.AutoCloseInputStream(fd)) {
                    PersistableBundle.readFromStream(input);
                } catch (IOException e) { }
            });
        }

        @Override
        public IBinder asBinder() {
            return null;
        }

        /** Mocks script temporary completion. */
        public void notifyScriptSuccess(PersistableBundle bundle) {
            try {
                mListener.onSuccess(bundle);
            } catch (RemoteException e) {
                // nothing to do
            }
        }

        /** Mocks script producing final result. */
        public void notifyScriptFinish(PersistableBundle bundle) {
            try {
                mListener.onScriptFinished(bundle);
            } catch (RemoteException e) {
                // nothing to do
            }
        }

        /** Mocks script finished with error. */
        public void notifyScriptError(int errorType, String errorMessage) {
            try {
                mListener.onError(errorType, errorMessage, null);
            } catch (RemoteException e) {
                // nothing to do
            }
        }

        /** Mocks script finished without completing its lifecycle. */
        public void notifyMetricsReport(PersistableBundle bundle) {
            try {
                mListener.onMetricsReport(bundle, null);
            } catch (RemoteException e) {
                // nothing to do
            }
        }

        /** Fails the next N invokeScript() call. */
        public void failNextApiCalls(int n) {
            mFailApi = n;
        }

        /** Returns number of times invokeScript() was called. */
        public int getInvokeScriptCount() {
            return mInvokeScriptCount;
        }

        /** Returns number of times invokeScriptForLargeInput() was called. */
        public int getInvokeScriptForLargeInputCount() {
            return mInvokeScriptForLargeInputCount;
        }

        /** Returns the interim data passed in invokeScript(). */
        public PersistableBundle getSavedState() {
            return mSavedState;
        }
    }
}<|MERGE_RESOLUTION|>--- conflicted
+++ resolved
@@ -535,9 +535,6 @@
     }
 
     @Test
-<<<<<<< HEAD
-    public void testAddTaskToQueue_shouldReturnCorrectCount() {
-=======
     public void testAddTaskToQueue_shouldReturnCorrectCount() throws Exception {
         // since addTaskToQueue() calls scheduleNextTask(), script executor will be invoked,
         // which polls a task from the queue,
@@ -547,7 +544,6 @@
         // as long as the test does not make ScriptExecutor return, no other task will be polled
         // because a script is currently running.
         waitForTelemetryThreadToFinish();
->>>>>>> dc1fd157
         // StatsPublisher publishes once
         mDataBroker.addTaskToQueue(mHighPriorityTask);
         // MemoryPublisher publishes 3 times
