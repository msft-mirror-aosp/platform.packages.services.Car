/*
 * Copyright (C) 2021 The Android Open Source Project
 *
 * Licensed under the Apache License, Version 2.0 (the "License");
 * you may not use this file except in compliance with the License.
 * You may obtain a copy of the License at
 *
 *      http://www.apache.org/licenses/LICENSE-2.0
 *
 * Unless required by applicable law or agreed to in writing, software
 * distributed under the License is distributed on an "AS IS" BASIS,
 * WITHOUT WARRANTIES OR CONDITIONS OF ANY KIND, either express or implied.
 * See the License for the specific language governing permissions and
 * limitations under the License.
 */

package com.android.car.systeminterface;

import static com.android.dx.mockito.inline.extended.ExtendedMockito.doReturn;

import static org.mockito.ArgumentMatchers.any;
import static org.mockito.ArgumentMatchers.anyInt;
import static org.mockito.ArgumentMatchers.anyLong;
import static org.mockito.ArgumentMatchers.eq;
import static org.mockito.ArgumentMatchers.isNull;
import static org.mockito.Mockito.never;
import static org.mockito.Mockito.verify;
import static org.mockito.Mockito.when;

import android.car.builtin.os.UserManagerHelper;
import android.car.test.mocks.AbstractExtendedMockitoTestCase;
import android.content.ContentResolver;
import android.content.Context;
import android.hardware.display.DisplayManager;
import android.os.PowerManager;
import android.os.UserManager;
import android.view.Display;

import com.android.car.internal.util.VersionUtils;
import com.android.car.power.CarPowerManagementService;
import com.android.car.user.CarUserService;

import org.junit.Before;
import org.junit.Test;
import org.junit.runner.RunWith;
import org.mockito.Mock;
import org.mockito.junit.MockitoJUnitRunner;

@RunWith(MockitoJUnitRunner.class)
public final class DisplayInterfaceTest extends AbstractExtendedMockitoTestCase {

    @Mock
    private Context mContext;

    @Mock
    private WakeLockInterface mWakeLockInterface;

    @Mock
    private CarPowerManagementService mCarPowerManagementService;

    @Mock
    private DisplayManager mDisplayManager;

    @Mock
    private ContentResolver mContentResolver;

    @Mock
    private CarUserService mCarUserService;

    @Mock
    private PowerManager mPowerManager;

    @Mock
    private UserManager mUserManager;

    @Mock
    private Display mDisplay;

    private DisplayInterface.DefaultImpl mDisplayInterface;

    @Override
    protected void onSessionBuilder(CustomMockitoSessionBuilder session) {
        session.spyStatic(VersionUtils.class);
        session.spyStatic(UserManagerHelper.class);
    }

    @Before
    public void setUp() {
        when(mContext.createContextAsUser(any(), anyInt())).thenReturn(mContext);
        when(mContext.getContentResolver()).thenReturn(mContentResolver);
        when(mContext.getSystemService(DisplayManager.class)).thenReturn(mDisplayManager);
        when(mContext.getSystemService(PowerManager.class)).thenReturn(mPowerManager);
        when(mContext.getSystemService(UserManager.class)).thenReturn(mUserManager);
        when(mDisplayManager.getDisplay(Display.DEFAULT_DISPLAY)).thenReturn(mDisplay);
        when(mDisplayManager.getDisplays()).thenReturn(new Display[]{mDisplay});
<<<<<<< HEAD
=======
    }
>>>>>>> 4ff9ffb3

    @Test
    public void testStartDisplayStateMonitoring_perDisplayBrightnessSupported() {
        when(mDisplayManager.getDisplay(anyInt())).thenReturn(mDisplay);
        when(mDisplay.getState()).thenReturn(Display.STATE_ON);
        createDisplayInterface(/* perDisplayBrightnessSupported= */ true);

        mDisplayInterface.startDisplayStateMonitoring();

        verify(mContentResolver, never()).registerContentObserver(any(), eq(false), any());
        verify(mDisplayManager).registerDisplayListener(any(), isNull(), anyLong());
        verify(mCarUserService).addUserLifecycleListener(any(), any());
    }

    @Test
    public void testStartDisplayStateMonitoring_perDisplayBrightnessNotSupported() {
        when(mDisplayManager.getDisplay(anyInt())).thenReturn(mDisplay);
        when(mDisplay.getState()).thenReturn(Display.STATE_ON);
        createDisplayInterface(/* perDisplayBrightnessSupported= */ false);

        mDisplayInterface.startDisplayStateMonitoring();

        verify(mContentResolver).registerContentObserver(any(), eq(false), any());
        verify(mDisplayManager, never()).registerDisplayListener(any(), isNull(), anyLong());
        verify(mCarUserService).addUserLifecycleListener(any(), any());
    }

    @Test
    public void testStopDisplayStateMonitoring_perDisplayBrightnessSupported() {
        createDisplayInterface(/* perDisplayBrightnessSupported= */ true);
        mDisplayInterface.startDisplayStateMonitoring();
        mDisplayInterface.stopDisplayStateMonitoring();

        verify(mDisplayManager).unregisterDisplayListener(any());
        verify(mContentResolver, never()).unregisterContentObserver(any());
        verify(mCarUserService).removeUserLifecycleListener(any());
    }

    @Test
    public void testStopDisplayStateMonitoring_perDisplayBrightnessNoSupported() {
        createDisplayInterface(/* perDisplayBrightnessSupported= */ false);
        mDisplayInterface.startDisplayStateMonitoring();
        mDisplayInterface.stopDisplayStateMonitoring();

        verify(mDisplayManager, never()).unregisterDisplayListener(any());
        verify(mContentResolver).unregisterContentObserver(any());
        verify(mCarUserService).removeUserLifecycleListener(any());
    }

    private void createDisplayInterface(boolean perDisplayBrightnessSupported) {
        doReturn(perDisplayBrightnessSupported)
                .when(() -> VersionUtils.isPlatformVersionAtLeastU());
        doReturn(perDisplayBrightnessSupported)
                .when(() -> UserManagerHelper.isVisibleBackgroundUsersSupported(any()));

        mDisplayInterface = new DisplayInterface.DefaultImpl(mContext, mWakeLockInterface) {
            @Override
            public void refreshDisplayBrightness() {
            }

            @Override
            public void refreshDisplayBrightness(int displayId) {
            }
        };
        mDisplayInterface.init(mCarPowerManagementService, mCarUserService);
    }
}<|MERGE_RESOLUTION|>--- conflicted
+++ resolved
@@ -93,10 +93,7 @@
         when(mContext.getSystemService(UserManager.class)).thenReturn(mUserManager);
         when(mDisplayManager.getDisplay(Display.DEFAULT_DISPLAY)).thenReturn(mDisplay);
         when(mDisplayManager.getDisplays()).thenReturn(new Display[]{mDisplay});
-<<<<<<< HEAD
-=======
     }
->>>>>>> 4ff9ffb3
 
     @Test
     public void testStartDisplayStateMonitoring_perDisplayBrightnessSupported() {
