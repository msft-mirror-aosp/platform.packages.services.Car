--- conflicted
+++ resolved
@@ -15,28 +15,50 @@
  */
 package com.android.car.admin;
 
+import static android.app.admin.DevicePolicyManager.ACTION_SHOW_NEW_USER_DISCLAIMER;
+
+import static com.android.car.admin.CarDevicePolicyService.NEW_USER_DISCLAIMER_STATUS_ACKED;
+import static com.android.car.admin.CarDevicePolicyService.NEW_USER_DISCLAIMER_STATUS_NOTIFICATION_SENT;
+import static com.android.car.admin.CarDevicePolicyService.NEW_USER_DISCLAIMER_STATUS_SHOWN;
+import static com.android.car.admin.CarDevicePolicyService.newUserDisclaimerStatusToString;
+import static com.android.dx.mockito.inline.extended.ExtendedMockito.doAnswer;
+import static com.android.dx.mockito.inline.extended.ExtendedMockito.doReturn;
+
 import static com.google.common.truth.Truth.assertThat;
-
+import static com.google.common.truth.Truth.assertWithMessage;
+
+import static org.mockito.ArgumentMatchers.any;
 import static org.mockito.ArgumentMatchers.anyInt;
 import static org.mockito.ArgumentMatchers.eq;
 import static org.mockito.Mockito.verify;
+import static org.mockito.Mockito.when;
 
 import android.annotation.NonNull;
+import android.app.ActivityManager;
+import android.app.admin.DevicePolicyManager;
 import android.car.admin.CarDevicePolicyManager;
 import android.car.test.mocks.AbstractExtendedMockitoTestCase;
 import android.car.user.UserCreationResult;
 import android.car.user.UserRemovalResult;
 import android.car.user.UserStartResult;
 import android.car.user.UserStopResult;
+import android.car.util.concurrent.AndroidFuture;
+import android.content.BroadcastReceiver;
+import android.content.Context;
+import android.content.Intent;
+import android.content.pm.PackageManager;
 import android.content.pm.UserInfo;
 import android.content.pm.UserInfo.UserInfoFlag;
+import android.os.UserHandle;
 import android.os.UserManager;
 
+import com.android.car.BuiltinPackageDependency;
+import com.android.car.CarServiceUtils;
 import com.android.car.user.CarUserService;
-import com.android.internal.infra.AndroidFuture;
 
 import org.junit.Before;
 import org.junit.Test;
+import org.mockito.ArgumentCaptor;
 import org.mockito.Mock;
 
 public final class CarDevicePolicyServiceTest extends AbstractExtendedMockitoTestCase {
@@ -44,6 +66,24 @@
     @Mock
     private CarUserService mCarUserService;
 
+    @Mock
+    private Context mContext;
+
+    @Mock
+    private Context mBuiltinPackageContext;
+
+    @Mock
+    private PackageManager mPackageManager;
+
+    @Mock
+    private DevicePolicyManager mDpm;
+
+    @Mock
+    private ClassLoader mClassLoader;
+
+    @Mock
+    private NotificationHelper mNotificationHelper;
+
     private CarDevicePolicyService mService;
 
     private AndroidFuture<UserRemovalResult> mUserRemovalResult = new AndroidFuture<>();
@@ -54,9 +94,29 @@
 
     private AndroidFuture<UserStopResult> mUserStopResult = new AndroidFuture<>();
 
+    public CarDevicePolicyServiceTest() {
+        super(CarDevicePolicyService.TAG);
+    }
+
+    @Override
+    protected void onSessionBuilder(CustomMockitoSessionBuilder session) {
+        session.spyStatic(CarServiceUtils.class);
+        session.spyStatic(ActivityManager.class);
+        session.spyStatic(BuiltinPackageDependency.class);
+    }
+
     @Before
-    public void setFixtures() {
-        mService = new CarDevicePolicyService(mCarUserService);
+    public void setFixtures() throws Exception {
+        when(mContext.getSystemService(DevicePolicyManager.class)).thenReturn(mDpm);
+        when(mContext.getPackageManager()).thenReturn(mPackageManager);
+        when(mBuiltinPackageContext.getClassLoader()).thenReturn(mClassLoader);
+        // when . thenReturn does not work when returning class
+        doReturn(NotificationHelper.class).when(mClassLoader).loadClass(any());
+        doReturn(mNotificationHelper)
+                .when(() -> BuiltinPackageDependency.createNotificationHelper(
+                        mBuiltinPackageContext));
+
+        mService = new CarDevicePolicyService(mContext, mBuiltinPackageContext, mCarUserService);
     }
 
     @Test
@@ -122,8 +182,6 @@
 
         verify(mCarUserService).stopUser(42, mUserStopResult);
     }
-<<<<<<< HEAD
-=======
 
     @Test
     public void testShowDisclaimerWhenIntentReceived() {
@@ -185,5 +243,4 @@
                 actualStatus, newUserDisclaimerStatusToString(actualStatus))
                 .that(actualStatus).isEqualTo(expectedStatus);
     }
->>>>>>> 4718848d
 }