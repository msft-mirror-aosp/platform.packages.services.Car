--- conflicted
+++ resolved
@@ -22,20 +22,15 @@
 
 import static com.google.common.truth.Truth.assertThat;
 
-<<<<<<< HEAD
-import static org.mockito.Mockito.when;
-=======
 import android.car.test.mocks.AbstractExtendedMockitoTestCase.ExpectWtf;
 import android.car.user.CarUserManager.UserLifecycleEvent;
 import android.text.TextUtils;
->>>>>>> cc433a5f
 
-import android.bluetooth.BluetoothDevice;
-import android.text.TextUtils;
+import com.android.car.util.TransitionLog;
+import com.android.car.util.Utils;
 
 import org.junit.Test;
 import org.junit.runner.RunWith;
-import org.mockito.Mock;
 import org.mockito.junit.MockitoJUnitRunner;
 
 import java.util.UUID;
@@ -43,48 +38,31 @@
 @RunWith(MockitoJUnitRunner.class)
 public final class UtilsTest {
 
-<<<<<<< HEAD
-    @Mock
-    private BluetoothDevice mMockBluetoothDevice;
-
-    @Test
-    public void testGetDeviceDebugInfo() {
-        when(mMockBluetoothDevice.getName()).thenReturn("deviceName");
-        when(mMockBluetoothDevice.getAddress()).thenReturn("deviceAddress");
-
-        assertThat(Utils.getDeviceDebugInfo(mMockBluetoothDevice))
-            .isEqualTo("(name = deviceName, addr = deviceAddress)");
-    }
-
-    @Test
-    public void testGetDeviceDebugInfo_nullDevice() {
-        assertThat(Utils.getDeviceDebugInfo(null)).isEqualTo("(null)");
-    }
-=======
     private static final String TAG = UtilsTest.class.getSimpleName();
 
     private static final UserLifecycleEvent USER_STARTING_EVENT =
             new UserLifecycleEvent(USER_LIFECYCLE_EVENT_TYPE_STARTING, 111);
->>>>>>> cc433a5f
 
     @Test
     public void testTransitionLogToString() {
-        Utils.TransitionLog transitionLog =
-                new Utils.TransitionLog("serviceName", "state1", "state2", 1623777864000L);
+        TransitionLog transitionLog =
+                new TransitionLog("serviceName", "state1", "state2", 1623777864000L);
         String result = transitionLog.toString();
 
-        assertThat(result).startsWith("06-15 17:24:24");
+        // Should match the date pattern "MM-dd HH:mm:ss".
+        assertThat(result).matches("^[01]\\d-[0-3]\\d [0-2]\\d:[0-6]\\d:[0-6]\\d\\s+.*");
         assertThat(result).contains("serviceName:");
         assertThat(result).contains("from state1 to state2");
     }
 
     @Test
     public void testTransitionLogToString_withExtra() {
-        Utils.TransitionLog transitionLog =
-                new Utils.TransitionLog("serviceName", "state1", "state2", 1623777864000L, "extra");
+        TransitionLog transitionLog =
+                new TransitionLog("serviceName", "state1", "state2", 1623777864000L, "extra");
         String result = transitionLog.toString();
 
-        assertThat(result).startsWith("06-15 17:24:24");
+        // Should match the date pattern "MM-dd HH:mm:ss".
+        assertThat(result).matches("^[01]\\d-[0-3]\\d [0-2]\\d:[0-6]\\d:[0-6]\\d\\s+.*");
         assertThat(result).contains("serviceName:");
         assertThat(result).contains("extra");
         assertThat(result).contains("from state1 to state2");
