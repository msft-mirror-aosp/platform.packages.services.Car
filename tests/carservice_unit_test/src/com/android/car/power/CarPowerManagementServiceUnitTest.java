--- conflicted
+++ resolved
@@ -839,24 +839,6 @@
     }
 
     @Test
-    public void testSuspendFailure() throws Exception {
-        suspendWithFailure(/* nextPowerState= */ null);
-        mSystemStateInterface.waitForShutdown(WAIT_TIMEOUT_MS);
-    }
-
-    @Test
-    public void testSuspendFailureWithForbiddenTransition() throws Exception {
-        suspendWithFailure(/* nextPowerState= */ VehicleApPowerStateReq.ON);
-        mSystemStateInterface.waitForShutdown(WAIT_TIMEOUT_MS);
-    }
-
-    @Test
-    public void testSuspendFailureWithAllowedTransition() throws Exception {
-        suspendWithFailure(/* nextPowerState= */ VehicleApPowerStateReq.CANCEL_SHUTDOWN);
-        mPowerSignalListener.waitFor(PowerHalService.SET_SHUTDOWN_CANCELLED, WAIT_TIMEOUT_MS);
-    }
-
-    @Test
     public void testPowerPolicyOnSilentBoot() throws Exception {
         grantPowerPolicyPermission();
         mPowerSignalListener.addEventListener(PowerHalService.SET_ON);
@@ -882,10 +864,7 @@
     private void suspendWithFailure(Integer nextPowerState) throws Exception {
         mSystemStateInterface.setSleepEntryResult(false);
         mSystemStateInterface.setSimulateSleep(false);
-<<<<<<< HEAD
-=======
-        mPowerSignalListener.addEventListener(PowerHalService.SET_ON);
->>>>>>> 0b375672
+        mPowerSignalListener.addEventListener(PowerHalService.SET_ON);
 
         // Transition to ON state
         mPowerHal.setCurrentPowerState(new PowerState(VehicleApPowerStateReq.ON, 0));
@@ -898,10 +877,6 @@
         assertStateReceivedForShutdownOrSleepWithPostpone(PowerHalService.SET_DEEP_SLEEP_ENTRY, 0);
         assertThat(mService.garageModeShouldExitImmediately()).isTrue();
 
-<<<<<<< HEAD
-        mPowerSignalListener.waitFor(PowerHalService.SET_WAIT_FOR_VHAL, WAIT_TIMEOUT_MS);
-=======
->>>>>>> 0b375672
         mPowerHal.setCurrentPowerState(new PowerState(VehicleApPowerStateReq.FINISHED, 0));
 
         mSystemStateInterface.waitForDeepSleepEntry(WAIT_TIMEOUT_MS);
@@ -1013,8 +988,6 @@
                 });
     }
 
-<<<<<<< HEAD
-=======
     private void waitForPowerPolicy(String policyId) throws Exception {
         PollingCheck.check("Policy id is not " + policyId, WAIT_TIMEOUT_LONG_MS,
                 () -> {
@@ -1023,7 +996,6 @@
                 });
     }
 
->>>>>>> 0b375672
     private static void waitForPolicyId(MockedPowerPolicyListener listener, String policyId,
             String errorMsg) throws Exception {
         PollingCheck.check(errorMsg, WAIT_TIMEOUT_LONG_MS,
@@ -1252,21 +1224,10 @@
 
         private PowerSignalListener() {
             mSemaphores = new SparseArray<>();
-<<<<<<< HEAD
-            mSemaphores.put(PowerHalService.SET_ON, new Semaphore(0));
-            mSemaphores.put(PowerHalService.SET_SHUTDOWN_START, new Semaphore(0));
-            mSemaphores.put(PowerHalService.SET_DEEP_SLEEP_ENTRY, new Semaphore(0));
-            mSemaphores.put(PowerHalService.SET_DEEP_SLEEP_EXIT, new Semaphore(0));
-            mSemaphores.put(PowerHalService.SET_WAIT_FOR_VHAL, new Semaphore(0));
-            mSemaphores.put(PowerHalService.SET_SHUTDOWN_CANCELLED, new Semaphore(0));
-            mSemaphores.put(PowerHalService.SET_HIBERNATION_ENTRY, new Semaphore(0));
-            mSemaphores.put(PowerHalService.SET_HIBERNATION_EXIT, new Semaphore(0));
-=======
         }
 
         public void addEventListener(int eventId) {
             mSemaphores.put(eventId, new Semaphore(0));
->>>>>>> 0b375672
         }
 
         public void waitFor(int signal, long timeoutMs) throws Exception {
