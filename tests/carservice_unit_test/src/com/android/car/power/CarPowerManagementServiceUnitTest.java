/*
 * Copyright (C) 2016 The Android Open Source Project
 *
 * Licensed under the Apache License, Version 2.0 (the "License");
 * you may not use this file except in compliance with the License.
 * You may obtain a copy of the License at
 *
 *      http://www.apache.org/licenses/LICENSE-2.0
 *
 * Unless required by applicable law or agreed to in writing, software
 * distributed under the License is distributed on an "AS IS" BASIS,
 * WITHOUT WARRANTIES OR CONDITIONS OF ANY KIND, either express or implied.
 * See the License for the specific language governing permissions and
 * limitations under the License.
 */

package com.android.car.power;

import static android.net.ConnectivityManager.TETHERING_WIFI;

import static com.android.dx.mockito.inline.extended.ExtendedMockito.doAnswer;
import static com.android.dx.mockito.inline.extended.ExtendedMockito.doReturn;
import static com.android.dx.mockito.inline.extended.ExtendedMockito.verify;

import static com.google.common.truth.Truth.assertThat;
import static com.google.common.truth.Truth.assertWithMessage;

import static org.junit.Assert.assertThrows;
import static org.junit.Assert.fail;
import static org.mockito.ArgumentMatchers.any;
import static org.mockito.ArgumentMatchers.anyBoolean;
import static org.mockito.ArgumentMatchers.anyInt;
import static org.mockito.Mockito.atLeastOnce;
import static org.mockito.Mockito.mock;
import static org.mockito.Mockito.times;
import static org.mockito.Mockito.when;

import android.annotation.Nullable;
import android.app.ActivityManager;
import android.car.Car;
import android.car.ICarResultReceiver;
import android.car.builtin.app.VoiceInteractionHelper;
import android.car.hardware.power.CarPowerManager;
import android.car.hardware.power.CarPowerPolicy;
import android.car.hardware.power.CarPowerPolicyFilter;
import android.car.hardware.power.ICarPowerPolicyListener;
import android.car.hardware.power.ICarPowerStateListener;
import android.car.hardware.power.PowerComponent;
import android.car.remoteaccess.CarRemoteAccessManager;
import android.car.test.mocks.AbstractExtendedMockitoTestCase;
import android.content.Context;
import android.content.pm.PackageManager;
import android.content.pm.UserInfo;
import android.content.res.Resources;
import android.frameworks.automotive.powerpolicy.internal.ICarPowerPolicySystemNotification;
import android.frameworks.automotive.powerpolicy.internal.PolicyState;
import android.hardware.automotive.vehicle.VehicleApPowerStateReq;
import android.hardware.automotive.vehicle.VehicleApPowerStateShutdownParam;
import android.net.TetheringManager;
import android.net.wifi.WifiManager;
import android.os.UserManager;
import android.test.suitebuilder.annotation.SmallTest;
import android.util.AtomicFile;
import android.util.Log;
import android.util.SparseArray;
import android.util.SparseBooleanArray;
import android.view.Display;

import androidx.test.platform.app.InstrumentationRegistry;

import com.android.car.CarLocalServices;
import com.android.car.CarServiceUtils;
import com.android.car.R;
import com.android.car.hal.MockedPowerHalService;
import com.android.car.hal.PowerHalService;
import com.android.car.hal.PowerHalService.PowerState;
import com.android.car.internal.util.IndentingPrintWriter;
import com.android.car.systeminterface.DisplayInterface;
import com.android.car.systeminterface.IOInterface;
import com.android.car.systeminterface.SystemInterface;
import com.android.car.systeminterface.SystemStateInterface;
import com.android.car.systeminterface.WakeLockInterface;
import com.android.car.test.utils.TemporaryDirectory;
import com.android.car.test.utils.TemporaryFile;
import com.android.car.user.CarUserService;
import com.android.compatibility.common.util.PollingCheck;
import com.android.internal.annotations.GuardedBy;

import org.junit.After;
import org.junit.Before;
import org.junit.Test;
import org.mockito.Mock;
import org.mockito.Spy;

import java.io.File;
import java.io.IOException;
import java.io.StringWriter;
import java.time.Duration;
import java.util.concurrent.CompletableFuture;
import java.util.concurrent.Semaphore;
import java.util.concurrent.TimeUnit;

@SmallTest
public final class CarPowerManagementServiceUnitTest extends AbstractExtendedMockitoTestCase {
    private static final String TAG = CarPowerManagementServiceUnitTest.class.getSimpleName();

    private static final Object sLock = new Object();

    private static final long WAIT_TIMEOUT_MS = 2000;
    private static final long WAIT_TIMEOUT_LONG_MS = 5000;
    private static final int WAKE_UP_DELAY = 100;
    private static final String NONSILENT_STRING = "0";
    private static final String NORMAL_BOOT = "reboot,shell";

    private static final int CURRENT_USER_ID = 42;
    public static final String SYSTEM_POWER_POLICY_ALL_ON = "system_power_policy_all_on";
    public static final String SYSTEM_POWER_POLICY_NO_USER_INTERACTION =
            "system_power_policy_no_user_interaction";
    public static final String SYSTEM_POWER_POLICY_INITIAL_ON = "system_power_policy_initial_on";

    private final MockDisplayInterface mDisplayInterface = new MockDisplayInterface();
    private final MockSystemStateInterface mSystemStateInterface = new MockSystemStateInterface();
    private final MockWakeLockInterface mWakeLockInterface = new MockWakeLockInterface();
    private final MockIOInterface mIOInterface = new MockIOInterface();
    private final PowerSignalListener mPowerSignalListener = new PowerSignalListener();
    @Spy
    private final Context mContext = InstrumentationRegistry.getInstrumentation().getContext();
    private final TemporaryFile mComponentStateFile;

    private MockedPowerHalService mPowerHal;
    private SystemInterface mSystemInterface;
    private PowerComponentHandler mPowerComponentHandler;
    private CarPowerManagementService mService;
    private CompletableFuture<Void> mFuture;
    private TemporaryFile mFileHwStateMonitoring;
    private TemporaryFile mFileKernelSilentMode;
    private FakeCarPowerPolicyDaemon mPowerPolicyDaemon;
    private boolean mVoiceInteractionEnabled;

    @Mock
    private UserManager mUserManager;
    @Mock
    private Resources mResources;
    @Mock
    private CarUserService mUserService;
    @Mock
    private WifiManager mWifiManager;
    @Mock
    private TetheringManager mTetheringManager;

    public CarPowerManagementServiceUnitTest() throws Exception {
        super(CarPowerManagementService.TAG);

        mComponentStateFile = new TemporaryFile("COMPONENT_STATE_FILE");
    }

    @Override
    protected void onSessionBuilder(CustomMockitoSessionBuilder session) {
        session
            .spyStatic(ActivityManager.class)
            .spyStatic(VoiceInteractionHelper.class);
    }

    @Before
    public void setUp() throws Exception {
        mPowerHal = new MockedPowerHalService(/*isPowerStateSupported=*/true,
                /*isDeepSleepAllowed=*/true,
                /*isHibernationAllowed=*/true,
                /*isTimedWakeupAllowed=*/true);
        mSystemInterface = SystemInterface.Builder.defaultSystemInterface(mContext)
            .withDisplayInterface(mDisplayInterface)
            .withSystemStateInterface(mSystemStateInterface)
            .withWakeLockInterface(mWakeLockInterface)
            .withIOInterface(mIOInterface).build();

        setCurrentUser(CURRENT_USER_ID, /* isGuest= */ false);
        setService();
    }

    @After
    public void tearDown() throws Exception {
        if (mService != null) {
            mService.release();
        }
        CarLocalServices.removeServiceForTest(CarPowerManagementService.class);
        CarServiceUtils.finishAllHandlerTasks();
        mIOInterface.tearDown();
    }

    /**
     * Helper method to create mService and initialize a test case
     */
    private void setService() throws Exception {
        doReturn(mResources).when(mContext).getResources();
        // During the test, changing Wifi state according to a power policy takes long time, leading
        // to timeout. Also, we don't want to actually change Wifi state.
        doReturn(mWifiManager).when(mContext).getSystemService(WifiManager.class);
        doReturn(mTetheringManager).when(mContext).getSystemService(TetheringManager.class);
        when(mResources.getInteger(R.integer.maxGarageModeRunningDurationInSecs))
                .thenReturn(900);
        when(mResources.getInteger(R.integer.config_maxSuspendWaitDuration))
                .thenReturn(WAKE_UP_DELAY);
        when(mResources.getBoolean(R.bool.config_enablePassengerDisplayPowerSaving))
                .thenReturn(false);
        doReturn(true).when(() -> VoiceInteractionHelper.isAvailable());
        doAnswer(invocation -> {
            mVoiceInteractionEnabled = (boolean) invocation.getArguments()[0];
            return null;
        }).when(() -> VoiceInteractionHelper.setEnabled(anyBoolean()));

        Log.i(TAG, "setService(): overridden overlay properties: "
                + ", maxGarageModeRunningDurationInSecs="
                + mResources.getInteger(R.integer.maxGarageModeRunningDurationInSecs));
        mFileHwStateMonitoring = new TemporaryFile("HW_STATE_MONITORING");
        mFileKernelSilentMode = new TemporaryFile("KERNEL_SILENT_MODE");
        mFileHwStateMonitoring.write(NONSILENT_STRING);
        mPowerPolicyDaemon = new FakeCarPowerPolicyDaemon();
        mPowerComponentHandler = new PowerComponentHandler(mContext, mSystemInterface,
                new AtomicFile(mComponentStateFile.getFile()));
        mService = new CarPowerManagementService(mContext, mResources, mPowerHal, mSystemInterface,
                mUserManager, mUserService, mPowerPolicyDaemon, mPowerComponentHandler,
                mFileHwStateMonitoring.getFile().getPath(),
                mFileKernelSilentMode.getFile().getPath(), NORMAL_BOOT);
        CarLocalServices.removeServiceForTest(CarPowerManagementService.class);
        CarLocalServices.addService(CarPowerManagementService.class, mService);
        mService.init();
        mService.setShutdownTimersForTest(0, 0);
        mPowerHal.setSignalListener(mPowerSignalListener);
        mService.scheduleNextWakeupTime(WAKE_UP_DELAY);
        assertStateReceived(MockedPowerHalService.SET_WAIT_FOR_VHAL, 0);
    }

    @Test
    public void testShutdown() throws Exception {
        mPowerSignalListener.addEventListener(PowerHalService.SET_ON);
        mPowerSignalListener.addEventListener(PowerHalService.SET_SHUTDOWN_START);
        // Transition to ON state
        mPowerHal.setCurrentPowerState(new PowerState(VehicleApPowerStateReq.ON, 0));
        mPowerSignalListener.waitFor(PowerHalService.SET_ON, WAIT_TIMEOUT_MS);

        mPowerHal.setCurrentPowerState(
                new PowerState(
                        VehicleApPowerStateReq.SHUTDOWN_PREPARE,
                        VehicleApPowerStateShutdownParam.SHUTDOWN_ONLY));
        assertStateReceivedForShutdownOrSleepWithPostpone(PowerHalService.SET_SHUTDOWN_START);
        assertThat(mService.garageModeShouldExitImmediately()).isFalse();
        mDisplayInterface.waitForAllDisplaysOff(WAIT_TIMEOUT_MS);
        mPowerSignalListener.waitFor(PowerHalService.SET_SHUTDOWN_START, WAIT_TIMEOUT_MS);
        // Send the finished signal
        mPowerHal.setCurrentPowerState(new PowerState(VehicleApPowerStateReq.FINISHED, 0));
        mSystemStateInterface.waitForShutdown(WAIT_TIMEOUT_MS);
    }

    @Test
    public void testCanHibernate() throws Exception {
        mPowerSignalListener.addEventListener(PowerHalService.SET_ON);
        mPowerSignalListener.addEventListener(PowerHalService.SET_HIBERNATION_ENTRY);
        mPowerSignalListener.addEventListener(PowerHalService.SET_HIBERNATION_EXIT);
        mPowerHal.setCurrentPowerState(new PowerState(VehicleApPowerStateReq.ON, 0));
        mPowerSignalListener.waitFor(PowerHalService.SET_ON, WAIT_TIMEOUT_MS);

        mPowerHal.setCurrentPowerState(new PowerState(VehicleApPowerStateReq.SHUTDOWN_PREPARE,
                VehicleApPowerStateShutdownParam.CAN_HIBERNATE));
        assertThat(mService.garageModeShouldExitImmediately()).isFalse();

        assertStateReceivedForShutdownOrSleepWithPostpone(PowerHalService.SET_HIBERNATION_ENTRY);
        mPowerSignalListener.waitFor(PowerHalService.SET_HIBERNATION_ENTRY, WAIT_TIMEOUT_MS);
        verify(mUserService).onSuspend();

        mPowerHal.setCurrentPowerState(new PowerState(VehicleApPowerStateReq.FINISHED, 0));
        mSystemStateInterface.setWakeupCausedByTimer(true);
        mSystemStateInterface.waitForSleepEntryAndWakeup(WAIT_TIMEOUT_MS);
        assertStateReceived(PowerHalService.SET_HIBERNATION_EXIT, 0);
        mPowerSignalListener.waitFor(PowerHalService.SET_HIBERNATION_EXIT, WAIT_TIMEOUT_MS);
    }

    @Test
    public void testHibernateImmediately() throws Exception {
        mPowerSignalListener.addEventListener(PowerHalService.SET_ON);
        mPowerSignalListener.addEventListener(PowerHalService.SET_HIBERNATION_ENTRY);
        mPowerSignalListener.addEventListener(PowerHalService.SET_HIBERNATION_EXIT);
        mPowerHal.setCurrentPowerState(new PowerState(VehicleApPowerStateReq.ON, 0));
        mPowerSignalListener.waitFor(PowerHalService.SET_ON, WAIT_TIMEOUT_MS);

        mPowerHal.setCurrentPowerState(new PowerState(VehicleApPowerStateReq.SHUTDOWN_PREPARE,
                VehicleApPowerStateShutdownParam.HIBERNATE_IMMEDIATELY));

        assertStateReceivedForShutdownOrSleepWithPostpone(PowerHalService.SET_HIBERNATION_ENTRY, 0);
        assertThat(mService.garageModeShouldExitImmediately()).isTrue();
        mPowerSignalListener.waitFor(PowerHalService.SET_HIBERNATION_ENTRY, WAIT_TIMEOUT_MS);
        verify(mUserService).onSuspend();

        mPowerHal.setCurrentPowerState(new PowerState(VehicleApPowerStateReq.FINISHED, 0));
        mSystemStateInterface.setWakeupCausedByTimer(true);
        mSystemStateInterface.waitForSleepEntryAndWakeup(WAIT_TIMEOUT_MS);
        assertStateReceived(PowerHalService.SET_HIBERNATION_EXIT, 0);
        mPowerSignalListener.waitFor(PowerHalService.SET_HIBERNATION_EXIT, WAIT_TIMEOUT_MS);
    }

    @Test
    public void testShutdownImmediately() throws Exception {
        mPowerSignalListener.addEventListener(PowerHalService.SET_ON);
        mPowerSignalListener.addEventListener(PowerHalService.SET_SHUTDOWN_START);
        // Transition to ON state
        mPowerHal.setCurrentPowerState(new PowerState(VehicleApPowerStateReq.ON, 0));
        mPowerSignalListener.waitFor(PowerHalService.SET_ON, WAIT_TIMEOUT_MS);

        mPowerHal.setCurrentPowerState(
                new PowerState(
                        VehicleApPowerStateReq.SHUTDOWN_PREPARE,
                        VehicleApPowerStateShutdownParam.SHUTDOWN_IMMEDIATELY));
        // Since modules have to manually schedule next wakeup, we should not schedule next wakeup
        // To test module behavior, we need to actually implement mock listener module.
        assertStateReceivedForShutdownOrSleepWithPostpone(PowerHalService.SET_SHUTDOWN_START, 0);
        assertThat(mService.garageModeShouldExitImmediately()).isTrue();
        mDisplayInterface.waitForAllDisplaysOff(WAIT_TIMEOUT_MS);
        mPowerSignalListener.waitFor(PowerHalService.SET_SHUTDOWN_START, WAIT_TIMEOUT_MS);
        // Send the finished signal
        mPowerHal.setCurrentPowerState(new PowerState(VehicleApPowerStateReq.FINISHED, 0));
        mSystemStateInterface.waitForShutdown(WAIT_TIMEOUT_MS);
    }

    @Test
    public void testSuspend() throws Exception {
        mPowerSignalListener.addEventListener(PowerHalService.SET_ON);
        // Start in the ON state
        mPowerHal.setCurrentPowerState(new PowerState(VehicleApPowerStateReq.ON, 0));
        mPowerSignalListener.waitFor(PowerHalService.SET_ON, WAIT_TIMEOUT_MS);
        // Request suspend
        mPowerHal.setCurrentPowerState(
                new PowerState(
                        VehicleApPowerStateReq.SHUTDOWN_PREPARE,
                        VehicleApPowerStateShutdownParam.CAN_SLEEP));
        // Verify suspend
        assertStateReceivedForShutdownOrSleepWithPostpone(PowerHalService.SET_DEEP_SLEEP_ENTRY);
        assertThat(mService.garageModeShouldExitImmediately()).isFalse();
    }

    @Test
    public void testShutdownOnSuspend() throws Exception {
        mPowerSignalListener.addEventListener(PowerHalService.SET_ON);
        mPowerSignalListener.addEventListener(PowerHalService.SET_SHUTDOWN_START);
        // Start in the ON state
        mPowerHal.setCurrentPowerState(new PowerState(VehicleApPowerStateReq.ON, 0));
        mPowerSignalListener.waitFor(PowerHalService.SET_ON, WAIT_TIMEOUT_MS);
        // Tell it to shutdown
        mService.requestShutdownOnNextSuspend();
        // Request suspend
        mPowerHal.setCurrentPowerState(
                new PowerState(
                        VehicleApPowerStateReq.SHUTDOWN_PREPARE,
                        VehicleApPowerStateShutdownParam.CAN_SLEEP));
        // Verify shutdown
        assertStateReceivedForShutdownOrSleepWithPostpone(PowerHalService.SET_SHUTDOWN_START);
        mPowerSignalListener.waitFor(PowerHalService.SET_SHUTDOWN_START, WAIT_TIMEOUT_MS);
        // Send the finished signal
        mPowerHal.setCurrentPowerState(new PowerState(VehicleApPowerStateReq.FINISHED, 0));
        mSystemStateInterface.waitForShutdown(WAIT_TIMEOUT_MS);
        // Cancel the shutdown
        mPowerHal.setCurrentPowerState(new PowerState(VehicleApPowerStateReq.CANCEL_SHUTDOWN, 0));
        assertStateReceivedForShutdownOrSleepWithPostpone(PowerHalService.SET_SHUTDOWN_CANCELLED);

        // Request suspend again
        mPowerHal.setCurrentPowerState(
                new PowerState(
                        VehicleApPowerStateReq.SHUTDOWN_PREPARE,
                        VehicleApPowerStateShutdownParam.CAN_SLEEP));
        // Verify suspend
        assertStateReceivedForShutdownOrSleepWithPostpone(PowerHalService.SET_DEEP_SLEEP_ENTRY);
    }

    @Test
    public void testShutdownCancel() throws Exception {
        mPowerSignalListener.addEventListener(PowerHalService.SET_ON);
        // Start in the ON state
        mPowerHal.setCurrentPowerState(new PowerState(VehicleApPowerStateReq.ON, 0));
        mPowerSignalListener.waitFor(PowerHalService.SET_ON, WAIT_TIMEOUT_MS);
        // Start shutting down
        mPowerHal.setCurrentPowerState(
                new PowerState(
                        VehicleApPowerStateReq.SHUTDOWN_PREPARE,
                        VehicleApPowerStateShutdownParam.SHUTDOWN_IMMEDIATELY));
        assertStateReceivedForShutdownOrSleepWithPostpone(PowerHalService.SET_SHUTDOWN_START, 0);
        // Cancel the shutdown
        mPowerHal.setCurrentPowerState(new PowerState(VehicleApPowerStateReq.CANCEL_SHUTDOWN, 0));
        assertStateReceivedForShutdownOrSleepWithPostpone(PowerHalService.SET_SHUTDOWN_CANCELLED);
        // Go to suspend
        mPowerHal.setCurrentPowerState(
                new PowerState(
                        VehicleApPowerStateReq.SHUTDOWN_PREPARE,
                        VehicleApPowerStateShutdownParam.CAN_SLEEP));
        assertStateReceivedForShutdownOrSleepWithPostpone(PowerHalService.SET_DEEP_SLEEP_ENTRY);
    }

    @Test
    public void testSleepImmediately() throws Exception {
        mPowerSignalListener.addEventListener(PowerHalService.SET_ON);
        mPowerSignalListener.addEventListener(PowerHalService.SET_DEEP_SLEEP_ENTRY);
        mPowerSignalListener.addEventListener(PowerHalService.SET_DEEP_SLEEP_EXIT);
        // Transition to ON state
        mPowerHal.setCurrentPowerState(new PowerState(VehicleApPowerStateReq.ON, 0));
        mPowerSignalListener.waitFor(PowerHalService.SET_ON, WAIT_TIMEOUT_MS);

        mPowerHal.setCurrentPowerState(
                new PowerState(
                        VehicleApPowerStateReq.SHUTDOWN_PREPARE,
                        VehicleApPowerStateShutdownParam.SLEEP_IMMEDIATELY));
        assertStateReceivedForShutdownOrSleepWithPostpone(PowerHalService.SET_DEEP_SLEEP_ENTRY, 0);
        assertThat(mService.garageModeShouldExitImmediately()).isTrue();
        mPowerSignalListener.waitFor(PowerHalService.SET_DEEP_SLEEP_ENTRY, WAIT_TIMEOUT_MS);

        // Send the finished signal from HAL to CPMS
        mPowerHal.setCurrentPowerState(new PowerState(VehicleApPowerStateReq.FINISHED, 0));
        mSystemStateInterface.waitForSleepEntryAndWakeup(WAIT_TIMEOUT_MS);
        assertStateReceived(PowerHalService.SET_DEEP_SLEEP_EXIT, 0);
        mPowerSignalListener.waitFor(PowerHalService.SET_DEEP_SLEEP_EXIT, WAIT_TIMEOUT_MS);
    }

    @Test
    public void testShutdownWithProcessing() throws Exception {
        mPowerSignalListener.addEventListener(PowerHalService.SET_SHUTDOWN_START);
        mPowerHal.setCurrentPowerState(new PowerState(VehicleApPowerStateReq.SHUTDOWN_PREPARE, 0));
        assertStateReceivedForShutdownOrSleepWithPostpone(PowerHalService.SET_SHUTDOWN_START);
        mPowerSignalListener.waitFor(PowerHalService.SET_SHUTDOWN_START, WAIT_TIMEOUT_MS);
        // Send the finished signal
        mPowerHal.setCurrentPowerState(new PowerState(VehicleApPowerStateReq.FINISHED, 0));
        mSystemStateInterface.waitForShutdown(WAIT_TIMEOUT_MS);
    }

    @Test
    public void testSleepEntryAndWakeup() throws Exception {
        mPowerSignalListener.addEventListener(PowerHalService.SET_DEEP_SLEEP_ENTRY);
        mPowerSignalListener.addEventListener(PowerHalService.SET_DEEP_SLEEP_EXIT);
        mPowerHal.setCurrentPowerState(new PowerState(VehicleApPowerStateReq.SHUTDOWN_PREPARE,
                VehicleApPowerStateShutdownParam.CAN_SLEEP));
        assertStateReceivedForShutdownOrSleepWithPostpone(PowerHalService.SET_DEEP_SLEEP_ENTRY);
        mPowerSignalListener.waitFor(PowerHalService.SET_DEEP_SLEEP_ENTRY, WAIT_TIMEOUT_MS);
        // Send the finished signal from HAL to CPMS
        mPowerHal.setCurrentPowerState(new PowerState(VehicleApPowerStateReq.FINISHED, 0));
        mSystemStateInterface.waitForSleepEntryAndWakeup(WAIT_TIMEOUT_MS);
        assertStateReceived(PowerHalService.SET_DEEP_SLEEP_EXIT, 0);
        mPowerSignalListener.waitFor(PowerHalService.SET_DEEP_SLEEP_EXIT, WAIT_TIMEOUT_MS);
    }

    @Test
    public void testShutdownPostponeAfterSuspend() throws Exception {
        grantPowerPolicyPermission();
        mPowerSignalListener.addEventListener(PowerHalService.SET_ON);
        mPowerSignalListener.addEventListener(PowerHalService.SET_DEEP_SLEEP_ENTRY);
        mPowerSignalListener.addEventListener(PowerHalService.SET_DEEP_SLEEP_EXIT);
        // Start in the ON state
        mPowerHal.setCurrentPowerState(new PowerState(VehicleApPowerStateReq.ON, 0));
        mPowerSignalListener.waitFor(PowerHalService.SET_ON, WAIT_TIMEOUT_MS);
        mPowerHal.setCurrentPowerState(new PowerState(VehicleApPowerStateReq.SHUTDOWN_PREPARE,
                VehicleApPowerStateShutdownParam.CAN_SLEEP));
        mDisplayInterface.waitForAllDisplaysOff(WAIT_TIMEOUT_MS);
        assertStateReceivedForShutdownOrSleepWithPostpone(PowerHalService.SET_DEEP_SLEEP_ENTRY);
        mPowerSignalListener.waitFor(PowerHalService.SET_DEEP_SLEEP_ENTRY, WAIT_TIMEOUT_MS);

        // Send the finished signal
        mPowerHal.setCurrentPowerState(new PowerState(VehicleApPowerStateReq.FINISHED, 0));
        mSystemStateInterface.setWakeupCausedByTimer(true);
        mSystemStateInterface.waitForSleepEntryAndWakeup(WAIT_TIMEOUT_MS);
        assertStateReceived(PowerHalService.SET_DEEP_SLEEP_EXIT, 0);
        mPowerSignalListener.waitFor(PowerHalService.SET_DEEP_SLEEP_EXIT, WAIT_TIMEOUT_MS);
        mService.scheduleNextWakeupTime(WAKE_UP_DELAY);
        // Second processing after wakeup
        assertThat(mDisplayInterface.isAnyDisplayEnabled()).isTrue();
        assertThat(mService.getCurrentPowerPolicy().getPolicyId())
                .isEqualTo(SYSTEM_POWER_POLICY_INITIAL_ON);

        mService.setStateForWakeUp();

        mPowerHal.setCurrentPowerState(new PowerState(VehicleApPowerStateReq.ON, 0));
        mDisplayInterface.waitForAllDisplaysOn(WAIT_TIMEOUT_MS);
        // Should wait until Handler has finished ON processing
        CarServiceUtils.runOnLooperSync(mService.getHandlerThread().getLooper(), () -> { });

        mPowerHal.setCurrentPowerState(new PowerState(VehicleApPowerStateReq.SHUTDOWN_PREPARE,
                VehicleApPowerStateShutdownParam.CAN_SLEEP));

        // Should suspend within timeout
        mPowerSignalListener.waitFor(PowerHalService.SET_DEEP_SLEEP_ENTRY, WAIT_TIMEOUT_MS);
    }

    /**
     * This test case tests the same scenario as {@link #testUserSwitchingOnResume_differentUser()},
     * but indirectly triggering {@code switchUserOnResumeIfNecessary()} through HAL events.
     */
    @Test
    public void testSleepEntryAndWakeUpForProcessing() throws Exception {
        mService.handleOn();
        // Speed up the polling for power state transitions
        mService.setShutdownTimersForTest(10, 40);

        suspendAndResume();
    }

    @Test
    public void testRegisterListenerWithCompletion() throws Exception {
        grantAdjustShutdownProcessPermission();
        mPowerSignalListener.addEventListener(PowerHalService.SET_ON);
        mPowerSignalListener.addEventListener(PowerHalService.SET_SHUTDOWN_START);
        SparseBooleanArray stateMapToCompletion = new SparseBooleanArray();
        ICarPowerStateListener listenerRegistered = new ICarPowerStateListener.Stub() {
            @Override
            public void onStateChanged(int state, long expirationTimeMs) {
                stateMapToCompletion.put(state, true);
                if (CarPowerManagementService.isCompletionAllowed(state)) {
                    mService.finished(state, this);
                }
            }
        };
        mService.registerListenerWithCompletion(listenerRegistered);

        mPowerHal.setCurrentPowerState(new PowerState(VehicleApPowerStateReq.ON, 0));
        mPowerSignalListener.waitFor(PowerHalService.SET_ON, WAIT_TIMEOUT_MS);
        mPowerHal.setCurrentPowerState(
                new PowerState(
                        VehicleApPowerStateReq.SHUTDOWN_PREPARE,
                        VehicleApPowerStateShutdownParam.SHUTDOWN_ONLY));
        mPowerSignalListener.waitFor(PowerHalService.SET_SHUTDOWN_START, WAIT_TIMEOUT_MS);
        mPowerHal.setCurrentPowerState(new PowerState(VehicleApPowerStateReq.FINISHED, 0));
        mSystemStateInterface.waitForShutdown(WAIT_TIMEOUT_MS);

        assertWithMessage("WAIT_FOR_VHAL notification").that(stateMapToCompletion
                .get(CarPowerManager.STATE_WAIT_FOR_VHAL)).isFalse();
        assertWithMessage("ON notification").that(stateMapToCompletion
                .get(CarPowerManager.STATE_ON)).isTrue();
        assertWithMessage("PRE_SHUTDOWN_PREPARE notification").that(stateMapToCompletion
                .get(CarPowerManager.STATE_PRE_SHUTDOWN_PREPARE)).isTrue();
        assertWithMessage("SHUTDOWN_PREPARE notification").that(stateMapToCompletion
                .get(CarPowerManager.STATE_SHUTDOWN_PREPARE)).isTrue();
        assertWithMessage("SHUTDOWN_ENTER notification").that(stateMapToCompletion
                .get(CarPowerManager.STATE_SHUTDOWN_ENTER)).isTrue();
        assertWithMessage("POST_SHUTDOWN_ENTER notification").that(stateMapToCompletion
                .get(CarPowerManager.STATE_POST_SHUTDOWN_ENTER)).isTrue();
    }

    @Test
    public void testUnregisterListenerWithCompletion() throws Exception {
        grantAdjustShutdownProcessPermission();
        mPowerSignalListener.addEventListener(PowerHalService.SET_ON);
        mPowerSignalListener.addEventListener(PowerHalService.SET_SHUTDOWN_START);
        ICarPowerStateListener listenerUnregistered = new ICarPowerStateListener.Stub() {
            @Override
            public void onStateChanged(int state, long expirationTimeMs) {
                fail("No notification should be sent to unregistered listener");
            }
        };
        mService.registerListenerWithCompletion(listenerUnregistered);
        mService.unregisterListener(listenerUnregistered);

        mPowerHal.setCurrentPowerState(new PowerState(VehicleApPowerStateReq.ON, 0));
        mPowerSignalListener.waitFor(PowerHalService.SET_ON, WAIT_TIMEOUT_MS);
        mPowerHal.setCurrentPowerState(
                new PowerState(
                        VehicleApPowerStateReq.SHUTDOWN_PREPARE,
                        VehicleApPowerStateShutdownParam.SHUTDOWN_ONLY));
        mPowerSignalListener.waitFor(PowerHalService.SET_SHUTDOWN_START, WAIT_TIMEOUT_MS);
        mPowerHal.setCurrentPowerState(new PowerState(VehicleApPowerStateReq.FINISHED, 0));
        mSystemStateInterface.waitForShutdown(WAIT_TIMEOUT_MS);
    }

    @Test
    public void testShutdownPrepareWithCompletion_timeout() throws Exception {
        grantAdjustShutdownProcessPermission();
        mPowerSignalListener.addEventListener(PowerHalService.SET_ON);
        mPowerSignalListener.addEventListener(PowerHalService.SET_SHUTDOWN_START);
        // Shortens the timeout for listen completion
        when(mResources.getInteger(R.integer.config_preShutdownPrepareTimeout))
                .thenReturn(10);
        mService.setShutdownTimersForTest(1000, 1000);
        ICarPowerStateListener listener = new ICarPowerStateListener.Stub() {
            @Override
            public void onStateChanged(int state, long expirationTimeMs) {
                // Does nothing to make timeout occur
            }
        };
        mService.registerListenerWithCompletion(listener);

        mPowerHal.setCurrentPowerState(new PowerState(VehicleApPowerStateReq.ON, 0));
        mPowerSignalListener.waitFor(PowerHalService.SET_ON, WAIT_TIMEOUT_MS);
        mPowerHal.setCurrentPowerState(
                new PowerState(
                        VehicleApPowerStateReq.SHUTDOWN_PREPARE,
                        VehicleApPowerStateShutdownParam.SHUTDOWN_ONLY));
        // Power state should reach SHUTDOWN_ENTER because waiting for listeners to complete is done
        // after timeout.
        mPowerSignalListener.waitFor(PowerHalService.SET_SHUTDOWN_START, WAIT_TIMEOUT_LONG_MS);
    }

    @Test
    public void testFactoryResetOnResume() throws Exception {
        ICarResultReceiver callback = mock(ICarResultReceiver.class);
        mService.setFactoryResetCallback(callback);

        // TODO: shouldn't need to expose handleOn() but rather emulate the steps as it's done on
        // suspendAndResume(), but that method is making too many expectations that won't happen
        // it's factory reset
        mService.handleOn();

        // Arguments don't matter
        verify(callback).send(anyInt(), any());
    }

    @Test
    public void testDefinePowerPolicyFromCommand() throws Exception {
        String policyId = "policy_id_valid";
        int status = mService.definePowerPolicy(policyId, new String[]{"AUDIO", "BLUETOOTH"},
                new String[]{"WIFI"});
        assertThat(status).isEqualTo(PolicyOperationStatus.OK);
        assertThat(mPowerPolicyDaemon.getLastDefinedPolicyId()).isEqualTo(policyId);

        status = mService.definePowerPolicy(policyId, new String[]{"AUDIO", "BLUETOOTH"},
                new String[]{"WIFI", "NFC"});
        assertThat(status).isEqualTo(PolicyOperationStatus.ERROR_DOUBLE_REGISTERED_POWER_POLICY_ID);

        policyId = "policy_id_for_invalid_component";
        status = mService.definePowerPolicy(policyId, new String[]{"AUDIO", "INVALID_COMPONENT"},
                new String[]{"WIFI"});
        assertThat(status).isEqualTo(PolicyOperationStatus.ERROR_INVALID_POWER_COMPONENT);
    }

    @Test
    public void testApplyPowerPolicy() throws Exception {
        grantPowerPolicyPermission();
        String policyId = "policy_id_audio_off";
        mService.definePowerPolicy(policyId, new String[]{}, new String[]{"AUDIO"});
        MockedPowerPolicyListener listenerToWait = new MockedPowerPolicyListener();
        CarPowerPolicyFilter filterAudio = new CarPowerPolicyFilter.Builder()
                .setComponents(PowerComponent.AUDIO).build();
        mService.addPowerPolicyListener(filterAudio, listenerToWait);

        mService.applyPowerPolicy(policyId);

        waitForPowerPolicy(policyId);
        assertThat(mPowerComponentHandler.getAccumulatedPolicy().getPolicyId()).isEqualTo(policyId);
        PollingCheck.check("Current power policy of listener is null", WAIT_TIMEOUT_LONG_MS,
                () -> listenerToWait.getCurrentPowerPolicy() != null);
        assertThat(mPowerPolicyDaemon.getLastNotifiedPolicyId()).isEqualTo(policyId);
    }

    @Test
    public void testApplyInvalidPowerPolicy() {
        grantPowerPolicyPermission();
        // Power policy which doesn't exist.
        String policyId = "policy_id_not_available";

        assertThrows(IllegalArgumentException.class, () -> mService.applyPowerPolicy(policyId));
    }

    @Test
    public void testApplySystemPowerPolicyFromApps() {
        grantPowerPolicyPermission();
        String policyId = "system_power_policy_no_user_interaction";

        assertThrows(IllegalArgumentException.class, () -> mService.applyPowerPolicy(policyId));
    }

    @Test
    public void testDefinePowerPolicyGroupFromCommand() throws Exception {
        String policyIdOne = "policy_id_valid1";
        String policyIdTwo = "policy_id_valid2";
        mService.definePowerPolicy(policyIdOne, new String[0], new String[0]);
        mService.definePowerPolicy(policyIdTwo, new String[0], new String[0]);
        String policyGroupId = "policy_group_id_valid";
        String[] args = new String[]{"define-power-policy-group", policyGroupId,
                "WaitForVHAL:policy_id_valid1", "On:policy_id_valid2"};
        StringWriter stringWriter = new StringWriter();

        try (IndentingPrintWriter writer = new IndentingPrintWriter(stringWriter, "  ")) {
            boolean isSuccess = mService.definePowerPolicyGroupFromCommand(args, writer);

            assertThat(isSuccess).isTrue();

            args = new String[]{"set-power-policy-group", policyGroupId};
            isSuccess = mService.setPowerPolicyGroupFromCommand(args, writer);

            assertThat(isSuccess).isTrue();
        }
    }

    @Test
    public void testDefinePowerPolicyGroupFromCommand_noPolicyDefined() throws Exception {
        String policyGroupId = "policy_group_id_invalid";
        String[] args = new String[]{"define-power-policy-group", policyGroupId,
                "On:policy_id_not_exist"};
        StringWriter stringWriter = new StringWriter();

        try (IndentingPrintWriter writer = new IndentingPrintWriter(stringWriter, "  ")) {
            boolean isSuccess = mService.definePowerPolicyGroupFromCommand(args, writer);

            assertThat(isSuccess).isFalse();
        }
    }

    @Test
    public void testDefinePowerPolicyGroupFromCommand_invalidStateName() throws Exception {
        String policyId = "policy_id_valid";
        mService.definePowerPolicy(policyId, new String[0], new String[0]);
        String policyGroupId = "policy_group_id_invalid";
        String[] args = new String[]{"define-power-policy-group", policyGroupId,
                "InvalidStateName:policy_id_valid"};
        StringWriter stringWriter = new StringWriter();
        IndentingPrintWriter writer = new IndentingPrintWriter(stringWriter, "  ");

        boolean isSuccess = mService.definePowerPolicyGroupFromCommand(args, writer);

        assertThat(isSuccess).isFalse();
        writer.close();
    }

    @Test
    public void testAddPowerPolicyListener() throws Exception {
        grantPowerPolicyPermission();
        String policyIdEnableAudioWifi = "policy_id_enable_audio_wifi";
        MockedPowerPolicyListener listenerAudio = new MockedPowerPolicyListener();
        MockedPowerPolicyListener listenerWifi = new MockedPowerPolicyListener();
        MockedPowerPolicyListener listenerLocation = new MockedPowerPolicyListener();

        CarPowerPolicyFilter filterAudio = new CarPowerPolicyFilter.Builder()
                .setComponents(PowerComponent.AUDIO).build();
        CarPowerPolicyFilter filterWifi = new CarPowerPolicyFilter.Builder()
                .setComponents(PowerComponent.WIFI).build();

        mService.addPowerPolicyListener(filterAudio, listenerAudio);
        mService.addPowerPolicyListener(filterWifi, listenerWifi);

        String policyIdAllOff = "all_off";
        mService.definePowerPolicy(policyIdAllOff, new String[]{},
                new String[]{"AUDIO", "WIFI", "DISPLAY"});
        mService.applyPowerPolicy(policyIdAllOff);
        waitForPowerPolicy(policyIdAllOff);

        assertThat(mService.getCurrentPowerPolicy().isComponentEnabled(
                PowerComponent.AUDIO)).isFalse();
        assertThat(
                mService.getCurrentPowerPolicy().isComponentEnabled(PowerComponent.WIFI)).isFalse();
        assertThat(mService.getCurrentPowerPolicy().isComponentEnabled(
                PowerComponent.DISPLAY)).isFalse();

        mService.definePowerPolicy(policyIdEnableAudioWifi, new String[]{"AUDIO", "WIFI"},
                new String[]{});
        mService.applyPowerPolicy(policyIdEnableAudioWifi);


        waitForPolicyId(listenerAudio, policyIdEnableAudioWifi,
                "Current power policy of listenerAudio is not " + policyIdEnableAudioWifi);
        assertThat(
                mService.getCurrentPowerPolicy().isComponentEnabled(PowerComponent.AUDIO)).isTrue();

        waitForPolicyId(listenerWifi, policyIdEnableAudioWifi,
                "Current power policy of listenerWifi is not " + policyIdEnableAudioWifi);
        assertThat(listenerLocation.getCurrentPowerPolicy()).isNull();
    }

    @Test
    public void testRemovePowerPolicyListener() throws Exception {
        grantPowerPolicyPermission();
        String policyId = "policy_id_disable_audio";
        mService.definePowerPolicy(policyId, new String[]{}, new String[]{"AUDIO", "WIFI"});
        MockedPowerPolicyListener listenerAudio = new MockedPowerPolicyListener();
        MockedPowerPolicyListener referenceListenerAudio = new MockedPowerPolicyListener();
        CarPowerPolicyFilter filterAudio = new CarPowerPolicyFilter.Builder()
                .setComponents(PowerComponent.AUDIO).build();

        mService.addPowerPolicyListener(filterAudio, listenerAudio);
        mService.addPowerPolicyListener(filterAudio, referenceListenerAudio);
        mService.removePowerPolicyListener(listenerAudio);
        mService.applyPowerPolicy(policyId);

        waitForPolicyId(referenceListenerAudio, policyId,
                "Current power policy of referenceListenerAudio is not " + policyId);
        assertThat(listenerAudio.getCurrentPowerPolicy()).isNull();
    }

    @Test
    public void testNotifyPowerPolicyChange() throws Exception {
        grantPowerPolicyPermission();
        MockedPowerPolicyListener listenerAudio = new MockedPowerPolicyListener();
        MockedPowerPolicyListener listenerForDisabledComponents = new MockedPowerPolicyListener();
        MockedPowerPolicyListener listenerForEnabledComponents = new MockedPowerPolicyListener();

        int customComponent1 = 1000;
        int customComponent2 = 1001;
        int customComponent3 = 1002;
        CarPowerPolicyFilter filterDisabledComponents =
                new CarPowerPolicyFilter.Builder().setComponents(customComponent1,
                        customComponent2).build();
        CarPowerPolicyFilter filterEnabledComponents =
                new CarPowerPolicyFilter.Builder().setComponents(customComponent3).build();
        CarPowerPolicyFilter filterAudio = new CarPowerPolicyFilter.Builder().setComponents(
                PowerComponent.AUDIO).build();

        mService.addPowerPolicyListener(filterAudio, listenerAudio);

        String testPolicyId = "test_policy_id";
        mService.definePowerPolicy(testPolicyId, new String[]{String.valueOf(customComponent3)},
                new String[]{"AUDIO", String.valueOf(customComponent1),
                        String.valueOf(customComponent2)});
        mService.addPowerPolicyListener(filterDisabledComponents, listenerForDisabledComponents);
        mService.addPowerPolicyListener(filterEnabledComponents, listenerForEnabledComponents);
        mService.applyPowerPolicy(testPolicyId);
        waitForPowerPolicy(testPolicyId);

        waitForPolicyId(listenerAudio, testPolicyId,
                "Current power policy of listenerAudio is not " + testPolicyId);
        waitForPolicyId(listenerForDisabledComponents, testPolicyId,
                "Current power policy of listenerForDisabledComponents is not " + testPolicyId);
        waitForPolicyId(listenerForEnabledComponents, testPolicyId,
                "Current power policy of listenerForEnabledComponents is not " + testPolicyId);
        assertThat(listenerAudio.getCurrentPowerPolicy()).isNotNull();
        assertThat(listenerAudio.getCurrentPowerPolicy().getPolicyId()).isEqualTo(testPolicyId);
        // Check if policy change was notified for enabled components
        assertThat(listenerForEnabledComponents.getCurrentPowerPolicy()).isNotNull();
        assertThat(listenerForEnabledComponents.getCurrentPowerPolicy().getPolicyId()).isEqualTo(
                testPolicyId);
        // Check if policy change was notified for disabled components
        assertThat(listenerForDisabledComponents.getCurrentPowerPolicy()).isNotNull();
        assertThat(listenerForDisabledComponents.getCurrentPowerPolicy().getPolicyId()).isEqualTo(
                testPolicyId);

        assertThat(mService.getCurrentPowerPolicy().isComponentEnabled(
                PowerComponent.AUDIO)).isFalse();
        assertThat(mService.getCurrentPowerPolicy().isComponentEnabled(customComponent1)).isFalse();
        assertThat(mService.getCurrentPowerPolicy().isComponentEnabled(customComponent2)).isFalse();
        assertThat(mService.getCurrentPowerPolicy().isComponentEnabled(customComponent3)).isTrue();
    }

    /**
     * This test case increases the code coverage to cover methods
     * {@code describeContents()} and {@code newArray()}. They are public APIs
     * can not be marked out as BOILERPLATE_CODE.
     */
    @Test
    public void testParcelableCreation() throws Exception {
        grantPowerPolicyPermission();

        CarPowerPolicy policy = mService.getCurrentPowerPolicy();
        assertThat(policy.describeContents()).isEqualTo(0);

        CarPowerPolicy[] policies = CarPowerPolicy.CREATOR.newArray(1);
        assertThat(policies.length).isEqualTo(1);

        CarPowerPolicyFilter filterAudio = new CarPowerPolicyFilter.Builder()
                .setComponents(PowerComponent.AUDIO).build();
        assertThat(filterAudio.describeContents()).isEqualTo(0);

        CarPowerPolicyFilter[] filters = CarPowerPolicyFilter.CREATOR.newArray(1);
        assertThat(filters.length).isEqualTo(1);
    }


    @Test
    public void testPowerPolicyAfterShutdownCancel() throws Exception {
        grantPowerPolicyPermission();
        mPowerSignalListener.addEventListener(PowerHalService.SET_ON);
        mPowerSignalListener.addEventListener(PowerHalService.SET_SHUTDOWN_START);
        assertThat(mService.getCurrentPowerPolicy().getPolicyId())
                .isEqualTo(SYSTEM_POWER_POLICY_INITIAL_ON);
        mPowerHal.setCurrentPowerState(
                new PowerState(VehicleApPowerStateReq.SHUTDOWN_PREPARE,
                        VehicleApPowerStateShutdownParam.SHUTDOWN_ONLY));
        assertStateReceivedForShutdownOrSleepWithPostpone(PowerHalService.SET_SHUTDOWN_START);
        mPowerSignalListener.waitFor(PowerHalService.SET_SHUTDOWN_START, WAIT_TIMEOUT_MS);

        mPowerHal.setCurrentPowerState(
                new PowerState(VehicleApPowerStateReq.CANCEL_SHUTDOWN, /* param= */ 0));
        assertStateReceivedForShutdownOrSleepWithPostpone(PowerHalService.SET_SHUTDOWN_CANCELLED);

        waitForPowerPolicy(SYSTEM_POWER_POLICY_INITIAL_ON);

        mPowerHal.setCurrentPowerState(new PowerState(VehicleApPowerStateReq.ON, /* param= */ 0));
        assertStateReceivedForShutdownOrSleepWithPostpone(PowerHalService.SET_ON);

        mPowerSignalListener.waitFor(PowerHalService.SET_ON, WAIT_TIMEOUT_MS);

        waitForPowerPolicy(SYSTEM_POWER_POLICY_ALL_ON);
    }

    @Test
    public void testSuspendFailure() throws Exception {
        suspendWithFailure(/* nextPowerState= */ null);
        mSystemStateInterface.waitForShutdown(WAIT_TIMEOUT_MS);
    }

    @Test
    public void testSuspendFailureWithForbiddenTransition() throws Exception {
        suspendWithFailure(/* nextPowerState= */ VehicleApPowerStateReq.ON);
        mSystemStateInterface.waitForShutdown(WAIT_TIMEOUT_MS);
    }

    @Test
    public void testSuspendFailureWithAllowedTransition() throws Exception {
        mPowerSignalListener.addEventListener(PowerHalService.SET_SHUTDOWN_CANCELLED);
        suspendWithFailure(/* nextPowerState= */ VehicleApPowerStateReq.CANCEL_SHUTDOWN);
        mPowerSignalListener.waitFor(PowerHalService.SET_SHUTDOWN_CANCELLED, WAIT_TIMEOUT_MS);
    }

    @Test
    public void testPowerPolicyOnSilentBoot() throws Exception {
        grantPowerPolicyPermission();
        mPowerSignalListener.addEventListener(PowerHalService.SET_ON);
        mService.setSilentMode(SilentModeHandler.SILENT_MODE_FORCED_SILENT);

        assertThat(mService.getCurrentPowerPolicy().getPolicyId())
                .isEqualTo(SYSTEM_POWER_POLICY_NO_USER_INTERACTION);

        mPowerHal.setCurrentPowerState(new PowerState(VehicleApPowerStateReq.ON, /* param= */ 0));
        assertStateReceivedForShutdownOrSleepWithPostpone(PowerHalService.SET_ON);

        mPowerSignalListener.waitFor(PowerHalService.SET_ON, WAIT_TIMEOUT_MS);

        assertThat(mService.getCurrentPowerPolicy().getPolicyId())
                .isEqualTo(SYSTEM_POWER_POLICY_NO_USER_INTERACTION);

        mService.setSilentMode(SilentModeHandler.SILENT_MODE_FORCED_NON_SILENT);

        assertThat(mService.getCurrentPowerPolicy().getPolicyId())
                .isEqualTo(SYSTEM_POWER_POLICY_ALL_ON);
    }

    @Test
    public void testDisableWifiAndTethering() throws Exception {
        grantPowerPolicyPermission();
        when(mResources.getBoolean(R.bool.config_wifiAdjustmentForSuspend))
                .thenReturn(true);
        when(mWifiManager.isWifiEnabled()).thenReturn(true);
        when(mWifiManager.isWifiApEnabled()).thenReturn(true);
        mService = new CarPowerManagementService(mContext, mResources, mPowerHal, mSystemInterface,
                mUserManager, mUserService, mPowerPolicyDaemon, mPowerComponentHandler,
                mFileHwStateMonitoring.getFile().getPath(),
                mFileKernelSilentMode.getFile().getPath(), NORMAL_BOOT);
        CarLocalServices.removeServiceForTest(CarPowerManagementService.class);
        CarLocalServices.addService(CarPowerManagementService.class, mService);
        mService.init();
        mService.setShutdownTimersForTest(/* pollingIntervalMs= */ 0, /* shutdownTimeoutMs= */ 0);
        mService.scheduleNextWakeupTime(WAKE_UP_DELAY);

        suspendDevice();

        verify(mWifiManager, atLeastOnce()).setWifiEnabled(false);
        verify(mTetheringManager).stopTethering(TETHERING_WIFI);
    }

    @Test
    public void testRequestShutDownAp_On() throws Exception {
        mService.requestShutdownAp(CarRemoteAccessManager.NEXT_POWER_STATE_ON,
                /* runGarageMode= */ true);

        assertWithMessage("Requested shutdown power state")
                .that(mPowerHal.getRequestedShutdownPowerState())
                .isEqualTo(PowerHalService.PowerState.SHUTDOWN_TYPE_UNDEFINED);
    }

    @Test
    public void testRequestShutDownAp_Off() throws Exception {
        mService.requestShutdownAp(CarRemoteAccessManager.NEXT_POWER_STATE_OFF,
                /* runGarageMode= */ true);

        assertWithMessage("Requested shutdown power state")
                .that(mPowerHal.getRequestedShutdownPowerState())
                .isEqualTo(PowerHalService.PowerState.SHUTDOWN_TYPE_POWER_OFF);
    }

    @Test
    public void testRequestShutDownAp_SuspendToRam() throws Exception {
        mPowerHal.setDeepSleepEnabled(true);

        mService.requestShutdownAp(CarRemoteAccessManager.NEXT_POWER_STATE_SUSPEND_TO_RAM,
                /* runGarageMode= */ true);

        assertWithMessage("Requested shutdown power state")
                .that(mPowerHal.getRequestedShutdownPowerState())
                .isEqualTo(PowerHalService.PowerState.SHUTDOWN_TYPE_DEEP_SLEEP);
    }

    @Test
    public void testRequestShutDownAp_SuspendToRam_notAllowed() throws Exception {
        mPowerHal.setDeepSleepEnabled(false);

        assertThrows(UnsupportedOperationException.class, () -> mService.requestShutdownAp(
                CarRemoteAccessManager.NEXT_POWER_STATE_SUSPEND_TO_RAM, /* runGarageMode= */ true));
    }

    @Test
    public void testRequestShutDownAp_SuspendToDisk() throws Exception {
        mPowerHal.setHibernationEnabled(true);

        mService.requestShutdownAp(CarRemoteAccessManager.NEXT_POWER_STATE_SUSPEND_TO_DISK,
                /* runGarageMode= */ true);

        assertWithMessage("Requested shutdown power state")
                .that(mPowerHal.getRequestedShutdownPowerState())
                .isEqualTo(PowerHalService.PowerState.SHUTDOWN_TYPE_HIBERNATION);
    }

    @Test
    public void testRequestShutDownAp_SuspendToDisk_notAllowed() throws Exception {
        mPowerHal.setHibernationEnabled(false);

        assertThrows(UnsupportedOperationException.class, () -> mService.requestShutdownAp(
                CarRemoteAccessManager.NEXT_POWER_STATE_SUSPEND_TO_DISK,
                /* runGarageMode= */ true));
    }

    @Test
    public void testRequestShutDownAp_InvalidPowerState() throws Exception {
        mService.requestShutdownAp(/* nextPowerState= */ 999999, /* runGarageMode= */ true);

        assertWithMessage("Requested shutdown power state")
                .that(mPowerHal.getRequestedShutdownPowerState())
                .isEqualTo(PowerHalService.PowerState.SHUTDOWN_TYPE_UNDEFINED);
    }
    @Test
    public void testPowerPolicyNotificationCustomComponents() throws Exception {
        grantPowerPolicyPermission();

        Context context = InstrumentationRegistry.getInstrumentation().getContext();
        mService.readPowerPolicyFromXml(
                context.getResources().openRawResource(R.raw.valid_power_policy_custom_components));

        int custom_component_1000 = 1000;
        CarPowerPolicyFilter filter = new CarPowerPolicyFilter.Builder().setComponents(
                custom_component_1000).build();
        MockedPowerPolicyListener listener = new MockedPowerPolicyListener();
        mService.addPowerPolicyListener(filter, listener);
        String policyIdCustomOtherOff = "policy_id_custom_other_off";
        mService.applyPowerPolicy(policyIdCustomOtherOff);

        waitForPowerPolicy(policyIdCustomOtherOff);
        assertThat(mPowerComponentHandler.getAccumulatedPolicy().getPolicyId()).isEqualTo(
                policyIdCustomOtherOff);
        PollingCheck.check("Current power policy of listener is null", WAIT_TIMEOUT_LONG_MS,
                () -> listener.getCurrentPowerPolicy() != null);
        assertThat(mPowerPolicyDaemon.getLastNotifiedPolicyId()).isEqualTo(policyIdCustomOtherOff);
    }

    @Test
    public void testPowerPolicyNotification_testAccumulatedPolicy() throws Exception {
        // Checking if accumulated power policy can preserve custom components between policy
        // changes
        grantPowerPolicyPermission();
        // define used policies
        String policyIdCustomOtherOff = "policy_id_custom_other_off";
        String policyIdOtherNone = "policy_id_other_none";
        String policyIdCustom = "policy_id_custom";
        String policyIdOtherOff = "policy_id_other_off";

        Context context = InstrumentationRegistry.getInstrumentation().getContext();
        mService.readPowerPolicyFromXml(
                context.getResources().openRawResource(R.raw.valid_power_policy_custom_components));
        int custom_component_1000 = 1000;
        CarPowerPolicyFilter filter = new CarPowerPolicyFilter.Builder().setComponents(
                custom_component_1000).build();
        MockedPowerPolicyListener listener = new MockedPowerPolicyListener();
        MockedPowerPolicyListener referenceListenerAudio = new MockedPowerPolicyListener();
        CarPowerPolicyFilter filterAudio = new CarPowerPolicyFilter.Builder()
                .setComponents(PowerComponent.AUDIO).build();
        mService.addPowerPolicyListener(filterAudio, referenceListenerAudio);
        mService.addPowerPolicyListener(filter, listener);

        // Start test
        mService.applyPowerPolicy(policyIdOtherNone);
        waitForPowerPolicy(policyIdOtherNone);

        assertThat(mPowerComponentHandler.getAccumulatedPolicy().getPolicyId()).isEqualTo(
                policyIdOtherNone);

        PollingCheck.check("Current power policy of listener is null", WAIT_TIMEOUT_LONG_MS,
                () -> referenceListenerAudio.getCurrentPowerPolicy() != null);

        assertWithMessage("Audio should be disabled in accumulated policy").that(
                referenceListenerAudio.getCurrentPowerPolicy().getDisabledComponents())
                .asList().contains(PowerComponent.AUDIO);
        // Custom component state hasn't changed, as result no current policy in listener
        assertWithMessage("Current power policy is not null").that(
                listener.getCurrentPowerPolicy()).isNull();

        mService.applyPowerPolicy(policyIdCustomOtherOff);
        waitForPowerPolicy(policyIdCustomOtherOff);

        // Audio state is not expected to change
        assertThat(referenceListenerAudio.getCurrentPowerPolicy().getPolicyId()).isEqualTo(
                policyIdOtherNone);

        PollingCheck.check("Current power policy of listener is null", WAIT_TIMEOUT_LONG_MS,
                () -> listener.getCurrentPowerPolicy() != null && policyIdCustomOtherOff.equals(
                        listener.getCurrentPowerPolicy().getPolicyId()));
        assertWithMessage("Custom components is missing from accumulated policy").that(
                listener.getCurrentPowerPolicy().getEnabledComponents()).asList().contains(
                custom_component_1000);
        assertThat(mPowerPolicyDaemon.getLastNotifiedPolicyId()).isEqualTo(policyIdCustomOtherOff);
        // Change again and ensure no notification
        // This policy doesn't change state of component_1000
        mService.applyPowerPolicy(policyIdCustom);
        waitForPowerPolicy(policyIdCustom);

        PollingCheck.check("Current power policy of listener is null", WAIT_TIMEOUT_LONG_MS,
                () -> listener.getCurrentPowerPolicy() != null && policyIdCustomOtherOff.equals(
                        listener.getCurrentPowerPolicy().getPolicyId()));
        assertWithMessage("Custom components is missing from accumulated policy").that(
                listener.getCurrentPowerPolicy().getEnabledComponents()).asList().contains(
                custom_component_1000);

        // Apply policy_id_other_off, to ensure that custom component is removed from enabled in
        // accumulated policy and moved to disabled
        mService.applyPowerPolicy(policyIdOtherOff);
        waitForPowerPolicy(policyIdOtherOff);

        PollingCheck.check("Current power policy of listener is null", WAIT_TIMEOUT_LONG_MS,
                () -> listener.getCurrentPowerPolicy() != null && policyIdOtherOff.equals(
                        listener.getCurrentPowerPolicy().getPolicyId()));
        assertWithMessage("Custom components is missing from accumulated policy").that(
                listener.getCurrentPowerPolicy().getDisabledComponents()).asList().contains(
                custom_component_1000);
        assertWithMessage("Custom component is in enabled components of accumulated policy").that(
                listener.getCurrentPowerPolicy().getEnabledComponents()).asList().doesNotContain(
                custom_component_1000);
    }

    private void suspendDevice() throws Exception {
        mService.handleOn();
        mPowerSignalListener.addEventListener(PowerHalService.SET_DEEP_SLEEP_ENTRY);
        mPowerSignalListener.addEventListener(PowerHalService.SET_DEEP_SLEEP_EXIT);
        mPowerHal.setCurrentPowerState(new PowerState(VehicleApPowerStateReq.SHUTDOWN_PREPARE,
                VehicleApPowerStateShutdownParam.CAN_SLEEP));
        mDisplayInterface.waitForAllDisplaysOff(WAIT_TIMEOUT_MS);
        mPowerSignalListener.waitFor(PowerHalService.SET_DEEP_SLEEP_ENTRY, WAIT_TIMEOUT_MS);
        mPowerHal.setCurrentPowerState(new PowerState(VehicleApPowerStateReq.FINISHED, 0));
        mSystemStateInterface.setWakeupCausedByTimer(true);
        mSystemStateInterface.waitForSleepEntryAndWakeup(WAIT_TIMEOUT_MS);
        mPowerSignalListener.waitFor(PowerHalService.SET_DEEP_SLEEP_EXIT, WAIT_TIMEOUT_MS);
    }

    private void suspendWithFailure(Integer nextPowerState) throws Exception {
        mSystemStateInterface.setSleepEntryResult(false);
        mSystemStateInterface.setSimulateSleep(false);
        mPowerSignalListener.addEventListener(PowerHalService.SET_ON);

        // Transition to ON state
        mPowerHal.setCurrentPowerState(new PowerState(VehicleApPowerStateReq.ON, 0));
        mPowerSignalListener.waitFor(PowerHalService.SET_ON, WAIT_TIMEOUT_MS);

        mPowerHal.setCurrentPowerState(
                new PowerState(
                        VehicleApPowerStateReq.SHUTDOWN_PREPARE,
                        VehicleApPowerStateShutdownParam.SLEEP_IMMEDIATELY));
        assertStateReceivedForShutdownOrSleepWithPostpone(PowerHalService.SET_DEEP_SLEEP_ENTRY, 0);
        assertThat(mService.garageModeShouldExitImmediately()).isTrue();

        mPowerHal.setCurrentPowerState(new PowerState(VehicleApPowerStateReq.FINISHED, 0));

        mSystemStateInterface.waitForDeepSleepEntry(WAIT_TIMEOUT_MS);

        if (nextPowerState != null) {
            mPowerHal.setCurrentPowerState(new PowerState(nextPowerState, 0));
        }
    }

    private void suspendAndResume() throws Exception {
        grantPowerPolicyPermission();
        mPowerSignalListener.addEventListener(PowerHalService.SET_DEEP_SLEEP_ENTRY);
        mPowerSignalListener.addEventListener(PowerHalService.SET_DEEP_SLEEP_EXIT);
        Log.d(TAG, "suspend()");
        mVoiceInteractionEnabled = true;
        mPowerHal.setCurrentPowerState(new PowerState(VehicleApPowerStateReq.SHUTDOWN_PREPARE,
                VehicleApPowerStateShutdownParam.CAN_SLEEP));
        mDisplayInterface.waitForAllDisplaysOff(WAIT_TIMEOUT_MS);
        assertStateReceivedForShutdownOrSleepWithPostpone(PowerHalService.SET_DEEP_SLEEP_ENTRY);
        assertVoiceInteractionDisabled();
        mPowerSignalListener.waitFor(PowerHalService.SET_DEEP_SLEEP_ENTRY, WAIT_TIMEOUT_MS);
        verify(mUserService).onSuspend();

        // Send the finished signal
        Log.d(TAG, "resume()");
        mPowerHal.setCurrentPowerState(new PowerState(VehicleApPowerStateReq.FINISHED, 0));
        mSystemStateInterface.setWakeupCausedByTimer(true);
        mSystemStateInterface.waitForSleepEntryAndWakeup(WAIT_TIMEOUT_MS);
        assertStateReceived(PowerHalService.SET_DEEP_SLEEP_EXIT, 0);
        mPowerSignalListener.waitFor(PowerHalService.SET_DEEP_SLEEP_EXIT, WAIT_TIMEOUT_MS);
        mService.scheduleNextWakeupTime(WAKE_UP_DELAY);

        // second processing after wakeup
        assertThat(mService.getCurrentPowerPolicy().getPolicyId()).isEqualTo(
                SYSTEM_POWER_POLICY_INITIAL_ON);
        assertThat(mDisplayInterface.isAnyDisplayEnabled()).isTrue();

        mFileHwStateMonitoring.write(NONSILENT_STRING); // Wake non-silently
        mService.setStateForWakeUp();
        mPowerHal.setCurrentPowerState(new PowerState(VehicleApPowerStateReq.ON, 0));
        assertVoiceInteractionEnabled();

        mDisplayInterface.waitForAllDisplaysOn(WAIT_TIMEOUT_MS);
        // Should wait until Handler has finished ON processing.
        CarServiceUtils.runOnLooperSync(mService.getHandlerThread().getLooper(), () -> { });

        verify(mUserService).onResume();

        mPowerHal.setCurrentPowerState(new PowerState(VehicleApPowerStateReq.SHUTDOWN_PREPARE,
                VehicleApPowerStateShutdownParam.CAN_SLEEP));
        assertStateReceivedForShutdownOrSleepWithPostpone(PowerHalService.SET_DEEP_SLEEP_ENTRY);
        mPowerSignalListener.waitFor(PowerHalService.SET_DEEP_SLEEP_ENTRY, WAIT_TIMEOUT_MS);

        verify(mUserService, times(2)).onSuspend();

        mPowerHal.setCurrentPowerState(new PowerState(VehicleApPowerStateReq.FINISHED, 0));
        // PM will shutdown system as it was not woken-up due timer and it is not power on.
        mSystemStateInterface.setWakeupCausedByTimer(false);
        mSystemStateInterface.waitForSleepEntryAndWakeup(WAIT_TIMEOUT_MS);
        // Since we just woke up from shutdown, wake up time will be 0
        assertStateReceived(PowerHalService.SET_DEEP_SLEEP_EXIT, 0);
        assertThat(mDisplayInterface.isAnyDisplayEnabled()).isTrue();
    }

    private void assertStateReceived(int expectedState, int expectedParam) throws Exception {
        int[] state = mPowerHal.waitForSend(WAIT_TIMEOUT_MS);
        assertThat(state[0]).isEqualTo(expectedState);
        assertThat(state[1]).isEqualTo(expectedParam);
    }

    private void assertStateReceivedForShutdownOrSleepWithPostpone(int lastState,
            int expectedSecondParameter)
            throws Exception {
        while (true) {
            if (mFuture != null && !mFuture.isDone()) {
                mFuture.complete(null);
            }
            int[] state = mPowerHal.waitForSend(WAIT_TIMEOUT_LONG_MS);
            if (state[0] == PowerHalService.SET_SHUTDOWN_POSTPONE) {
                continue;
            }
            if (state[0] == lastState) {
                assertThat(state[1]).isEqualTo(expectedSecondParameter);
                return;
            }
        }
    }

    private void assertStateReceivedForShutdownOrSleepWithPostpone(int lastState) throws Exception {
        int expectedSecondParameter =
                (lastState == MockedPowerHalService.SET_DEEP_SLEEP_ENTRY
                        || lastState == MockedPowerHalService.SET_SHUTDOWN_START
                        || lastState == MockedPowerHalService.SET_HIBERNATION_ENTRY)
                        ? WAKE_UP_DELAY : 0;
        assertStateReceivedForShutdownOrSleepWithPostpone(lastState, expectedSecondParameter);
    }

    private void assertVoiceInteractionEnabled() throws Exception {
        PollingCheck.check("Voice interaction is not enabled", WAIT_TIMEOUT_LONG_MS,
                () -> {
                    return mVoiceInteractionEnabled;
                });
    }

    private void assertVoiceInteractionDisabled() throws Exception {
        PollingCheck.check("Voice interaction is not disabled", WAIT_TIMEOUT_LONG_MS,
                () -> {
                    return !mVoiceInteractionEnabled;
                });
    }

    private void waitForPowerPolicy(String policyId) throws Exception {
        PollingCheck.check("Policy id is not " + policyId, WAIT_TIMEOUT_LONG_MS,
                () -> {
                    CarPowerPolicy policy = mService.getCurrentPowerPolicy();
                    return policy != null && policyId.equals(policy.getPolicyId());
                });
    }

    private static void waitForPolicyId(MockedPowerPolicyListener listener, String policyId,
            String errorMsg) throws Exception {
        PollingCheck.check(errorMsg, WAIT_TIMEOUT_LONG_MS,
                () -> {
                    CarPowerPolicy policy = listener.getCurrentPowerPolicy();
                    return policy != null && policyId.equals(policy.getPolicyId());
                });
    }

    private static void waitForSemaphore(Semaphore semaphore, long timeoutMs)
            throws InterruptedException {
        if (!semaphore.tryAcquire(timeoutMs, TimeUnit.MILLISECONDS)) {
            throw new IllegalStateException("timeout");
        }
    }

    private UserInfo setCurrentUser(int userId, boolean isGuest) {
        mockGetCurrentUser(userId);
        final UserInfo userInfo = new UserInfo();
        userInfo.id = userId;
        userInfo.userType = isGuest
                ? UserManager.USER_TYPE_FULL_GUEST
                : UserManager.USER_TYPE_FULL_SECONDARY;
        Log.v(TAG, "UM.getUserInfo("  + userId + ") will return " + userInfo.toFullString());
        when(mUserManager.getUserInfo(userId)).thenReturn(userInfo);
        return userInfo;
    }

    private void grantPowerPolicyPermission() {
        doReturn(PackageManager.PERMISSION_GRANTED).when(mContext)
                .checkCallingOrSelfPermission(Car.PERMISSION_CONTROL_CAR_POWER_POLICY);
        doReturn(PackageManager.PERMISSION_GRANTED).when(mContext)
                .checkCallingOrSelfPermission(Car.PERMISSION_READ_CAR_POWER_POLICY);
    }

    private void grantAdjustShutdownProcessPermission() {
        doReturn(PackageManager.PERMISSION_GRANTED).when(mContext)
                .checkCallingOrSelfPermission(Car.PERMISSION_CONTROL_SHUTDOWN_PROCESS);
    }

    private static final class MockDisplayInterface implements DisplayInterface {
        @GuardedBy("sLock")
        private final SparseBooleanArray mDisplayOn = new SparseBooleanArray();
        private final Semaphore mDisplayStateWait = new Semaphore(0);

        @Override
        public void init(CarPowerManagementService carPowerManagementService,
                CarUserService carUserService) {
            synchronized (sLock) {
                mDisplayOn.put(Display.DEFAULT_DISPLAY, true);
            }
        }

        @Override
        public void setDisplayBrightness(int brightness) {}

        @Override
<<<<<<< HEAD
=======
        public void setDisplayBrightness(int displayId, int brightness) {}

        @Override
>>>>>>> 4ff9ffb3
        public void setDisplayState(int displayId, boolean on) {
            synchronized (sLock) {
                mDisplayOn.put(displayId, on);
            }
            mDisplayStateWait.release();
        }

        @Override
        public void setAllDisplayState(boolean on) {
            synchronized (sLock) {
                for (int i = 0; i < mDisplayOn.size(); i++) {
                    int displayId = mDisplayOn.keyAt(i);
                    setDisplayState(displayId, on);
                }
            }
        }

        private void waitForDisplayOn(int displayId, long timeoutMs) throws Exception {
            waitForDisplayState(displayId, /* expectedState= */ true, timeoutMs);
        }

        private void waitForDisplayOff(int displayId, long timeoutMs) throws Exception {
            waitForDisplayState(displayId, /* expectedState= */ false, timeoutMs);
<<<<<<< HEAD
        }

        private void waitForAllDisplaysOn(long timeoutMs) throws Exception {
            waitForAllDisplaysState(/* expectedState= */ true, timeoutMs);
        }

        private void waitForAllDisplaysOff(long timeoutMs) throws Exception {
            waitForAllDisplaysState(/* expectedState= */ false, timeoutMs);
        }

=======
        }

        private void waitForAllDisplaysOn(long timeoutMs) throws Exception {
            waitForAllDisplaysState(/* expectedState= */ true, timeoutMs);
        }

        private void waitForAllDisplaysOff(long timeoutMs) throws Exception {
            waitForAllDisplaysState(/* expectedState= */ false, timeoutMs);
        }

>>>>>>> 4ff9ffb3
        private void waitForAllDisplaysState(boolean expectedState, long timeoutMs)
                throws Exception {
            SparseBooleanArray displayOn;
            synchronized (sLock) {
                displayOn = mDisplayOn.clone();
            }
            for (int i = 0; i < displayOn.size(); i++) {
                int displayId = displayOn.keyAt(i);
                if (expectedState)  {
                    waitForDisplayOn(displayId, timeoutMs);
                } else {
                    waitForDisplayOff(displayId, timeoutMs);
                }
            }
        }

        private void waitForDisplayState(int displayId, boolean expectedState, long timeoutMs)
                throws Exception {
            int nTries = 0;
            while (true) {
                synchronized (sLock) {
                    boolean enabled = mDisplayOn.get(displayId);
                    if (enabled == expectedState) {
                        break;
                    }
                }
                if (nTries > 5) throw new IllegalStateException("timeout");
                waitForSemaphore(mDisplayStateWait, timeoutMs);
                nTries++;
            }
        }

        @Override
        public void startDisplayStateMonitoring() {}

        @Override
        public void stopDisplayStateMonitoring() {}

        @Override
        public void refreshDisplayBrightness() {}

        @Override
<<<<<<< HEAD
=======
        public void refreshDisplayBrightness(int displayId) {}

        @Override
>>>>>>> 4ff9ffb3
        public boolean isAnyDisplayEnabled() {
            synchronized (sLock) {
                for (int i = 0; i < mDisplayOn.size(); i++) {
                    int displayId = mDisplayOn.keyAt(i);
                    if (isDisplayEnabled(displayId)) {
                        return true;
                    }
                }
            }
            return false;
        }

        @Override
        public boolean isDisplayEnabled(int displayId) {
            synchronized (sLock) {
                return mDisplayOn.get(displayId);
            }
        }
    }

    private static final class MockSystemStateInterface implements SystemStateInterface {
        private final Semaphore mShutdownWait = new Semaphore(0);
        private final Semaphore mSleepWait = new Semaphore(0);
        private final Semaphore mSleepExitWait = new Semaphore(0);

        private boolean mSleepEntryResult = true;
        private boolean mSimulateSleep = true;

        @GuardedBy("sLock")
        private boolean mWakeupCausedByTimer = false;

        @Override
        public void shutdown() {
            mShutdownWait.release();
        }

        public void waitForShutdown(long timeoutMs) throws Exception {
            waitForSemaphore(mShutdownWait, timeoutMs);
        }

        @Override
        public boolean enterDeepSleep() {
            if (mSimulateSleep) {
                return simulateSleep();
            }

            mSleepWait.release();
            return mSleepEntryResult;
        }

        @Override
        public boolean enterHibernation() {
            return simulateSleep();
        }

        private boolean simulateSleep() {
            mSleepWait.release();
            try {
                mSleepExitWait.tryAcquire(WAIT_TIMEOUT_MS , TimeUnit.MILLISECONDS);
            } catch (InterruptedException e) {
            }
            return mSleepEntryResult;
        }

        public void waitForSleepEntryAndWakeup(long timeoutMs) throws Exception {
            waitForSemaphore(mSleepWait, timeoutMs);
            mSleepExitWait.release();
        }

        @Override
        public void scheduleActionForBootCompleted(Runnable action, Duration delay) {}

        @Override
        public boolean isWakeupCausedByTimer() {
            synchronized (sLock) {
                Log.i(TAG, "isWakeupCausedByTimer:" + mWakeupCausedByTimer);
                return mWakeupCausedByTimer;
            }
        }

        public void setWakeupCausedByTimer(boolean set) {
            synchronized (sLock) {
                mWakeupCausedByTimer = set;
            }
        }

        @Override
        public boolean isSystemSupportingDeepSleep() {
            return true;
        }

        @Override
        public boolean isSystemSupportingHibernation() {
            return true;
        }

        public void setSleepEntryResult(boolean sleepEntryResult) {
            mSleepEntryResult = sleepEntryResult;
        }

        public void setSimulateSleep(boolean simulateSleep) {
            mSimulateSleep = simulateSleep;
        }

        public void waitForDeepSleepEntry(long waitTimeoutMs) throws InterruptedException {
            waitForSemaphore(mSleepWait, waitTimeoutMs);
        }
    }

    private static final class MockWakeLockInterface implements WakeLockInterface {

        @Override
        public void releaseAllWakeLocks(int displayId) {}

        @Override
        public void switchToPartialWakeLock(int displayId) {}

        @Override
        public void switchToFullWakeLock(int displayId) {}
    }

    private static final class MockIOInterface implements IOInterface {
        private TemporaryDirectory mFilesDir;

        @Override
        public File getSystemCarDir() {
            if (mFilesDir == null) {
                try {
                    mFilesDir = new TemporaryDirectory(TAG);
                } catch (IOException e) {
                    Log.e(TAG, "failed to create temporary directory", e);
                    fail("failed to create temporary directory. exception was: " + e);
                }
            }
            return mFilesDir.getDirectory();
        }

        public void tearDown() {
            if (mFilesDir != null) {
                try {
                    mFilesDir.close();
                } catch (Exception e) {
                    Log.w(TAG, "could not remove temporary directory", e);
                }
            }
        }
    }

    private class PowerSignalListener implements MockedPowerHalService.SignalListener {
        private final SparseArray<Semaphore> mSemaphores;

        private PowerSignalListener() {
            mSemaphores = new SparseArray<>();
        }

        public void addEventListener(int eventId) {
            mSemaphores.put(eventId, new Semaphore(0));
        }

        public void waitFor(int signal, long timeoutMs) throws Exception {
            Semaphore semaphore = mSemaphores.get(signal);
            if (semaphore == null) {
                throw new IllegalArgumentException("no semaphore registered for event = " + signal);
            }
            waitForSemaphore(semaphore, timeoutMs);
        }

        @Override
        public void sendingSignal(int signal) {
            Semaphore semaphore = mSemaphores.get(signal);
            if (semaphore == null) {
                return;
            }
            semaphore.release();
        }
    }

    static final class FakeCarPowerPolicyDaemon extends ICarPowerPolicySystemNotification.Stub {
        private String mLastNotifiedPolicyId;
        private String mLastDefinedPolicyId;

        @Override
        public PolicyState notifyCarServiceReady() {
            // do nothing
            return null;
        }

        @Override
        public void notifyPowerPolicyChange(String policyId, boolean force) {
            mLastNotifiedPolicyId = policyId;
        }

        @Override
        public void notifyPowerPolicyDefinition(String policyId, String[] enabledComponents,
                String[] disabledComponents) {
            mLastDefinedPolicyId = policyId;
        }

        public String getLastNotifiedPolicyId() {
            return mLastNotifiedPolicyId;
        }

        public String getLastDefinedPolicyId() {
            return mLastDefinedPolicyId;
        }

        @Override
        public String getInterfaceHash() {
            return ICarPowerPolicySystemNotification.HASH;
        }

        @Override
        public int getInterfaceVersion() {
            return ICarPowerPolicySystemNotification.VERSION;
        }
    }

    private final class MockedPowerPolicyListener extends ICarPowerPolicyListener.Stub {
        private final Object mLock = new Object();
        private CarPowerPolicy mCurrentPowerPolicy;

        @Override
        public void onPolicyChanged(CarPowerPolicy appliedPolicy,
                CarPowerPolicy accumulatedPolicy) {
            synchronized (mLock) {
                mCurrentPowerPolicy = accumulatedPolicy;
            }
        }

        @Nullable
        public CarPowerPolicy getCurrentPowerPolicy() throws Exception {
            synchronized (mLock) {
                return mCurrentPowerPolicy;
            }
        }
    }
}<|MERGE_RESOLUTION|>--- conflicted
+++ resolved
@@ -1326,12 +1326,9 @@
         public void setDisplayBrightness(int brightness) {}
 
         @Override
-<<<<<<< HEAD
-=======
         public void setDisplayBrightness(int displayId, int brightness) {}
 
         @Override
->>>>>>> 4ff9ffb3
         public void setDisplayState(int displayId, boolean on) {
             synchronized (sLock) {
                 mDisplayOn.put(displayId, on);
@@ -1355,7 +1352,6 @@
 
         private void waitForDisplayOff(int displayId, long timeoutMs) throws Exception {
             waitForDisplayState(displayId, /* expectedState= */ false, timeoutMs);
-<<<<<<< HEAD
         }
 
         private void waitForAllDisplaysOn(long timeoutMs) throws Exception {
@@ -1366,18 +1362,6 @@
             waitForAllDisplaysState(/* expectedState= */ false, timeoutMs);
         }
 
-=======
-        }
-
-        private void waitForAllDisplaysOn(long timeoutMs) throws Exception {
-            waitForAllDisplaysState(/* expectedState= */ true, timeoutMs);
-        }
-
-        private void waitForAllDisplaysOff(long timeoutMs) throws Exception {
-            waitForAllDisplaysState(/* expectedState= */ false, timeoutMs);
-        }
-
->>>>>>> 4ff9ffb3
         private void waitForAllDisplaysState(boolean expectedState, long timeoutMs)
                 throws Exception {
             SparseBooleanArray displayOn;
@@ -1420,12 +1404,9 @@
         public void refreshDisplayBrightness() {}
 
         @Override
-<<<<<<< HEAD
-=======
         public void refreshDisplayBrightness(int displayId) {}
 
         @Override
->>>>>>> 4ff9ffb3
         public boolean isAnyDisplayEnabled() {
             synchronized (sLock) {
                 for (int i = 0; i < mDisplayOn.size(); i++) {
