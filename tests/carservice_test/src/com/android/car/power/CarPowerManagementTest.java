/*
 * Copyright (C) 2015 The Android Open Source Project
 *
 * Licensed under the Apache License, Version 2.0 (the "License");
 * you may not use this file except in compliance with the License.
 * You may obtain a copy of the License at
 *
 *      http://www.apache.org/licenses/LICENSE-2.0
 *
 * Unless required by applicable law or agreed to in writing, software
 * distributed under the License is distributed on an "AS IS" BASIS,
 * WITHOUT WARRANTIES OR CONDITIONS OF ANY KIND, either express or implied.
 * See the License for the specific language governing permissions and
 * limitations under the License.
 */
package com.android.car.power;

import static com.google.common.truth.Truth.assertThat;

import static org.junit.Assert.assertEquals;
import static org.junit.Assert.fail;

import android.car.Car;
import android.car.hardware.power.CarPowerManager;
import android.car.hardware.power.CarPowerPolicy;
import android.car.hardware.power.CarPowerPolicyFilter;
import android.car.hardware.power.ICarPowerPolicyListener;
import android.car.hardware.power.ICarPowerStateListener;
import android.car.hardware.power.PowerComponent;
import android.car.hardware.property.VehicleHalStatusCode;
import android.car.test.mocks.JavaMockitoHelper;
import android.hardware.automotive.vehicle.VehicleApPowerStateConfigFlag;
import android.hardware.automotive.vehicle.VehicleApPowerStateReport;
import android.hardware.automotive.vehicle.VehicleApPowerStateReq;
import android.hardware.automotive.vehicle.VehicleApPowerStateReqIndex;
import android.hardware.automotive.vehicle.VehicleApPowerStateShutdownParam;
import android.hardware.automotive.vehicle.VehiclePropValue;
import android.hardware.automotive.vehicle.VehicleProperty;
import android.hardware.automotive.vehicle.VehiclePropertyAccess;
import android.hardware.automotive.vehicle.VehiclePropertyChangeMode;
import android.os.Handler;
import android.os.Looper;
import android.os.ServiceSpecificException;
import android.os.SystemClock;
import android.util.SparseBooleanArray;
import android.view.Display;

import androidx.test.ext.junit.runners.AndroidJUnit4;
import androidx.test.filters.MediumTest;

import com.android.car.MockedCarTestBase;
import com.android.car.hal.test.AidlMockedVehicleHal.VehicleHalPropertyHandler;
import com.android.car.hal.test.AidlVehiclePropValueBuilder;
import com.android.car.systeminterface.DisplayInterface;
import com.android.car.systeminterface.SystemInterface;
import com.android.car.systeminterface.SystemStateInterface;
import com.android.car.user.CarUserService;
import com.android.internal.annotations.GuardedBy;

import com.google.android.collect.Lists;

import org.junit.Test;
import org.junit.runner.RunWith;

import java.time.Duration;
import java.util.Arrays;
import java.util.LinkedList;
import java.util.Objects;
import java.util.concurrent.CountDownLatch;
import java.util.concurrent.Semaphore;
import java.util.concurrent.TimeUnit;
import java.util.concurrent.atomic.AtomicBoolean;

@RunWith(AndroidJUnit4.class)
@MediumTest
public class CarPowerManagementTest extends MockedCarTestBase {

    private static final int STATE_POLLING_INTERVAL_MS = 1; // Milliseconds
    private static final int STATE_TRANSITION_MAX_WAIT_MS = 5 * STATE_POLLING_INTERVAL_MS;
    private static final int TEST_SHUTDOWN_TIMEOUT_MS = 100 * STATE_POLLING_INTERVAL_MS;
    private static final int POLICY_APPLICATION_TIMEOUT_MS = 10_000;
    private static final String POWER_POLICY_S2R = "system_power_policy_suspend_prep";

    private final PowerStatePropertyHandler mPowerStateHandler = new PowerStatePropertyHandler();
    private final MockDisplayInterface mMockDisplayInterface = new MockDisplayInterface();
    private final SystemStateInterfaceForSuspend mMockSystemStateInterface =
            new SystemStateInterfaceForSuspend();

    @Override
    protected SystemInterface.Builder getSystemInterfaceBuilder() {
        SystemInterface.Builder builder = super.getSystemInterfaceBuilder();
        return builder.withDisplayInterface(mMockDisplayInterface)
                .withSystemStateInterface(mMockSystemStateInterface);
    }

    @Override
    protected void configureMockedHal() {
        addAidlProperty(VehicleProperty.AP_POWER_STATE_REQ, mPowerStateHandler)
                .setConfigArray(Lists.newArrayList(
                        VehicleApPowerStateConfigFlag.ENABLE_DEEP_SLEEP_FLAG
                                | VehicleApPowerStateConfigFlag.ENABLE_HIBERNATION_FLAG))
                .setChangeMode(VehiclePropertyChangeMode.ON_CHANGE).build();
        addAidlProperty(VehicleProperty.AP_POWER_STATE_REPORT, mPowerStateHandler)
                .setAccess(VehiclePropertyAccess.WRITE)
                .setChangeMode(VehiclePropertyChangeMode.ON_CHANGE).build();
    }

    @Override
    protected void configureResourceOverrides(MockResources resources) {
        super.configureResourceOverrides(resources);
        resources.overrideResource(com.android.car.R.integer.config_maxSuspendWaitDuration, 10000);
    }

    /**********************************************************************************************
     * Test immediate shutdown
     **********************************************************************************************/
    @Test
    public void testImmediateShutdownFromWaitForVhal() throws Exception {
        assertWaitForVhal();
        mPowerStateHandler.sendStateAndCheckResponse(
                VehicleApPowerStateReq.SHUTDOWN_PREPARE,
                VehicleApPowerStateShutdownParam.SHUTDOWN_IMMEDIATELY,
                VehicleApPowerStateReport.SHUTDOWN_START);
    }

    @Test
    public void testImmediateShutdownFromWaitForVhal_ErrorCodeFromVhal() throws Exception {
        // The exceptions from VHAL should be handled in PowerHalService and not propagated.

        assertWaitForVhal();

        mPowerStateHandler.setStatus(VehicleHalStatusCode.STATUS_TRY_AGAIN);

        mPowerStateHandler.sendStateAndExpectNoResponse(
                VehicleApPowerStateReq.SHUTDOWN_PREPARE,
                VehicleApPowerStateShutdownParam.SHUTDOWN_IMMEDIATELY);

        mPowerStateHandler.setStatus(VehicleHalStatusCode.STATUS_ACCESS_DENIED);

        mPowerStateHandler.sendStateAndExpectNoResponse(
                VehicleApPowerStateReq.SHUTDOWN_PREPARE,
                VehicleApPowerStateShutdownParam.SHUTDOWN_IMMEDIATELY);

        mPowerStateHandler.setStatus(VehicleHalStatusCode.STATUS_NOT_AVAILABLE);

        mPowerStateHandler.sendStateAndExpectNoResponse(
                VehicleApPowerStateReq.SHUTDOWN_PREPARE,
                VehicleApPowerStateShutdownParam.SHUTDOWN_IMMEDIATELY);

        mPowerStateHandler.setStatus(VehicleHalStatusCode.STATUS_INTERNAL_ERROR);

        mPowerStateHandler.sendStateAndExpectNoResponse(
                VehicleApPowerStateReq.SHUTDOWN_PREPARE,
                VehicleApPowerStateShutdownParam.SHUTDOWN_IMMEDIATELY);

        // Clear status code.
        mPowerStateHandler.setStatus(VehicleHalStatusCode.STATUS_OK);
    }

    @Test
    public void testImmediateShutdownFromOn() throws Exception {
        assertWaitForVhal();
        // Transition to ON state first
        mPowerStateHandler.sendStateAndCheckResponse(
                VehicleApPowerStateReq.ON,
                /* param= */ 0,
                VehicleApPowerStateReport.ON);
        // Send immediate shutdown from ON state
        mPowerStateHandler.sendStateAndCheckResponse(
                VehicleApPowerStateReq.SHUTDOWN_PREPARE,
                VehicleApPowerStateShutdownParam.SHUTDOWN_IMMEDIATELY,
                VehicleApPowerStateReport.SHUTDOWN_START);
    }

    @Test
    public void testImmediateShutdownFromShutdownPrepare() throws Exception {
        assertWaitForVhal();
        registerListenerToFakeGarageMode();

        // Put device into SHUTDOWN_PREPARE
        mPowerStateHandler.sendStateAndCheckResponse(
                VehicleApPowerStateReq.SHUTDOWN_PREPARE,
                VehicleApPowerStateShutdownParam.CAN_SLEEP,
                VehicleApPowerStateReport.SHUTDOWN_PREPARE);
        // Initiate shutdown immediately while in SHUTDOWN_PREPARE
        mPowerStateHandler.sendStateAndCheckResponse(
                VehicleApPowerStateReq.SHUTDOWN_PREPARE,
                VehicleApPowerStateShutdownParam.SHUTDOWN_IMMEDIATELY,
                VehicleApPowerStateReport.SHUTDOWN_START);
    }

    @Test
    public void testDeepSleepEntryAfterGarageMode() throws Exception {
        assertWaitForVhal();

        registerListenerToFakeGarageMode();

        // Put device into SHUTDOWN_PREPARE
        mPowerStateHandler.sendStateAndCheckResponse(
                VehicleApPowerStateReq.SHUTDOWN_PREPARE,
                VehicleApPowerStateShutdownParam.CAN_SLEEP,
                VehicleApPowerStateReport.SHUTDOWN_PREPARE);

        mPowerStateHandler.waitForStateSetAndGetAll(DEFAULT_WAIT_TIMEOUT_MS,
                VehicleApPowerStateReport.DEEP_SLEEP_ENTRY);
    }

    /**********************************************************************************************
     * Test cancelling of shutdown.
     **********************************************************************************************/
    @Test
    public void testCancelShutdownFromShutdownPrepare() throws Exception {
        assertWaitForVhal();
        mPowerStateHandler.sendStateAndCheckResponse(
                VehicleApPowerStateReq.SHUTDOWN_PREPARE,
                VehicleApPowerStateShutdownParam.CAN_SLEEP,
                VehicleApPowerStateReport.SHUTDOWN_PREPARE);
        // Shutdown may only be cancelled from SHUTDOWN_PREPARE
        mPowerStateHandler.sendStateAndCheckResponse(
                VehicleApPowerStateReq.CANCEL_SHUTDOWN,
                /* param= */  0,
                VehicleApPowerStateReport.SHUTDOWN_CANCELLED);
    }

    @Test
    public void testCancelShutdownFromWaitForFinish() throws Exception {
        assertWaitForVhal();
        mPowerStateHandler.sendStateAndCheckResponse(
                VehicleApPowerStateReq.SHUTDOWN_PREPARE,
                VehicleApPowerStateShutdownParam.CAN_SLEEP,
                VehicleApPowerStateReport.DEEP_SLEEP_ENTRY);
        // After DEEP_SLEEP_ENTRY, we're in WAIT_FOR_FINISH
        mPowerStateHandler.sendStateAndCheckResponse(
                VehicleApPowerStateReq.CANCEL_SHUTDOWN,
                /* param= */ 0,
                VehicleApPowerStateReport.SHUTDOWN_CANCELLED);
    }

    /**********************************************************************************************
     * Test for invalid state transtions
     **********************************************************************************************/
    @Test
    public void testInvalidTransitionsFromWaitForVhal() throws Exception {
        assertWaitForVhal();
        mPowerStateHandler.sendStateAndExpectNoResponse(VehicleApPowerStateReq.CANCEL_SHUTDOWN, 0);
        mPowerStateHandler.sendStateAndExpectNoResponse(VehicleApPowerStateReq.FINISHED, 0);
    }

    @Test
    public void testInvalidTransitionsFromOn() throws Exception {
        assertWaitForVhal();
        // Transition to ON state first
        mPowerStateHandler.sendStateAndCheckResponse(
                VehicleApPowerStateReq.ON,
                /* param= */ 0,
                VehicleApPowerStateReport.ON);
        mPowerStateHandler.sendStateAndExpectNoResponse(VehicleApPowerStateReq.CANCEL_SHUTDOWN, 0);
        mPowerStateHandler.sendStateAndExpectNoResponse(VehicleApPowerStateReq.FINISHED, 0);
    }

    @Test
    public void testInvalidTransitionsFromPrepareShutdown() throws Exception {
        assertWaitForVhal();
        registerListenerToFakeGarageMode();

        // Transition to SHUTDOWN_PREPARE first
        mPowerStateHandler.sendStateAndCheckResponse(
                VehicleApPowerStateReq.SHUTDOWN_PREPARE,
                VehicleApPowerStateShutdownParam.CAN_SLEEP,
                VehicleApPowerStateReport.SHUTDOWN_PREPARE);
        // Cannot go back to ON state from here
        mPowerStateHandler.sendStateAndExpectNoResponse(VehicleApPowerStateReq.ON, 0);
        // SHUTDOWN_PREPARE should not generate state transitions unless it's an IMMEDIATE_SHUTDOWN
        mPowerStateHandler.sendStateAndExpectNoResponse(
                VehicleApPowerStateReq.SHUTDOWN_PREPARE,
                VehicleApPowerStateShutdownParam.CAN_SLEEP);
        mPowerStateHandler.sendStateAndExpectNoResponse(
                VehicleApPowerStateReq.SHUTDOWN_PREPARE,
                VehicleApPowerStateShutdownParam.SHUTDOWN_ONLY);
        // Test the FINISH message last, in case SHUTDOWN_PREPARE finishes early and this test
        // should be failing.
        mPowerStateHandler.sendStateAndExpectNoResponse(VehicleApPowerStateReq.FINISHED, 0);
    }

    @Test
    public void testInvalidTransitionsFromWaitForFinish() throws Exception {
        assertWaitForVhal();
        mPowerStateHandler.sendStateAndCheckResponse(
                VehicleApPowerStateReq.SHUTDOWN_PREPARE,
                VehicleApPowerStateShutdownParam.CAN_SLEEP,
                VehicleApPowerStateReport.DEEP_SLEEP_ENTRY);
        mPowerStateHandler.sendStateAndExpectNoResponse(
                VehicleApPowerStateReq.SHUTDOWN_PREPARE,
                VehicleApPowerStateShutdownParam.CAN_SLEEP);
        mPowerStateHandler.sendStateAndExpectNoResponse(
                VehicleApPowerStateReq.SHUTDOWN_PREPARE,
                VehicleApPowerStateShutdownParam.SHUTDOWN_ONLY);
        // TODO:  This state may be allowed in the future, if we decide it's necessary
        mPowerStateHandler.sendStateAndExpectNoResponse(
                VehicleApPowerStateReq.SHUTDOWN_PREPARE,
                VehicleApPowerStateShutdownParam.SHUTDOWN_IMMEDIATELY);
    }

    @Test
    public void testInvalidTransitionsFromWaitForFinish2() throws Exception {
        assertWaitForVhal();
        mPowerStateHandler.sendStateAndCheckResponse(
                VehicleApPowerStateReq.SHUTDOWN_PREPARE,
                VehicleApPowerStateShutdownParam.SHUTDOWN_ONLY,
                VehicleApPowerStateReport.SHUTDOWN_START);
        mPowerStateHandler.sendStateAndExpectNoResponse(
                VehicleApPowerStateReq.SHUTDOWN_PREPARE,
                VehicleApPowerStateShutdownParam.CAN_SLEEP);
        mPowerStateHandler.sendStateAndExpectNoResponse(
                VehicleApPowerStateReq.SHUTDOWN_PREPARE,
                VehicleApPowerStateShutdownParam.SHUTDOWN_ONLY);
        // TODO:  This state may be allowed in the future, if we decide it's necessary
        mPowerStateHandler.sendStateAndExpectNoResponse(
                VehicleApPowerStateReq.SHUTDOWN_PREPARE,
                VehicleApPowerStateShutdownParam.SHUTDOWN_IMMEDIATELY);
    }

    /**********************************************************************************************
     * Test sleep entry
     **********************************************************************************************/
    // This test also verifies the display state as the device goes in and out of suspend.
    @Test
    public void testSleepEntry() throws Exception {
        PowerPolicyListener powerPolicyListener = new PowerPolicyListener(POWER_POLICY_S2R);
        CarPowerPolicyFilter filter = new CarPowerPolicyFilter.Builder()
                .setComponents(PowerComponent.WIFI).build();
        CarPowerManagementService cpms =
                (CarPowerManagementService) getCarService(Car.POWER_SERVICE);
        cpms.addPowerPolicyListener(filter, powerPolicyListener);

        assertWaitForVhal();
        mMockDisplayInterface.waitForAllDisplayState(false);
        mPowerStateHandler.sendStateAndCheckResponse(
                VehicleApPowerStateReq.ON,
                /* param= */ 0,
                VehicleApPowerStateReport.ON);
        mMockDisplayInterface.waitForAllDisplayState(true);
        mPowerStateHandler.sendPowerState(
                VehicleApPowerStateReq.SHUTDOWN_PREPARE,
                VehicleApPowerStateShutdownParam.CAN_SLEEP);
        // The state machine should go to SHUTDOWN_PREPARE, but may
        // quickly transition to SHUTDOWN_POSTPONE. Report success
        // if we got to SHUTDOWN_PREPARE, even if we're not there now.
        assertResponseTransient(VehicleApPowerStateReport.SHUTDOWN_PREPARE, 0, true);

        mMockDisplayInterface.waitForAllDisplayState(false);
        assertResponse(VehicleApPowerStateReport.DEEP_SLEEP_ENTRY, 0, false);
        mMockDisplayInterface.waitForAllDisplayState(false);
        mPowerStateHandler.sendPowerState(VehicleApPowerStateReq.FINISHED, 0);
        powerPolicyListener.waitForPowerPolicy();
        assertResponse(VehicleApPowerStateReport.DEEP_SLEEP_EXIT, 0, true);
        mMockDisplayInterface.waitForAllDisplayState(false);

        cpms.removePowerPolicyListener(powerPolicyListener);
    }

    @Test
    public void testSleepImmediateEntry() throws Exception {
        assertWaitForVhal();
        mMockDisplayInterface.waitForAllDisplayState(false);
        mPowerStateHandler.sendStateAndCheckResponse(
                VehicleApPowerStateReq.ON,
                /* param= */ 0,
                VehicleApPowerStateReport.ON);
        mMockDisplayInterface.waitForAllDisplayState(true);
        mPowerStateHandler.sendPowerState(
                VehicleApPowerStateReq.SHUTDOWN_PREPARE,
                VehicleApPowerStateShutdownParam.SLEEP_IMMEDIATELY);
        assertResponseTransient(VehicleApPowerStateReport.DEEP_SLEEP_ENTRY, 0, true);
    }

    @Test
    public void testInvalidPowerStateEvent() throws Exception {
        assertWaitForVhal();

        // No param in the event, should be ignored.
        getAidlMockedVehicleHal().injectEvent(
                    AidlVehiclePropValueBuilder.newBuilder(VehicleProperty.AP_POWER_STATE_REQ)
                            .setTimestamp(SystemClock.elapsedRealtimeNanos())
                            .addIntValues(0)
                            .build());

        assertEquals(mPowerStateHandler.getSetWaitSemaphore().availablePermits(), 0);
    }

    @Test
    public void testUnallowedPowerStateEventAtSuspend() throws Exception {
        PowerPolicyListener powerPolicyListener = new PowerPolicyListener(POWER_POLICY_S2R);
        CarPowerPolicyFilter filter = new CarPowerPolicyFilter.Builder()
                .setComponents(PowerComponent.WIFI).build();
        CarPowerManagementService cpms =
                (CarPowerManagementService) getCarService(Car.POWER_SERVICE);
        cpms.addPowerPolicyListener(filter, powerPolicyListener);

        assertWaitForVhal();

        mPowerStateHandler.sendStateAndCheckResponse(
                VehicleApPowerStateReq.ON,
                /* param= */ 0,
                VehicleApPowerStateReport.ON);
        mMockDisplayInterface.waitForAllDisplayState(true);
        // Makes the suspend unsuccessful.
        mMockSystemStateInterface.setExpectedSuspendStatus(/* expectedStatus= */ false);
        mPowerStateHandler.sendPowerState(
                VehicleApPowerStateReq.SHUTDOWN_PREPARE,
                VehicleApPowerStateShutdownParam.SLEEP_IMMEDIATELY);

        assertResponse(VehicleApPowerStateReport.DEEP_SLEEP_ENTRY, /* expectedParam= */ 0,
                /* checkParam= */ false);

        mPowerStateHandler.sendPowerState(VehicleApPowerStateReq.FINISHED, /* param= */ 0);
        powerPolicyListener.waitForPowerPolicy();

        // Sends unallowed power state request.
        mPowerStateHandler.sendPowerState(
                VehicleApPowerStateReq.SHUTDOWN_PREPARE,
                VehicleApPowerStateShutdownParam.SLEEP_IMMEDIATELY);

        // Makes the suspend successful.
        mMockSystemStateInterface.setExpectedSuspendStatus(/* expectedStatus= */ true);

        assertResponseTransient(VehicleApPowerStateReport.DEEP_SLEEP_EXIT, /* expectedParam= */ 0,
                /* checkParam= */ true);

        cpms.removePowerPolicyListener(powerPolicyListener);
    }

    @Test
    public void testShutdownPostponeDuringHibernationEnter() throws Exception {
        testShutdownPostponeWhileListenerPendingInState(CarPowerManager.STATE_HIBERNATION_ENTER,
                VehicleApPowerStateShutdownParam.CAN_HIBERNATE,
                VehicleApPowerStateReport.HIBERNATION_ENTRY);
    }

    @Test
    public void testShutdownPostponeDuringShutdownEnter() throws Exception {
        testShutdownPostponeWhileListenerPendingInState(CarPowerManager.STATE_SHUTDOWN_ENTER,
                VehicleApPowerStateShutdownParam.SHUTDOWN_ONLY,
                VehicleApPowerStateReport.SHUTDOWN_START);
    }

    @Test
    public void testShutdownPostponeDuringSuspendEnter() throws Exception {
        testShutdownPostponeWhileListenerPendingInState(CarPowerManager.STATE_SUSPEND_ENTER,
                VehicleApPowerStateShutdownParam.CAN_SLEEP,
                VehicleApPowerStateReport.DEEP_SLEEP_ENTRY);
    }

    @Test
    public void testShutdownPostponeDuringPreShutdownPrepare() throws Exception {
        testShutdownPostponeWhileListenerPendingInState(CarPowerManager.STATE_PRE_SHUTDOWN_PREPARE,
                VehicleApPowerStateShutdownParam.CAN_SLEEP,
                VehicleApPowerStateReport.DEEP_SLEEP_ENTRY);
    }

    @Test
    public void testShutdownPostponeDuringPreShutdownPrepareWithImmediately() throws Exception {
        testShutdownPostponeWhileListenerPendingInState(CarPowerManager.STATE_PRE_SHUTDOWN_PREPARE,
                VehicleApPowerStateShutdownParam.SHUTDOWN_IMMEDIATELY,
                VehicleApPowerStateReport.SHUTDOWN_START);
    }

    @Test
    public void testSleepShutdownFromPreShutdownPrepare() throws Exception {
        assertWaitForVhal();

        registerListenerToFakeGarageMode();

        AtomicBoolean errorOccurred = new AtomicBoolean(false);

        // Semaphore to signal receive of PRE_SHUTDOWN_PREPARE
        Semaphore eventWaitSemaphore = new Semaphore(0);
        // Semaphore to signal completion of PRE_SHUTDOWN_PREPARE
        Semaphore completionSemaphore = new Semaphore(0);

        CarPowerManagementService cpms =
                (CarPowerManagementService) getCarService(Car.POWER_SERVICE);
        ICarPowerStateListener listener = new ICarPowerStateListener.Stub() {
            @Override
            public void onStateChanged(int state, long expirationTimeMs) {
                if (!CarPowerManagementService.isCompletionAllowed(state)) {
                    return;
                }

                Handler handler = new Handler(Looper.getMainLooper());
                ICarPowerStateListener cpmsListener = this;
                Runnable completionRunnable = () -> cpms.completeHandlingPowerStateChange(state,
                        cpmsListener);

                if (state == CarPowerManager.STATE_PRE_SHUTDOWN_PREPARE) {
                    new Thread(() -> {
                        try {
                            eventWaitSemaphore.release();
                            if (completionSemaphore.tryAcquire(DEFAULT_WAIT_TIMEOUT_MS,
                                    TimeUnit.MILLISECONDS)) {
                                handler.post(completionRunnable);
                            } else {
                                errorOccurred.set(true);
                            }
                        } catch (InterruptedException e) {
                            errorOccurred.set(true);
                        }
                        completionSemaphore.drainPermits();
                    }).start();
                } else {
                    cpms.completeHandlingPowerStateChange(state, this);
                }
            }
        };
        cpms.registerInternalListener(listener);

        mPowerStateHandler.sendPowerState(
                VehicleApPowerStateReq.SHUTDOWN_PREPARE,
                VehicleApPowerStateShutdownParam.CAN_SLEEP);

        assertThat(eventWaitSemaphore.tryAcquire(DEFAULT_WAIT_TIMEOUT_MS,
                TimeUnit.MILLISECONDS)).isTrue();

        mPowerStateHandler.sendPowerState(
                VehicleApPowerStateReq.SHUTDOWN_PREPARE,
                VehicleApPowerStateShutdownParam.SHUTDOWN_IMMEDIATELY);

        completionSemaphore.release();

        mPowerStateHandler.waitForStateSetAndGetAll(DEFAULT_WAIT_TIMEOUT_MS,
                VehicleApPowerStateReport.SHUTDOWN_START);
        assertThat(errorOccurred.get()).isFalse();
    }

    @Test
    public void testShutdownImmediatelyFromPreShutdownPrepare() throws Exception {
        assertWaitForVhal();

        registerListenerToFakeGarageMode();

        AtomicBoolean errorOccurred = new AtomicBoolean(false);

        // Semaphore to signal receive of PRE_SHUTDOWN_PREPARE
        Semaphore eventWaitSemaphore = new Semaphore(0);
        // Semaphore to signal completion of PRE_SHUTDOWN_PREPARE
        Semaphore completionSemaphore = new Semaphore(0);

        CarPowerManagementService cpms =
                (CarPowerManagementService) getCarService(Car.POWER_SERVICE);
        ICarPowerStateListener listener = new ICarPowerStateListener.Stub() {
            @Override
            public void onStateChanged(int state, long expirationTimeMs) {
                if (!CarPowerManagementService.isCompletionAllowed(state)) {
                    return;
                }

                ICarPowerStateListener cpmsListener = this;

                if (state == CarPowerManager.STATE_PRE_SHUTDOWN_PREPARE) {
                    new Thread(() -> {
                        try {
                            eventWaitSemaphore.release();
                            if (completionSemaphore.tryAcquire(DEFAULT_WAIT_TIMEOUT_MS,
                                    TimeUnit.MILLISECONDS)) {
                                cpms.completeHandlingPowerStateChange(state, cpmsListener);
                            } else {
                                errorOccurred.set(true);
                            }
                        } catch (InterruptedException e) {
                            errorOccurred.set(true);
                        }
                        completionSemaphore.drainPermits();
                    }).start();
                } else {
                    cpms.completeHandlingPowerStateChange(state, this);
                }
            }
        };
        cpms.registerInternalListener(listener);

        mPowerStateHandler.sendPowerState(
                VehicleApPowerStateReq.SHUTDOWN_PREPARE,
                VehicleApPowerStateShutdownParam.CAN_SLEEP);

        assertThat(eventWaitSemaphore.tryAcquire(DEFAULT_WAIT_TIMEOUT_MS,
                TimeUnit.MILLISECONDS)).isTrue();

        mPowerStateHandler.sendPowerState(
                VehicleApPowerStateReq.SHUTDOWN_PREPARE,
                VehicleApPowerStateShutdownParam.SHUTDOWN_IMMEDIATELY);

        completionSemaphore.release();

        mPowerStateHandler.waitForStateSetAndGetAll(DEFAULT_WAIT_TIMEOUT_MS,
                VehicleApPowerStateReport.SHUTDOWN_START);
        assertThat(errorOccurred.get()).isFalse();
    }

    private void testShutdownPostponeWhileListenerPendingInState(final int targetState,
            int stateRequestParam, int finalPowerState) throws Exception {
        assertWaitForVhal();

        Semaphore notificationSem = new Semaphore(0);

        AtomicBoolean errorOccurred = new AtomicBoolean(false);
        CarPowerManagementService cpms =
                (CarPowerManagementService) getCarService(Car.POWER_SERVICE);

        ICarPowerStateListener listener = new ICarPowerStateListener.Stub() {
            @Override
            public void onStateChanged(int state, long expirationTimeMs) {
                if (!CarPowerManagementService.isCompletionAllowed(state)) {
                    return;
                }

                ICarPowerStateListener cpmsListener = this;
                if (state == targetState) {
                    new Thread(() -> {
                        try {
                            if (!notificationSem.tryAcquire(DEFAULT_WAIT_TIMEOUT_MS,
                                    TimeUnit.MILLISECONDS)) {
                                errorOccurred.set(true);
                            }
                            cpms.completeHandlingPowerStateChange(state, cpmsListener);
                        } catch (InterruptedException e) {
                            errorOccurred.set(true);
                        }
                    }).start();
                } else {
                    cpms.completeHandlingPowerStateChange(state, this);
                }
            }
        };
        cpms.registerInternalListener(listener);

        //start shutown prepare
        mPowerStateHandler.sendPowerState(VehicleApPowerStateReq.SHUTDOWN_PREPARE,
                stateRequestParam);
        // wait for SHUTDOWN_POSTPONE
        mPowerStateHandler.waitForStateSetAndGetAll(DEFAULT_WAIT_TIMEOUT_MS,
                VehicleApPowerStateReport.SHUTDOWN_POSTPONE);
        // complete listener
        notificationSem.release();

        mPowerStateHandler.waitForStateSetAndGetAll(DEFAULT_WAIT_TIMEOUT_MS, finalPowerState);
        assertThat(errorOccurred.get()).isFalse();
    }

    // Check that 'expectedState' was reached and is the current state.
    private void assertResponse(int expectedState, int expectedParam, boolean checkParam)
            throws Exception {
        LinkedList<int[]> setEvents = mPowerStateHandler.waitForStateSetAndGetAll(
                DEFAULT_WAIT_TIMEOUT_MS, expectedState);
        int[] last = setEvents.getLast();
        assertEquals(expectedState, last[0]);
        if (checkParam) {
            assertEquals(expectedParam, last[1]);
        }
    }

    // Check that 'expectedState' was reached. (But it's OK if it is not still current.)
    private void assertResponseTransient(int expectedState, int expectedParam, boolean checkParam)
            throws Exception {
        LinkedList<int[]> setEvents = mPowerStateHandler.waitForStateSetAndGetAll(
                DEFAULT_WAIT_TIMEOUT_MS, expectedState);
        for (int[] aState : setEvents) {
            if (expectedState != aState[0]) continue;
            if (checkParam) {
                assertEquals(expectedParam, aState[1]);
            }
            return; // Success
        }
        fail("Did not find expected state: " + expectedState);
    }

    private void assertWaitForVhal() throws Exception {
        mPowerStateHandler.waitForSubscription(DEFAULT_WAIT_TIMEOUT_MS);
        LinkedList<int[]> setEvents = mPowerStateHandler.waitForStateSetAndGetAll(
                DEFAULT_WAIT_TIMEOUT_MS, VehicleApPowerStateReport.WAIT_FOR_VHAL);
        int[] first = setEvents.getFirst();
        assertEquals(VehicleApPowerStateReport.WAIT_FOR_VHAL, first[0]);
        assertEquals(0, first[1]);
    }

    private void registerListenerToFakeGarageMode() {
        CarPowerManagementService cpms =
                (CarPowerManagementService) getCarService(Car.POWER_SERVICE);
        ICarPowerStateListener listener = new ICarPowerStateListener.Stub() {
            @Override
            public void onStateChanged(int state, long expirationTimeMs) {
                if (CarPowerManagementService.isCompletionAllowed(state)) {
                    // Do not call finished() to stay in shutdown prepare, when Garage Mode is
                    // supposed to be running.
                    if (state == CarPowerManager.STATE_SHUTDOWN_PREPARE
                            && !cpms.garageModeShouldExitImmediately()) {
                        return;
                    }
                    cpms.completeHandlingPowerStateChange(state, this);
                }
            }
        };
        cpms.registerInternalListener(listener);
    }

    private static final class MockDisplayInterface implements DisplayInterface {
        private final Object mLock = new Object();
        @GuardedBy("mLock")
        private final SparseBooleanArray mDisplayOn = new SparseBooleanArray();
        private final Semaphore mDisplayStateWait = new Semaphore(0);
        private CarPowerManagementService mCarPowerManagementService;

        @Override
        public void init(CarPowerManagementService carPowerManagementService,
                CarUserService carUserService) {
            mCarPowerManagementService = carPowerManagementService;
            synchronized (mLock) {
                mDisplayOn.put(Display.DEFAULT_DISPLAY, true);
            }
        }

        @Override
        public void setDisplayBrightness(int brightness) {}

        @Override
<<<<<<< HEAD
=======
        public void setDisplayBrightness(int displayId, int brightness) {}

        @Override
>>>>>>> 4ff9ffb3
        public void setDisplayState(int displayId, boolean on) {
            synchronized (mLock) {
                mDisplayOn.put(displayId, on);
            }
            mDisplayStateWait.release();
        }

        @Override
        public void setAllDisplayState(boolean on) {
            synchronized (mLock) {
                for (int i = 0; i < mDisplayOn.size(); i++) {
                    int displayId = mDisplayOn.keyAt(i);
                    setDisplayState(displayId, on);
                }
            }
        }

        boolean waitForDisplayState(int displayId, boolean expectedState) throws Exception {
            boolean enabled = false;
            synchronized (mLock) {
                enabled = mDisplayOn.get(displayId);
            }
            if (expectedState == enabled) {
                return true;
            }
            mDisplayStateWait.tryAcquire(MockedCarTestBase.SHORT_WAIT_TIMEOUT_MS,
                    TimeUnit.MILLISECONDS);
            return expectedState == enabled;
        }

        void waitForAllDisplayState(boolean expectedState) throws Exception {
            SparseBooleanArray displayOn;
            synchronized (mLock) {
                displayOn = mDisplayOn.clone();
            }
            for (int i = 0; i < displayOn.size(); i++) {
                int displayId = displayOn.keyAt(i);
                waitForDisplayState(displayId, expectedState);
            }
        }

        @Override
        public void startDisplayStateMonitoring() {
            // To reduce test duration, decrease the polling interval and the
            // time to wait for a shutdown
            mCarPowerManagementService.setShutdownTimersForTest(STATE_POLLING_INTERVAL_MS,
                    TEST_SHUTDOWN_TIMEOUT_MS);
        }

        @Override
        public void stopDisplayStateMonitoring() {}

        @Override
        public void refreshDisplayBrightness() {}

        @Override
<<<<<<< HEAD
=======
        public void refreshDisplayBrightness(int displayId) {}

        @Override
>>>>>>> 4ff9ffb3
        public boolean isAnyDisplayEnabled() {
            synchronized (mLock) {
                for (int i = 0; i < mDisplayOn.size(); i++) {
                    int displayId = mDisplayOn.keyAt(i);
                    if (isDisplayEnabled(displayId)) {
                        return true;
                    }
                }
            }
            return false;
        }

        @Override
        public boolean isDisplayEnabled(int displayId) {
            synchronized (mLock) {
                return mDisplayOn.get(displayId);
            }
        }
    }

    private class PowerStatePropertyHandler implements VehicleHalPropertyHandler {

        private int mPowerState = VehicleApPowerStateReq.ON;
        private int mPowerParam = 0;
        private int mStatus = VehicleHalStatusCode.STATUS_OK;

        private final Semaphore mSubscriptionWaitSemaphore = new Semaphore(0);
        private final Semaphore mSetWaitSemaphore = new Semaphore(0);
        private final LinkedList<int[]> mSetStates = new LinkedList<>();

        public Semaphore getSetWaitSemaphore() {
            return mSetWaitSemaphore;
        }

        public void setStatus(int status) {
            mStatus = status;
        }

        @Override
        public void onPropertySet(VehiclePropValue value) {
            if (mStatus != VehicleHalStatusCode.STATUS_OK) {
                throw new ServiceSpecificException(mStatus);
            }
            int[] v = value.value.int32Values;
            synchronized (this) {
                mSetStates.add(new int[] {
                        v[VehicleApPowerStateReqIndex.STATE],
                        v[VehicleApPowerStateReqIndex.ADDITIONAL]
                });
            }
            mSetWaitSemaphore.release();
        }

        @Override
        public synchronized VehiclePropValue onPropertyGet(VehiclePropValue value) {
            if (mStatus != VehicleHalStatusCode.STATUS_OK) {
                throw new ServiceSpecificException(mStatus);
            }
            return AidlVehiclePropValueBuilder.newBuilder(VehicleProperty.AP_POWER_STATE_REQ)
                    .setTimestamp(SystemClock.elapsedRealtimeNanos())
                    .addIntValues(mPowerState, mPowerParam)
                    .build();
        }

        @Override
        public void onPropertySubscribe(int property, float sampleRate) {
            mSubscriptionWaitSemaphore.release();
        }

        @Override
        public void onPropertyUnsubscribe(int property) {
            //ignore
        }

        private void waitForSubscription(long timeoutMs) throws Exception {
            if (!mSubscriptionWaitSemaphore.tryAcquire(timeoutMs, TimeUnit.MILLISECONDS)) {
                fail("waitForSubscription timeout");
            }
        }

        private LinkedList<int[]> waitForStateSetAndGetAll(long timeoutMs, int expectedState)
                throws Exception {
            while (true) {
                if (!mSetWaitSemaphore.tryAcquire(timeoutMs, TimeUnit.MILLISECONDS)) {
                    fail("waitForStateSetAndGetAll timeout");
                }
                LinkedList<int[]> result = new LinkedList<>();
                synchronized (this) {
                    boolean found = false;

                    while (!mSetStates.isEmpty()) {
                        int[] state = mSetStates.pop();
                        result.add(state);
                        if (state[0] == expectedState) {
                            found = true;
                            break;
                        }
                    }
                    if (found) {
                        // update semaphore to actual number of events in the list
                        mSetWaitSemaphore.drainPermits();
                        mSetWaitSemaphore.release(mSetStates.size());
                        return result;
                    }
                }
            }
        }

        private void sendStateAndCheckResponse(int state, int param, int expectedState)
                throws Exception {
            sendPowerState(state, param);
            waitForStateSetAndGetAll(DEFAULT_WAIT_TIMEOUT_MS, expectedState);
        }

        /**
         * Checks that a power state transition does NOT occur. If any state does occur during
         * the timeout period (other than a POSTPONE), then the test fails.
         */
        private void sendStateAndExpectNoResponse(int state, int param) throws Exception {
            sendPowerState(state, param);
            // Wait to see if a state transition occurs
            long startTime = SystemClock.elapsedRealtime();
            while (true) {
                long timeWaitingMs = SystemClock.elapsedRealtime() - startTime;
                if (timeWaitingMs > STATE_TRANSITION_MAX_WAIT_MS) {
                    // No meaningful state transition: this is a success!
                    return;
                }
                if (!mSetWaitSemaphore.tryAcquire(STATE_TRANSITION_MAX_WAIT_MS,
                        TimeUnit.MILLISECONDS)) {
                    // No state transition, this is a success!
                    return;
                }
                synchronized (this) {
                    while (!mSetStates.isEmpty()) {
                        int[] newState = mSetStates.pop();
                        if (newState[0] != VehicleApPowerStateReport.SHUTDOWN_POSTPONE) {
                            fail("Unexpected state change occurred, state="
                                    + Arrays.toString(newState));
                        }
                    }
                    mSetWaitSemaphore.drainPermits();
                }
            }
        }

        private void sendPowerState(int state, int param) {
            getAidlMockedVehicleHal().injectEvent(
                    AidlVehiclePropValueBuilder.newBuilder(VehicleProperty.AP_POWER_STATE_REQ)
                            .setTimestamp(SystemClock.elapsedRealtimeNanos())
                            .addIntValues(state, param)
                            .build());
        }
    }

    private static final class PowerPolicyListener extends ICarPowerPolicyListener.Stub {
        private final CountDownLatch mLatch = new CountDownLatch(1);
        private final String mWaitingPolicyId;

        private PowerPolicyListener(String policyId) {
            mWaitingPolicyId = policyId;
        }

        @Override
        public void onPolicyChanged(CarPowerPolicy appliedPolicy,
                CarPowerPolicy accumulatedPolicy) {
            if (Objects.equals(appliedPolicy.getPolicyId(), mWaitingPolicyId)) {
                mLatch.countDown();
            }
        }

        public void waitForPowerPolicy() throws Exception {
            JavaMockitoHelper.await(mLatch, POLICY_APPLICATION_TIMEOUT_MS);
        }
    }

    private static final class SystemStateInterfaceForSuspend implements SystemStateInterface {

        private final Object mLock = new Object();

        @GuardedBy("mLock")
        private boolean mExpectedSuspendStatus = true;

        @Override
        public void shutdown() {}

        @Override
        public boolean enterDeepSleep() {
            synchronized (mLock) {
                return mExpectedSuspendStatus;
            }
        }

        @Override
        public boolean enterHibernation() {
            synchronized (mLock) {
                return mExpectedSuspendStatus;
            }
        }

        @Override
        public void scheduleActionForBootCompleted(Runnable action, Duration delay) {}

        public void setExpectedSuspendStatus(boolean expectedStatus) {
            synchronized (mLock) {
                mExpectedSuspendStatus = expectedStatus;
            }
        }
    }
}<|MERGE_RESOLUTION|>--- conflicted
+++ resolved
@@ -722,12 +722,9 @@
         public void setDisplayBrightness(int brightness) {}
 
         @Override
-<<<<<<< HEAD
-=======
         public void setDisplayBrightness(int displayId, int brightness) {}
 
         @Override
->>>>>>> 4ff9ffb3
         public void setDisplayState(int displayId, boolean on) {
             synchronized (mLock) {
                 mDisplayOn.put(displayId, on);
@@ -784,12 +781,9 @@
         public void refreshDisplayBrightness() {}
 
         @Override
-<<<<<<< HEAD
-=======
         public void refreshDisplayBrightness(int displayId) {}
 
         @Override
->>>>>>> 4ff9ffb3
         public boolean isAnyDisplayEnabled() {
             synchronized (mLock) {
                 for (int i = 0; i < mDisplayOn.size(); i++) {
