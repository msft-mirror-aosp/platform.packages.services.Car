<?xml version="1.0" encoding="utf-8"?>
<!-- Copyright (C) 2021 The Android Open Source Project

     Licensed under the Apache License, Version 2.0 (the "License");
     you may not use this file except in compliance with the License.
     You may obtain a copy of the License at

          http://www.apache.org/licenses/LICENSE-2.0

     Unless required by applicable law or agreed to in writing, software
     distributed under the License is distributed on an "AS IS" BASIS,
     WITHOUT WARRANTIES OR CONDITIONS OF ANY KIND, either express or implied.
     See the License for the specific language governing permissions and
     limitations under the License.
-->

<!--
    This is an override of frameworks/base/core/res/res/values/themes_device_defaults.xml
    It is how the device default is changed to match the desired look for a car theme.
-->
<resources>
    <style name="Theme.DeviceDefault" parent="*android:Theme.DeviceDefaultBase">
        <!-- Text styles -->
        <!-- TODO clean up -->

        <item name="android:textAppearanceButton">@style/TextAppearance.DeviceDefault.Widget.Button</item>
        <item name="android:textAppearanceListItem">@*android:style/TextAppearance.DeviceDefault.Large</item>
        <item name="android:textAppearanceListItemSmall">@*android:style/TextAppearance.DeviceDefault.Large</item>
        <item name="android:textAppearanceListItemSecondary">@*android:style/TextAppearance.DeviceDefault.Small</item>

        <item name="android:borderlessButtonStyle">@*android:style/Widget.DeviceDefault.Button.Borderless.Colored</item>
        <item name="android:buttonBarButtonStyle">@*android:style/Widget.DeviceDefault.Button.ButtonBar.AlertDialog</item>
        <item name="android:buttonStyle">@*android:style/Widget.DeviceDefault.Button</item>

        <item name="android:listPreferredItemHeightSmall">@*android:dimen/car_single_line_list_item_height</item>

        <item name="android:selectableItemBackground">@drawable/selectable_item_background</item>

        <item name="android:actionBarSize">@*android:dimen/car_app_bar_height</item>

        <!-- Color palette -->
        <item name="android:colorBackgroundFloating">@color/floating_background_color</item>
        <item name="android:statusBarColor">@android:color/transparent</item>
        <item name="android:colorButtonNormal">@color/btn_device_default</item>
        <item name="android:colorActivatedHighlight">@color/car_control_highlight</item>
        <item name="android:colorBackground">@color/car_background</item>
        <item name="android:colorControlHighlight">@color/car_control_highlight</item>
        <item name="android:colorControlNormal">@color/btn_device_default</item>
        <item name="android:colorFocusedHighlight">@color/car_control_highlight</item>
        <item name="android:textColorPrimary">@color/car_on_background</item>
        <item name="android:textColorPrimaryInverse">@color/car_background</item>
<<<<<<< HEAD
=======
        <item name="android:textColorSecondary">@color/car_secondary</item>
        <item name="android:textColorSecondaryInverse">@color/car_on_secondary</item>
        <item name="android:textColorTertiary">@color/car_secondary</item>
        <item name="android:textColorTertiaryInverse">@color/car_on_secondary</item>
>>>>>>> 1fe6147d

        <item name="android:listDivider">@color/list_divider_color</item>
        <item name="android:alertDialogTheme">@android:style/Theme.DeviceDefault.Dialog.Alert</item>
    </style>

    <style name="Theme.DeviceDefault.Dialog" parent="*android:Theme.DeviceDefault.Dialog">
        <item name="android:textAppearanceLarge">@*android:style/TextAppearance.DeviceDefault.Large</item>
        <item name="android:textAppearanceMedium">@*android:style/TextAppearance.DeviceDefault.Medium</item>
        <item name="android:textAppearanceSmall">@*android:style/TextAppearance.DeviceDefault.Small</item>
        <item name="android:textAppearanceLargeInverse">@*android:style/TextAppearance.DeviceDefault.Large.Inverse</item>
        <item name="android:textAppearanceMediumInverse">@*android:style/TextAppearance.DeviceDefault.Medium.Inverse</item>
        <item name="android:textAppearanceSmallInverse">@*android:style/TextAppearance.DeviceDefault.Small.Inverse</item>
        <item name="android:textAppearanceListItem">@*android:style/TextAppearance.DeviceDefault.Large</item>
        <item name="android:textAppearanceListItemSmall">@*android:style/TextAppearance.DeviceDefault.Large</item>
        <item name="android:textAppearanceListItemSecondary">@*android:style/TextAppearance.DeviceDefault.Small</item>
        <item name="android:textAppearanceButton">@*android:style/TextAppearance.DeviceDefault.Widget.Button</item>
        <item name="android:borderlessButtonStyle">@*android:style/Widget.DeviceDefault.Button.Borderless.Colored</item>
        <item name="android:buttonBarButtonStyle">@*android:style/Widget.DeviceDefault.Button.ButtonBar.AlertDialog</item>
        <item name="android:buttonStyle">@*android:style/Widget.DeviceDefault.Button</item>
        <item name="android:selectableItemBackground">@*android:drawable/item_background</item>
        <item name="android:windowTitleStyle">?android:attr/textAppearanceLarge</item>
        <!-- Color palette -->
        <item name="android:colorButtonNormal">@color/btn_device_default</item>
        <item name="android:colorBackground">@color/car_surface</item>
        <item name="android:colorBackgroundFloating">@color/car_surface</item>
    </style>

    <style name="Theme.DeviceDefault.Dialog.NoActionBar" parent="android:Theme.DeviceDefault.Dialog">
        <item name="android:windowActionBar">false</item>
        <item name="android:windowNoTitle">true</item>
    </style>

    <style name="Theme.DeviceDefault.Dialog.Alert" parent="android:Theme.Material.Dialog.Alert">

        <item name="android:textAppearanceLarge">@*android:style/TextAppearance.DeviceDefault.Large</item>
        <item name="android:textAppearanceMedium">@*android:style/TextAppearance.DeviceDefault.Medium</item>
        <item name="android:textAppearanceSmall">@*android:style/TextAppearance.DeviceDefault.Small</item>
        <item name="android:textAppearanceButton">@*android:style/Widget.DeviceDefault.Button</item>
        <item name="android:alertDialogStyle">@*android:style/AlertDialog.DeviceDefault</item>
        <item name="android:borderlessButtonStyle">@*android:style/Widget.DeviceDefault.Button.Borderless.Colored</item>
        <item name="android:buttonBarButtonStyle">@*android:style/Widget.DeviceDefault.Button.ButtonBar.AlertDialog</item>
        <item name="android:buttonStyle">@*android:style/Widget.DeviceDefault.Button</item>
        <item name="android:selectableItemBackground">@*android:drawable/item_background</item>
        <item name="android:textAppearanceListItem">@*android:style/TextAppearance.DeviceDefault.Large</item>
        <item name="android:textAppearanceListItemSmall">@*android:style/TextAppearance.DeviceDefault.Large</item>
        <item name="android:textAppearanceListItemSecondary">@*android:style/TextAppearance.DeviceDefault.Small</item>
        <item name="android:windowTitleStyle">?android:attr/textAppearanceLarge</item>
        <!-- Color palette -->
        <item name="android:colorButtonNormal">@color/btn_device_default</item>
        <item name="android:background">@android:color/transparent</item>
        <item name="android:textColorPrimary">@color/car_alert_dialog_message_text_color</item>

        <item name="android:windowBackground">@android:color/transparent</item>
    </style>

    <style name="Theme.DeviceDefault.Settings.Dialog" parent="android:Theme.DeviceDefault.Dialog.Alert">
    </style>

    <!-- The light theme is defined to be the same as the default since currently there is only one
        defined theme palette -->
    <style name="Theme.DeviceDefault.Light" parent="android:Theme.DeviceDefault"/>
    <style name="Theme.DeviceDefault.Light.Dialog" parent="android:Theme.DeviceDefault.Dialog"/>
    <style name="Theme.DeviceDefault.Light.Dialog.Alert" parent="android:Theme.DeviceDefault.Dialog.Alert"/>
    <style name="Theme.DeviceDefault.Light.Dialog.NoActionBar" parent="android:Theme.DeviceDefault.Dialog.NoActionBar"/>

    <style name="Theme.DeviceDefault.Light.NoActionBar" parent="android:Theme.DeviceDefault.Light">
        <item name="android:windowActionBar">false</item>
        <item name="android:windowNoTitle">true</item>
    </style>
    <style name="Theme.DeviceDefault.NoActionBar" parent="android:Theme.DeviceDefault">
        <item name="android:windowActionBar">false</item>
        <item name="android:windowNoTitle">true</item>
    </style>

    <style name="Theme.DeviceDefault.InputMethod" parent="android:Theme.Material.InputMethod">
        <!-- Color palette -->
        <item name="android:colorAccent">@*android:color/accent_device_default_light</item>
        <item name="android:colorBackground">@*android:color/primary_device_default_light</item>
        <item name="android:listDivider">@*android:color/car_keyboard_divider_line</item>
        <item name="android:selectableItemBackground">@*android:drawable/item_background</item>
        <item name="android:textColorPrimary">@*android:color/car_keyboard_text_primary_color</item>
        <item name="android:textColorSecondary">@*android:color/car_keyboard_text_secondary_color</item>
    </style>

    <style name="Theme.DeviceDefault.Settings" parent="android:Theme.DeviceDefault"/>
    <style name="Theme.DeviceDefault.Settings.NoActionBar" parent="android:Theme.DeviceDefault.NoActionBar"/>

    <style name="Theme.DeviceDefault.Light.DarkActionBar"  parent="android:Theme.DeviceDefault"/>
    <!-- DeviceDefault theme for the default system theme.  -->
    <style name="Theme.DeviceDefault.System" parent="android:Theme.DeviceDefault.Light.DarkActionBar" />

    <!-- Theme used for the intent picker activity. -->
    <style name="Theme.DeviceDefault.Resolver" parent="android:Theme.DeviceDefault">
        <item name="android:windowEnterTransition">@empty</item>
        <item name="android:windowExitTransition">@empty</item>
        <item name="android:windowIsTranslucent">true</item>
        <item name="android:windowNoTitle">true</item>
        <item name="android:windowBackground">@android:color/transparent</item>
        <item name="android:backgroundDimEnabled">true</item>
        <item name="android:statusBarColor">@android:color/transparent</item>
        <item name="android:windowContentOverlay">@null</item>
        <item name="android:colorControlActivated">?*android:attr/colorControlHighlight</item>
        <item name="android:listPreferredItemPaddingStart">?*android:attr/dialogPreferredPadding</item>
        <item name="android:listPreferredItemPaddingEnd">?*android:attr/dialogPreferredPadding</item>

        <!-- Dialog attributes -->
        <item name="android:dialogCornerRadius">@*android:dimen/config_dialogCornerRadius</item>

        <!-- Button styles -->
        <item name="android:buttonCornerRadius">@*android:dimen/config_buttonCornerRadius</item>
        <item name="android:buttonBarButtonStyle">@*android:style/Widget.DeviceDefault.Button.ButtonBar.AlertDialog</item>
        <item name="android:borderlessButtonStyle">@*android:style/Widget.DeviceDefault.Button.Borderless.Colored</item>
        <item name="android:buttonStyle">@*android:style/Widget.DeviceDefault.Button</item>

        <!-- Color palette -->
        <item name="android:colorButtonNormal">@color/btn_device_default</item>

        <!-- Progress bar attributes -->
        <item name="*android:colorProgressBackgroundNormal">@*android:color/config_progress_background_tint</item>
        <item name="*android:progressBarCornerRadius">@*android:dimen/config_progressBarCornerRadius</item>

        <!-- Toolbar attributes -->
        <item name="android:toolbarStyle">@*android:style/Widget.DeviceDefault.Toolbar</item>

        <item name="*android:toastFrameBackground">@*android:drawable/toast_frame</item>
        <item name="android:textAppearanceListItem">@android:style/TextAppearance.DeviceDefault.Large</item>
        <item name="android:textAppearanceListItemSmall">@android:style/TextAppearance.DeviceDefault.Large</item>
        <item name="android:textAppearanceListItemSecondary">@android:style/TextAppearance.DeviceDefault.Small</item>

        <!-- Icon sizes -->
        <item name="*android:iconfactoryIconSize">@*android:dimen/resolver_icon_size</item>
        <item name="*android:iconfactoryBadgeSize">@*android:dimen/resolver_badge_size</item>
    </style>


    <!-- DeviceDefault theme for windows that want to have the user's selected wallpaper appear
    behind them. -->
    <style name="Theme.DeviceDefault.Wallpaper" parent="android:Theme.DeviceDefault">
        <!-- Color palette -->

        <!-- Dialog attributes -->
        <item name="android:dialogCornerRadius">@*android:dimen/config_dialogCornerRadius</item>

        <!-- Text styles -->
        <item name="android:textAppearanceButton">@*android:style/TextAppearance.DeviceDefault.Widget.Button</item>

        <!-- Button styles -->
        <item name="android:buttonCornerRadius">@*android:dimen/config_buttonCornerRadius</item>
        <item name="android:buttonBarButtonStyle">@*android:style/Widget.DeviceDefault.Button.ButtonBar.AlertDialog</item>

        <!-- Progress bar attributes -->
        <item name="*android:colorProgressBackgroundNormal">@*android:color/config_progress_background_tint</item>
        <item name="*android:progressBarCornerRadius">@*android:dimen/config_progressBarCornerRadius</item>

        <!-- Toolbar attributes -->
        <item name="android:toolbarStyle">@*android:style/Widget.DeviceDefault.Toolbar</item>

        <item name="android:windowBackground">@*android:color/transparent</item>
        <item name="android:colorBackgroundCacheHint">@null</item>
        <item name="android:windowShowWallpaper">true</item>
    </style>

    <!-- DeviceDefault theme for windows that want to have the user's selected wallpaper appear
    behind them and without an action bar. -->
    <style name="Theme.DeviceDefault.Wallpaper.NoTitleBar" parent="android:Theme.DeviceDefault.Wallpaper">
        <!-- Color palette -->

        <!-- Dialog attributes -->
        <item name="android:dialogCornerRadius">@*android:dimen/config_dialogCornerRadius</item>

        <!-- Text styles -->
        <item name="android:textAppearanceButton">@*android:style/TextAppearance.DeviceDefault.Widget.Button</item>

        <!-- Button styles -->
        <item name="android:buttonCornerRadius">@*android:dimen/config_buttonCornerRadius</item>
        <item name="android:buttonBarButtonStyle">@*android:style/Widget.DeviceDefault.Button.ButtonBar.AlertDialog</item>

        <!-- Progress bar attributes -->
        <item name="*android:colorProgressBackgroundNormal">@*android:color/config_progress_background_tint</item>
        <item name="*android:progressBarCornerRadius">@*android:dimen/config_progressBarCornerRadius</item>

        <!-- Toolbar attributes -->
        <item name="android:toolbarStyle">@*android:style/Widget.DeviceDefault.Toolbar</item>

        <item name="android:windowNoTitle">true</item>
    </style>

    <!-- DeviceDefault theme for panel windows. This removes all extraneous window decorations, so
    you basically have an empty rectangle in which to place your content. It makes the window
    floating, with a transparent background, and turns off dimming behind the window.
    Used for Autofill screens.-->
    <style name="Theme.DeviceDefault.Panel" parent="android:Theme.Material.Panel">
        <!-- Color palette -->

        <!-- Dialog attributes -->
        <item name="android:dialogCornerRadius">@*android:dimen/config_dialogCornerRadius</item>

        <!-- Text styles -->
        <item name="android:textAppearanceButton">@*android:style/TextAppearance.DeviceDefault.Widget.Button</item>

        <!-- Button styles -->
        <item name="android:buttonCornerRadius">@*android:dimen/config_buttonCornerRadius</item>
        <item name="android:buttonBarButtonStyle">@*android:style/Widget.DeviceDefault.Button.ButtonBar.AlertDialog</item>

        <!-- Progress bar attributes -->
        <item name="*android:colorProgressBackgroundNormal">@*android:color/config_progress_background_tint</item>
        <item name="*android:progressBarCornerRadius">@*android:dimen/config_progressBarCornerRadius</item>

        <!-- Toolbar attributes -->
        <item name="android:toolbarStyle">@*android:style/Widget.DeviceDefault.Toolbar</item>

        <!-- Hide action bar -->
        <item name="android:windowActionBar">false</item>
        <item name="android:windowNoTitle">true</item>

        <item name="android:selectableItemBackground">@*android:drawable/item_background</item>
    </style>

    <style name="Theme.DeviceDefault.Light.Panel" parent="android:Theme.DeviceDefault.Panel"/>
</resources><|MERGE_RESOLUTION|>--- conflicted
+++ resolved
@@ -42,6 +42,7 @@
         <item name="android:colorBackgroundFloating">@color/floating_background_color</item>
         <item name="android:statusBarColor">@android:color/transparent</item>
         <item name="android:colorButtonNormal">@color/btn_device_default</item>
+        <item name="android:colorAccent">@color/car_primary</item>
         <item name="android:colorActivatedHighlight">@color/car_control_highlight</item>
         <item name="android:colorBackground">@color/car_background</item>
         <item name="android:colorControlHighlight">@color/car_control_highlight</item>
@@ -49,13 +50,10 @@
         <item name="android:colorFocusedHighlight">@color/car_control_highlight</item>
         <item name="android:textColorPrimary">@color/car_on_background</item>
         <item name="android:textColorPrimaryInverse">@color/car_background</item>
-<<<<<<< HEAD
-=======
         <item name="android:textColorSecondary">@color/car_secondary</item>
         <item name="android:textColorSecondaryInverse">@color/car_on_secondary</item>
         <item name="android:textColorTertiary">@color/car_secondary</item>
         <item name="android:textColorTertiaryInverse">@color/car_on_secondary</item>
->>>>>>> 1fe6147d
 
         <item name="android:listDivider">@color/list_divider_color</item>
         <item name="android:alertDialogTheme">@android:style/Theme.DeviceDefault.Dialog.Alert</item>
