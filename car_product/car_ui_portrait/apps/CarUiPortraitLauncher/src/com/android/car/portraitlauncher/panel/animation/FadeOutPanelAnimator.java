--- conflicted
+++ resolved
@@ -39,6 +39,7 @@
     private static final float FADE_OUT_ALPHA = 0;
     private static final float FADE_IN_ALPHA = 1;
 
+    private final View mBackground;
     private final View mOverlay;
     private final View mTaskView;
     private final Rect mBounds;
@@ -47,13 +48,16 @@
      * A {@code PanelAnimator} to animate the panel into the open state using the fade-in animation.
      *
      * @param panel The panel that should animate
-     * @param overlay The overlay view that covers the taskView. Used to visually fade out the task
-     *                view.
+     * @param background The view shown behind the {@code TaskView}.
+     * @param overlay The overlay view that covers the {@code TaskView}. Used to visually fade out
+     *                the {@code TaskView}.
      * @param taskView The task view of the panel.
      * @param toBounds The final bounds of the panel within its parent
      */
-    public FadeOutPanelAnimator(ViewGroup panel, View overlay, View taskView, Rect toBounds) {
+    public FadeOutPanelAnimator(ViewGroup panel, View background, View overlay, View taskView,
+            Rect toBounds) {
         super(panel);
+        mBackground = background;
         mOverlay = overlay;
         mTaskView = taskView;
         mBounds = toBounds;
@@ -62,34 +66,9 @@
     @Override
     public void animate(Runnable endAction) {
         updateBounds(mBounds);
+        mBackground.setVisibility(GONE);
         mOverlay.setVisibility(VISIBLE);
         mOverlay.setAlpha(FADE_OUT_ALPHA);
-<<<<<<< HEAD
-        // First fade in the overlay and then fade-out the whole panel.
-        // This is necessary since we cannot fade the task views.
-        mOverlay.animate().alpha(FADE_IN_ALPHA).setDuration(OVERLAY_FADE_IN_DURATION)
-                .withEndAction(() -> {
-                    mPanel.animate().alpha(FADE_OUT_ALPHA).setDuration(PANEL_FADE_OUT_DURATION)
-                            .withEndAction(() -> {
-                                mOverlay.setVisibility(GONE);
-                                mTaskView.setVisibility(VISIBLE);
-                                mTaskView.setAlpha(FADE_IN_ALPHA);
-                                mTaskView.setScaleX(INITIAL_SCALE);
-                                mTaskView.setScaleY(INITIAL_SCALE);
-                                mPanel.setAlpha(FADE_IN_ALPHA);
-                                endAction.run();
-                            });
-                });
-        // Scale the task view and hide it at the end.
-        mTaskView.animate().scaleX(FINAL_SCALE).scaleY(FINAL_SCALE)
-                .setDuration(OVERLAY_FADE_IN_DURATION).setInterpolator(INTERPOLATOR)
-                .withEndAction(() -> {
-                    // Restore the initial scale
-                    mTaskView.setScaleX(INITIAL_SCALE);
-                    mTaskView.setScaleY(INITIAL_SCALE);
-                    mTaskView.setVisibility(GONE);
-                });
-=======
         mOverlay.post(() -> {
             // First fade in the overlay and then fade-out the whole panel.
             // This is necessary since we cannot fade the task views.
@@ -117,6 +96,5 @@
                         mTaskView.setVisibility(GONE);
                     });
         });
->>>>>>> 1fe6147d
     }
 }