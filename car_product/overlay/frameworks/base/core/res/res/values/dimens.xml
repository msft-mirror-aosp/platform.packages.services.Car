--- conflicted
+++ resolved
@@ -89,8 +89,6 @@
 
     <!-- The margin on top of the text of the notification. -->
     <dimen name="notification_text_margin_top">0dp</dimen>
-<<<<<<< HEAD
-=======
 
     <!-- The height of the notification action list. -->
     <dimen name="notification_action_list_height">76dp</dimen>
@@ -106,5 +104,4 @@
 
     <!-- The top margin before the notification progress bar.  -->
     <dimen name="notification_progress_margin_top">16dp</dimen>
->>>>>>> ddd5daaa
 </resources>