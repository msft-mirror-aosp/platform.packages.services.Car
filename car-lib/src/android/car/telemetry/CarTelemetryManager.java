/*
 * Copyright (C) 2021 The Android Open Source Project
 *
 * Licensed under the Apache License, Version 2.0 (the "License");
 * you may not use this file except in compliance with the License.
 * You may obtain a copy of the License at
 *
 *      http://www.apache.org/licenses/LICENSE-2.0
 *
 * Unless required by applicable law or agreed to in writing, software
 * distributed under the License is distributed on an "AS IS" BASIS,
 * WITHOUT WARRANTIES OR CONDITIONS OF ANY KIND, either express or implied.
 * See the License for the specific language governing permissions and
 * limitations under the License.
 */

package android.car.telemetry;

import android.annotation.CallbackExecutor;
import android.annotation.IntDef;
import android.annotation.NonNull;
import android.annotation.RequiresPermission;
import android.car.Car;
import android.car.CarManagerBase;
import android.car.annotation.RequiredFeature;
import android.os.Binder;
import android.os.IBinder;
import android.os.RemoteException;
import android.util.Slog;

import com.android.internal.annotations.GuardedBy;

import java.lang.annotation.Retention;
import java.lang.annotation.RetentionPolicy;
import java.lang.ref.WeakReference;
import java.util.concurrent.Executor;
import java.util.concurrent.atomic.AtomicReference;

/**
 * Provides an application interface for interacting with the Car Telemetry Service.
 *
 * @hide
 */
@RequiredFeature(Car.CAR_TELEMETRY_SERVICE)
public final class CarTelemetryManager extends CarManagerBase {

    private static final boolean DEBUG = false;
    private static final String TAG = CarTelemetryManager.class.getSimpleName();
    private static final int MANIFEST_MAX_SIZE_BYTES = 10 * 1024; // 10 kb

    private final CarTelemetryServiceListener mCarTelemetryServiceListener =
            new CarTelemetryServiceListener(this);
    private final ICarTelemetryService mService;
<<<<<<< HEAD
    private final Object mLock = new Object();
=======
    private final AtomicReference<Executor> mExecutor;
    private final AtomicReference<ReportReadyListener> mReportReadyListener;
>>>>>>> cc433a5f

    @GuardedBy("mLock")
    private CarTelemetryResultsListener mResultsListener;
    @GuardedBy("mLock")
    private Executor mExecutor;

    /**
     * Status to indicate that manifest was added successfully.
     */
    public static final int ERROR_NONE = 0;

    /**
     * Status to indicate that add manifest failed because the same manifest based on the
     * ManifestKey already exists.
     */
    public static final int ERROR_SAME_MANIFEST_EXISTS = 1;

    /**
     * Status to indicate that add manifest failed because a newer version of the manifest exists.
     */
    public static final int ERROR_NEWER_MANIFEST_EXISTS = 2;

    /**
     * Status to indicate that add manifest failed because CarTelemetryService is unable to parse
     * the given byte array into a Manifest.
     */
    public static final int ERROR_PARSE_MANIFEST_FAILED = 3;

    /**
     * Status to indicate that add manifest failed because of failure to verify the signature of
     * the manifest.
     */
    public static final int ERROR_SIGNATURE_VERIFICATION_FAILED = 4;

    /**
     * Status to indicate that add manifest failed because of a general error in cars.
     */
    public static final int ERROR_UNKNOWN = 5;

    /** @hide */
    @IntDef(prefix = {"ERROR_"}, value = {
            ERROR_NONE,
            ERROR_SAME_MANIFEST_EXISTS,
            ERROR_NEWER_MANIFEST_EXISTS,
            ERROR_PARSE_MANIFEST_FAILED,
            ERROR_SIGNATURE_VERIFICATION_FAILED,
            ERROR_UNKNOWN
    })
    @Retention(RetentionPolicy.SOURCE)
    public @interface AddManifestError {}

    /**
     * Application registers {@link CarTelemetryResultsListener} object to receive data from
     * {@link com.android.car.telemetry.CarTelemetryService}.
     *
     * @hide
     */
    public interface CarTelemetryResultsListener {
        /**
         * Called by {@link com.android.car.telemetry.CarTelemetryService} to send script result to
         * the client.
         * TODO(b/184964661): Publish the documentation for the format of the results.
         *
         * @param key the {@link ManifestKey} that the result is associated with.
         * @param result the serialized car telemetry result.
         */
        void onResult(@NonNull ManifestKey key, @NonNull byte[] result);

        /**
         * Called by {@link com.android.car.telemetry.CarTelemetryService} to send error message to
         * the client.
         *
         * @param error the serialized car telemetry error.
         */
        void onError(@NonNull byte[] error);
    }

    /**
     * Class implementing the listener interface
     * {@link com.android.car.ICarTelemetryServiceListener} to receive telemetry results.
     */
    private static final class CarTelemetryServiceListener
            extends ICarTelemetryServiceListener.Stub {
        private WeakReference<CarTelemetryManager> mManager;

        private CarTelemetryServiceListener(CarTelemetryManager manager) {
            mManager = new WeakReference<>(manager);
        }

        @Override
        public void onResult(@NonNull ManifestKey key, @NonNull byte[] result) {
            CarTelemetryManager manager = mManager.get();
            if (manager == null) {
                return;
            }
            manager.onResult(key, result);
        }

        @Override
        public void onError(@NonNull byte[] error) {
            CarTelemetryManager manager = mManager.get();
            if (manager == null) {
                return;
            }
            manager.onError(error);
        }
    }

    private void onResult(ManifestKey key, byte[] result) {
        long token = Binder.clearCallingIdentity();
        synchronized (mLock) {
            mExecutor.execute(() -> mResultsListener.onResult(key, result));
        }
        Binder.restoreCallingIdentity(token);
    }

    private void onError(byte[] error) {
        long token = Binder.clearCallingIdentity();
        synchronized (mLock) {
            mExecutor.execute(() -> mResultsListener.onError(error));
        }
        Binder.restoreCallingIdentity(token);
    }

    /**
     * Application can optionally use {@link #setReportReadyListener(Executor, ReportReadyListener)}
     * to receive report ready notifications. Upon receiving the notification, client can use
     * {@link #getFinishedReport(String, Executor, MetricsReportCallback)} on the received
     * metricsConfigName.
     *
     * @hide
     */
    @SystemApi
    @TestApi
    public interface ReportReadyListener {
        /**
         * Sends the report ready notification to the client.
         *
         * @param metricsConfigName name of the MetricsConfig whose report is ready.
         */
        void onReady(@NonNull String metricsConfigName);
    }

    /**
     * Gets an instance of CarTelemetryManager.
     *
     * CarTelemetryManager manages {@link com.android.car.telemetry.CarTelemetryService} and
     * provides APIs so the client can use the car telemetry service.
     *
     * There is only one client to this manager, which is OEM's cloud application. It uses the
     * APIs to send config to and receive data from CarTelemetryService.
     *
     * @hide
     */
    public CarTelemetryManager(Car car, IBinder service) {
        super(car);
        mService = ICarTelemetryService.Stub.asInterface(service);
        mExecutor = new AtomicReference<>(null);
        mReportReadyListener = new AtomicReference<>(null);
        if (DEBUG) {
            Slog.d(TAG, "starting car telemetry manager");
        }
    }

    /** @hide */
    @Override
    public void onCarDisconnected() {
        synchronized (mLock) {
            mResultsListener = null;
            mExecutor = null;
        }
    }

    /**
     * Registers a listener with {@link com.android.car.telemetry.CarTelemetryService} for client
     * to receive script execution results.
     *
     * @param listener to received data from {@link com.android.car.telemetry.CarTelemetryService}.
     * @throws IllegalStateException if the listener is already set.
     *
     * @hide
     */
    @RequiresPermission(Car.PERMISSION_USE_CAR_TELEMETRY_SERVICE)
    public void setListener(@NonNull @CallbackExecutor Executor executor,
            @NonNull CarTelemetryResultsListener listener) {
        synchronized (mLock) {
            if (mResultsListener != null) {
                throw new IllegalStateException(
                        "Attempting to set a listener that is already set.");
            }
            mExecutor = executor;
            mResultsListener = listener;
        }
        try {
            mService.setListener(mCarTelemetryServiceListener);
        } catch (RemoteException e) {
            handleRemoteExceptionFromCarService(e);
        }
    }

    /**
     * Unregisters the listener from {@link com.android.car.telemetry.CarTelemetryService}.
     *
     * @hide
     */
    @RequiresPermission(Car.PERMISSION_USE_CAR_TELEMETRY_SERVICE)
    public void clearListener() {
        synchronized (mLock) {
            mResultsListener = null;
            mExecutor = null;
        }
        try {
            mService.clearListener();
        } catch (RemoteException e) {
            handleRemoteExceptionFromCarService(e);
        }
    }

    /**
     * Called by client to send telemetry manifest. The size of the manifest cannot exceed a
     * predefined size. Otherwise an exception is thrown.
     * The {@link ManifestKey} is used to uniquely identify a manifest. If a manifest of the same
     * name already exists in {@link com.android.car.telemetry.CarTelemetryService}, then the
     * version will be compared. If the version is strictly higher, the existing manifest will be
     * replaced by the new one. All cache and intermediate results will be cleared if replaced.
     * TODO(b/185420981): Update javadoc after CarTelemetryService has concrete implementation.
     *
     * @param key      the unique key to identify the manifest.
     * @param manifest the serialized bytes of a Manifest object.
     * @return {@link #AddManifestError} to tell the result of the request.
     * @throws IllegalArgumentException if the manifest size exceeds limit.
     *
     * @hide
     */
    @RequiresPermission(Car.PERMISSION_USE_CAR_TELEMETRY_SERVICE)
    public @AddManifestError int addManifest(@NonNull ManifestKey key, @NonNull byte[] manifest) {
        if (manifest.length > MANIFEST_MAX_SIZE_BYTES) {
            throw new IllegalArgumentException("Manifest size exceeds limit.");
        }
        try {
            return mService.addManifest(key, manifest);
        } catch (RemoteException e) {
            handleRemoteExceptionFromCarService(e);
        }
        return ERROR_UNKNOWN;
    }

    /**
     * Removes a manifest from {@link com.android.car.telemetry.CarTelemetryService}. If the
     * manifest does not exist, nothing will be removed but the status will be indicated in the
     * return value.
     *
     * @param key the unique key to identify the manifest. Name and version must be exact.
     * @return true for success, false otherwise.
     * @hide
     */
    @RequiresPermission(Car.PERMISSION_USE_CAR_TELEMETRY_SERVICE)
    public boolean removeManifest(@NonNull ManifestKey key) {
        try {
            return mService.removeManifest(key);
        } catch (RemoteException e) {
            handleRemoteExceptionFromCarService(e);
        }
        return false;
    }

    /**
     * Removes all manifests from {@link com.android.car.telemetry.CarTelemetryService}.
     *
     * @hide
     */
    @RequiresPermission(Car.PERMISSION_USE_CAR_TELEMETRY_SERVICE)
    public void removeAllManifests() {
        try {
            mService.removeAllManifests();
        } catch (RemoteException e) {
            handleRemoteExceptionFromCarService(e);
        }
    }

    /**
     * An asynchronous API for the client to get script execution results of a specific manifest
     * from the {@link com.android.car.telemetry.CarTelemetryService} through the listener.
     * This call is destructive. The returned results will be deleted from CarTelemetryService.
     *
     * @param key the unique key to identify the manifest.
     * @hide
     */
    @RequiresPermission(Car.PERMISSION_USE_CAR_TELEMETRY_SERVICE)
    public void sendFinishedReports(@NonNull ManifestKey key) {
        try {
            mService.sendFinishedReports(key);
        } catch (RemoteException e) {
            handleRemoteExceptionFromCarService(e);
        }
    }

    /**
     * An asynchronous API for the client to get all script execution results
     * from the {@link com.android.car.telemetry.CarTelemetryService} through the listener.
     * This call is destructive. The returned results will be deleted from CarTelemetryService.
     *
     * @hide
     */
    @RequiresPermission(Car.PERMISSION_USE_CAR_TELEMETRY_SERVICE)
    public void sendAllFinishedReports() {
        try {
            mService.sendAllFinishedReports();
        } catch (RemoteException e) {
            handleRemoteExceptionFromCarService(e);
        }
    }

    /**
     * An asynchronous API for the client to get all script execution errors
     * from the {@link com.android.car.telemetry.CarTelemetryService} through the listener.
     * This call is destructive. The returned results will be deleted from CarTelemetryService.
     *
     * @hide
     */
    @RequiresPermission(Car.PERMISSION_USE_CAR_TELEMETRY_SERVICE)
    public void sendScriptExecutionErrors() {
        try {
            mService.sendScriptExecutionErrors();
        } catch (RemoteException e) {
            handleRemoteExceptionFromCarService(e);
        }
    }

    /**
     * Registers a listener to receive report ready notifications. This is an optional feature that
     * helps clients decide when is a good time to call {@link
     * #getFinishedReport(String, Executor, MetricsReportCallback)}.
     *
     * <p>If a listener is not registered when the report or error was the produced, notification
     * will not be sent to a listener that is registered later. Clients who do not register a
     * listener should use {@link #getFinishedReport(String, Executor, MetricsReportCallback)}
     * periodically to check for report ready states.
     *
     * @param executor The {@link Executor} on which the callback will be invoked.
     * @param listener The listener to receive report ready notifications.
     * @throws IllegalStateException if the listener is already set.
     * @hide
     */
    @SystemApi
    @TestApi
    @RequiresPermission(Car.PERMISSION_USE_CAR_TELEMETRY_SERVICE)
    public void setReportReadyListener(
            @CallbackExecutor @NonNull Executor executor, @NonNull ReportReadyListener listener) {
        if (mReportReadyListener.get() != null) {
            throw new IllegalStateException("ReportReadyListener is already set.");
        }
        mExecutor.set(executor);
        mReportReadyListener.set(listener);
        try {
            mService.setReportReadyListener(new CarTelemetryReportReadyListenerImpl(this));
        } catch (RemoteException e) {
            handleRemoteExceptionFromCarService(e);
        }
    }

    /**
     * Clears the listener for receiving telemetry report ready notifications.
     *
     * @hide
     */
    @SystemApi
    @TestApi
    @RequiresPermission(Car.PERMISSION_USE_CAR_TELEMETRY_SERVICE)
    public void clearReportReadyListener() {
        mExecutor.set(null);
        mReportReadyListener.set(null);
        try {
            mService.clearReportReadyListener();
        } catch (RemoteException e) {
            handleRemoteExceptionFromCarService(e);
        }
    }

    private static final class CarTelemetryReportReadyListenerImpl
            extends ICarTelemetryReportReadyListener.Stub {
        private final WeakReference<CarTelemetryManager> mManager;

        private CarTelemetryReportReadyListenerImpl(CarTelemetryManager manager) {
            mManager = new WeakReference<>(manager);
        }

        @Override
        public void onReady(@NonNull String metricsConfigName) {
            CarTelemetryManager manager = mManager.get();
            if (manager == null) {
                return;
            }
            manager.mExecutor.get().execute(
                    () -> manager.mReportReadyListener.get().onReady(metricsConfigName));
        }
    }
}<|MERGE_RESOLUTION|>--- conflicted
+++ resolved
@@ -19,16 +19,18 @@
 import android.annotation.CallbackExecutor;
 import android.annotation.IntDef;
 import android.annotation.NonNull;
+import android.annotation.Nullable;
 import android.annotation.RequiresPermission;
+import android.annotation.SystemApi;
+import android.annotation.TestApi;
 import android.car.Car;
 import android.car.CarManagerBase;
 import android.car.annotation.RequiredFeature;
-import android.os.Binder;
+import android.car.builtin.util.Slogf;
+import android.os.Bundle;
 import android.os.IBinder;
 import android.os.RemoteException;
-import android.util.Slog;
-
-import com.android.internal.annotations.GuardedBy;
+import android.os.ResultReceiver;
 
 import java.lang.annotation.Retention;
 import java.lang.annotation.RetentionPolicy;
@@ -42,143 +44,143 @@
  * @hide
  */
 @RequiredFeature(Car.CAR_TELEMETRY_SERVICE)
+@SystemApi
+@TestApi
 public final class CarTelemetryManager extends CarManagerBase {
 
     private static final boolean DEBUG = false;
     private static final String TAG = CarTelemetryManager.class.getSimpleName();
-    private static final int MANIFEST_MAX_SIZE_BYTES = 10 * 1024; // 10 kb
-
-    private final CarTelemetryServiceListener mCarTelemetryServiceListener =
-            new CarTelemetryServiceListener(this);
+    private static final int METRICS_CONFIG_MAX_SIZE_BYTES = 10 * 1024; // 10 kb
+
     private final ICarTelemetryService mService;
-<<<<<<< HEAD
-    private final Object mLock = new Object();
-=======
     private final AtomicReference<Executor> mExecutor;
     private final AtomicReference<ReportReadyListener> mReportReadyListener;
->>>>>>> cc433a5f
-
-    @GuardedBy("mLock")
-    private CarTelemetryResultsListener mResultsListener;
-    @GuardedBy("mLock")
-    private Executor mExecutor;
-
-    /**
-     * Status to indicate that manifest was added successfully.
-     */
-    public static final int ERROR_NONE = 0;
-
-    /**
-     * Status to indicate that add manifest failed because the same manifest based on the
-     * ManifestKey already exists.
-     */
-    public static final int ERROR_SAME_MANIFEST_EXISTS = 1;
-
-    /**
-     * Status to indicate that add manifest failed because a newer version of the manifest exists.
-     */
-    public static final int ERROR_NEWER_MANIFEST_EXISTS = 2;
-
-    /**
-     * Status to indicate that add manifest failed because CarTelemetryService is unable to parse
-     * the given byte array into a Manifest.
-     */
-    public static final int ERROR_PARSE_MANIFEST_FAILED = 3;
-
-    /**
-     * Status to indicate that add manifest failed because of failure to verify the signature of
-     * the manifest.
-     */
-    public static final int ERROR_SIGNATURE_VERIFICATION_FAILED = 4;
-
-    /**
-     * Status to indicate that add manifest failed because of a general error in cars.
-     */
-    public static final int ERROR_UNKNOWN = 5;
+
+    /** Status to indicate that MetricsConfig was added successfully. */
+    public static final int STATUS_ADD_METRICS_CONFIG_SUCCEEDED = 0;
+
+    /**
+     * Status to indicate that add MetricsConfig failed because the same MetricsConfig of the same
+     * name and version already exists.
+     */
+    public static final int STATUS_ADD_METRICS_CONFIG_ALREADY_EXISTS = 1;
+
+    /**
+     * Status to indicate that add MetricsConfig failed because a newer version of the MetricsConfig
+     * exists.
+     */
+    public static final int STATUS_ADD_METRICS_CONFIG_VERSION_TOO_OLD = 2;
+
+    /**
+     * Status to indicate that add MetricsConfig failed because CarTelemetryService is unable to
+     * parse the given byte array into a MetricsConfig.
+     */
+    public static final int STATUS_ADD_METRICS_CONFIG_PARSE_FAILED = 3;
+
+    /**
+     * Status to indicate that add MetricsConfig failed because of failure to verify the signature
+     * of the MetricsConfig.
+     */
+    public static final int STATUS_ADD_METRICS_CONFIG_SIGNATURE_VERIFICATION_FAILED = 4;
+
+    /** Status to indicate that add MetricsConfig failed because of a general error in cars. */
+    public static final int STATUS_ADD_METRICS_CONFIG_UNKNOWN = 5;
 
     /** @hide */
-    @IntDef(prefix = {"ERROR_"}, value = {
-            ERROR_NONE,
-            ERROR_SAME_MANIFEST_EXISTS,
-            ERROR_NEWER_MANIFEST_EXISTS,
-            ERROR_PARSE_MANIFEST_FAILED,
-            ERROR_SIGNATURE_VERIFICATION_FAILED,
-            ERROR_UNKNOWN
-    })
+    @IntDef(
+            prefix = {"STATUS_ADD_METRICS_CONFIG_"},
+            value = {
+                STATUS_ADD_METRICS_CONFIG_SUCCEEDED,
+                STATUS_ADD_METRICS_CONFIG_ALREADY_EXISTS,
+                STATUS_ADD_METRICS_CONFIG_VERSION_TOO_OLD,
+                STATUS_ADD_METRICS_CONFIG_PARSE_FAILED,
+                STATUS_ADD_METRICS_CONFIG_SIGNATURE_VERIFICATION_FAILED,
+                STATUS_ADD_METRICS_CONFIG_UNKNOWN
+            })
     @Retention(RetentionPolicy.SOURCE)
-    public @interface AddManifestError {}
-
-    /**
-     * Application registers {@link CarTelemetryResultsListener} object to receive data from
-     * {@link com.android.car.telemetry.CarTelemetryService}.
-     *
-     * @hide
-     */
-    public interface CarTelemetryResultsListener {
+    public @interface MetricsConfigStatus {}
+
+    /** Status to indicate that MetricsConfig produced a report. */
+    public static final int STATUS_GET_METRICS_CONFIG_FINISHED = 0;
+
+    /**
+     * Status to indicate a MetricsConfig exists but has produced neither interim/final report nor
+     * runtime execution errors.
+     */
+    public static final int STATUS_GET_METRICS_CONFIG_PENDING = 1;
+
+    /** Status to indicate a MetricsConfig exists and produced interim results. */
+    public static final int STATUS_GET_METRICS_CONFIG_INTERIM_RESULTS = 2;
+
+    /** Status to indicate the MetricsConfig produced a runtime execution error. */
+    public static final int STATUS_GET_METRICS_CONFIG_RUNTIME_ERROR = 3;
+
+    /** Status to indicate a MetricsConfig does not exist and hence no report can be found. */
+    public static final int STATUS_GET_METRICS_CONFIG_DOES_NOT_EXIST = 4;
+
+    /** @hide */
+    @IntDef(
+            prefix = {"STATUS_GET_METRICS_CONFIG_"},
+            value = {
+                STATUS_GET_METRICS_CONFIG_FINISHED,
+                STATUS_GET_METRICS_CONFIG_PENDING,
+                STATUS_GET_METRICS_CONFIG_INTERIM_RESULTS,
+                STATUS_GET_METRICS_CONFIG_RUNTIME_ERROR,
+                STATUS_GET_METRICS_CONFIG_DOES_NOT_EXIST
+            })
+    @Retention(RetentionPolicy.SOURCE)
+    public @interface MetricsReportStatus {}
+
+    /**
+     * Application must pass a {@link AddMetricsConfigCallback} to use {@link
+     * #addMetricsConfig(String, byte[], Executor, AddMetricsConfigCallback)}
+     *
+     * @hide
+     */
+    @SystemApi
+    @TestApi
+    public interface AddMetricsConfigCallback {
         /**
-         * Called by {@link com.android.car.telemetry.CarTelemetryService} to send script result to
-         * the client.
-         * TODO(b/184964661): Publish the documentation for the format of the results.
+         * Sends the {@link #addMetricsConfig(String, byte[], Executor, AddMetricsConfigCallback)}
+         * status to the client.
          *
-         * @param key the {@link ManifestKey} that the result is associated with.
-         * @param result the serialized car telemetry result.
+         * @param metricsConfigName name of the MetricsConfig that the status is associated with.
+         * @param statusCode See {@link MetricsConfigStatus}.
          */
-        void onResult(@NonNull ManifestKey key, @NonNull byte[] result);
-
+        void onAddMetricsConfigStatus(
+                @NonNull String metricsConfigName, @MetricsConfigStatus int statusCode);
+    }
+
+    /**
+     * Application must pass a {@link MetricsReportCallback} object to receive finished reports from
+     * {@link #getFinishedReport(String, Executor, MetricsReportCallback)} and {@link
+     * #getAllFinishedReports(Executor, MetricsReportCallback)}.
+     *
+     * @hide
+     */
+    @SystemApi
+    @TestApi
+    public interface MetricsReportCallback {
         /**
-         * Called by {@link com.android.car.telemetry.CarTelemetryService} to send error message to
-         * the client.
+         * Provides the metrics report associated with metricsConfigName. If there is a metrics
+         * report, it provides the metrics report. If the metrics report calculation failed due to a
+         * runtime error during the execution of reporting script, it provides the runtime error in
+         * the error parameter. The status parameter provides more information on the state of the
+         * metrics report.
          *
-         * @param error the serialized car telemetry error.
+         * TODO(b/184964661): Publish the documentation for the format of the finished reports.
+         *
+         * @param metricsConfigName name of the MetricsConfig that the report is associated with.
+         * @param report the car telemetry report as serialized bytes. Null if there is no report.
+         * @param telemetryError the serialized telemetry metrics configuration runtime execution
+         *     error.
+         * @param status of the metrics report. See {@link MetricsReportStatus}.
          */
-        void onError(@NonNull byte[] error);
-    }
-
-    /**
-     * Class implementing the listener interface
-     * {@link com.android.car.ICarTelemetryServiceListener} to receive telemetry results.
-     */
-    private static final class CarTelemetryServiceListener
-            extends ICarTelemetryServiceListener.Stub {
-        private WeakReference<CarTelemetryManager> mManager;
-
-        private CarTelemetryServiceListener(CarTelemetryManager manager) {
-            mManager = new WeakReference<>(manager);
-        }
-
-        @Override
-        public void onResult(@NonNull ManifestKey key, @NonNull byte[] result) {
-            CarTelemetryManager manager = mManager.get();
-            if (manager == null) {
-                return;
-            }
-            manager.onResult(key, result);
-        }
-
-        @Override
-        public void onError(@NonNull byte[] error) {
-            CarTelemetryManager manager = mManager.get();
-            if (manager == null) {
-                return;
-            }
-            manager.onError(error);
-        }
-    }
-
-    private void onResult(ManifestKey key, byte[] result) {
-        long token = Binder.clearCallingIdentity();
-        synchronized (mLock) {
-            mExecutor.execute(() -> mResultsListener.onResult(key, result));
-        }
-        Binder.restoreCallingIdentity(token);
-    }
-
-    private void onError(byte[] error) {
-        long token = Binder.clearCallingIdentity();
-        synchronized (mLock) {
-            mExecutor.execute(() -> mResultsListener.onError(error));
-        }
-        Binder.restoreCallingIdentity(token);
+        void onResult(
+                @NonNull String metricsConfigName,
+                @Nullable byte[] report,
+                @Nullable byte[] telemetryError,
+                @MetricsReportStatus int status);
     }
 
     /**
@@ -203,10 +205,10 @@
     /**
      * Gets an instance of CarTelemetryManager.
      *
-     * CarTelemetryManager manages {@link com.android.car.telemetry.CarTelemetryService} and
+     * <p>CarTelemetryManager manages {@link com.android.car.telemetry.CarTelemetryService} and
      * provides APIs so the client can use the car telemetry service.
      *
-     * There is only one client to this manager, which is OEM's cloud application. It uses the
+     * <p>There is only one client to this manager, which is OEM's cloud application. It uses the
      * APIs to send config to and receive data from CarTelemetryService.
      *
      * @hide
@@ -217,170 +219,158 @@
         mExecutor = new AtomicReference<>(null);
         mReportReadyListener = new AtomicReference<>(null);
         if (DEBUG) {
-            Slog.d(TAG, "starting car telemetry manager");
+            Slogf.d(TAG, "starting car telemetry manager");
         }
     }
 
     /** @hide */
     @Override
-    public void onCarDisconnected() {
-        synchronized (mLock) {
-            mResultsListener = null;
-            mExecutor = null;
-        }
-    }
-
-    /**
-     * Registers a listener with {@link com.android.car.telemetry.CarTelemetryService} for client
-     * to receive script execution results.
-     *
-     * @param listener to received data from {@link com.android.car.telemetry.CarTelemetryService}.
-     * @throws IllegalStateException if the listener is already set.
-     *
-     * @hide
-     */
-    @RequiresPermission(Car.PERMISSION_USE_CAR_TELEMETRY_SERVICE)
-    public void setListener(@NonNull @CallbackExecutor Executor executor,
-            @NonNull CarTelemetryResultsListener listener) {
-        synchronized (mLock) {
-            if (mResultsListener != null) {
-                throw new IllegalStateException(
-                        "Attempting to set a listener that is already set.");
-            }
-            mExecutor = executor;
-            mResultsListener = listener;
-        }
-        try {
-            mService.setListener(mCarTelemetryServiceListener);
-        } catch (RemoteException e) {
-            handleRemoteExceptionFromCarService(e);
-        }
-    }
-
-    /**
-     * Unregisters the listener from {@link com.android.car.telemetry.CarTelemetryService}.
-     *
-     * @hide
-     */
-    @RequiresPermission(Car.PERMISSION_USE_CAR_TELEMETRY_SERVICE)
-    public void clearListener() {
-        synchronized (mLock) {
-            mResultsListener = null;
-            mExecutor = null;
-        }
-        try {
-            mService.clearListener();
-        } catch (RemoteException e) {
-            handleRemoteExceptionFromCarService(e);
-        }
-    }
-
-    /**
-     * Called by client to send telemetry manifest. The size of the manifest cannot exceed a
-     * predefined size. Otherwise an exception is thrown.
-     * The {@link ManifestKey} is used to uniquely identify a manifest. If a manifest of the same
-     * name already exists in {@link com.android.car.telemetry.CarTelemetryService}, then the
-     * version will be compared. If the version is strictly higher, the existing manifest will be
-     * replaced by the new one. All cache and intermediate results will be cleared if replaced.
-     * TODO(b/185420981): Update javadoc after CarTelemetryService has concrete implementation.
-     *
-     * @param key      the unique key to identify the manifest.
-     * @param manifest the serialized bytes of a Manifest object.
-     * @return {@link #AddManifestError} to tell the result of the request.
-     * @throws IllegalArgumentException if the manifest size exceeds limit.
-     *
-     * @hide
-     */
-    @RequiresPermission(Car.PERMISSION_USE_CAR_TELEMETRY_SERVICE)
-    public @AddManifestError int addManifest(@NonNull ManifestKey key, @NonNull byte[] manifest) {
-        if (manifest.length > MANIFEST_MAX_SIZE_BYTES) {
-            throw new IllegalArgumentException("Manifest size exceeds limit.");
-        }
-        try {
-            return mService.addManifest(key, manifest);
-        } catch (RemoteException e) {
-            handleRemoteExceptionFromCarService(e);
-        }
-        return ERROR_UNKNOWN;
-    }
-
-    /**
-     * Removes a manifest from {@link com.android.car.telemetry.CarTelemetryService}. If the
-     * manifest does not exist, nothing will be removed but the status will be indicated in the
-     * return value.
-     *
-     * @param key the unique key to identify the manifest. Name and version must be exact.
-     * @return true for success, false otherwise.
-     * @hide
-     */
-    @RequiresPermission(Car.PERMISSION_USE_CAR_TELEMETRY_SERVICE)
-    public boolean removeManifest(@NonNull ManifestKey key) {
-        try {
-            return mService.removeManifest(key);
-        } catch (RemoteException e) {
-            handleRemoteExceptionFromCarService(e);
-        }
-        return false;
-    }
-
-    /**
-     * Removes all manifests from {@link com.android.car.telemetry.CarTelemetryService}.
-     *
-     * @hide
-     */
-    @RequiresPermission(Car.PERMISSION_USE_CAR_TELEMETRY_SERVICE)
-    public void removeAllManifests() {
-        try {
-            mService.removeAllManifests();
-        } catch (RemoteException e) {
-            handleRemoteExceptionFromCarService(e);
-        }
-    }
-
-    /**
-     * An asynchronous API for the client to get script execution results of a specific manifest
-     * from the {@link com.android.car.telemetry.CarTelemetryService} through the listener.
-     * This call is destructive. The returned results will be deleted from CarTelemetryService.
-     *
-     * @param key the unique key to identify the manifest.
-     * @hide
-     */
-    @RequiresPermission(Car.PERMISSION_USE_CAR_TELEMETRY_SERVICE)
-    public void sendFinishedReports(@NonNull ManifestKey key) {
-        try {
-            mService.sendFinishedReports(key);
-        } catch (RemoteException e) {
-            handleRemoteExceptionFromCarService(e);
-        }
-    }
-
-    /**
-     * An asynchronous API for the client to get all script execution results
-     * from the {@link com.android.car.telemetry.CarTelemetryService} through the listener.
-     * This call is destructive. The returned results will be deleted from CarTelemetryService.
-     *
-     * @hide
-     */
-    @RequiresPermission(Car.PERMISSION_USE_CAR_TELEMETRY_SERVICE)
-    public void sendAllFinishedReports() {
-        try {
-            mService.sendAllFinishedReports();
-        } catch (RemoteException e) {
-            handleRemoteExceptionFromCarService(e);
-        }
-    }
-
-    /**
-     * An asynchronous API for the client to get all script execution errors
-     * from the {@link com.android.car.telemetry.CarTelemetryService} through the listener.
-     * This call is destructive. The returned results will be deleted from CarTelemetryService.
-     *
-     * @hide
-     */
-    @RequiresPermission(Car.PERMISSION_USE_CAR_TELEMETRY_SERVICE)
-    public void sendScriptExecutionErrors() {
-        try {
-            mService.sendScriptExecutionErrors();
+    public void onCarDisconnected() {}
+
+    /**
+     * Adds a MetricsConfig to CarTelemetryService. The size of the MetricsConfig cannot exceed a
+     * {@link #METRICS_CONFIG_MAX_SIZE_BYTES}, otherwise an exception is thrown.
+     *
+     * <p>The MetricsConfig will be uniquely identified by its name and version. If a MetricsConfig
+     * of the same name already exists in {@link com.android.car.telemetry.CarTelemetryService}, the
+     * config version will be compared. If the version is strictly higher, the existing
+     * MetricsConfig will be replaced by the new one. All legacy data will be cleared if replaced.
+     *
+     * <p>Client should use {@link #getFinishedReport(String, Executor, MetricsReportCallback)} to
+     * get the report before replacing a MetricsConfig.
+     *
+     * <p>The status of this API is sent back asynchronously via {@link AddMetricsConfigCallback}.
+     *
+     * @param metricsConfigName name of the MetricsConfig, must match {@link
+     *     TelemetryProto.MetricsConfig#getName()}.
+     * @param metricsConfig the serialized bytes of a MetricsConfig object.
+     * @param executor The {@link Executor} on which the callback will be invoked.
+     * @param callback A callback for receiving addMetricsConfig status codes.
+     * @throws IllegalArgumentException if the MetricsConfig size exceeds limit.
+     * @hide
+     */
+    @SystemApi
+    @TestApi
+    @RequiresPermission(Car.PERMISSION_USE_CAR_TELEMETRY_SERVICE)
+    public void addMetricsConfig(
+            @NonNull String metricsConfigName,
+            @NonNull byte[] metricsConfig,
+            @CallbackExecutor @NonNull Executor executor,
+            @NonNull AddMetricsConfigCallback callback) {
+        if (metricsConfig.length > METRICS_CONFIG_MAX_SIZE_BYTES) {
+            throw new IllegalArgumentException("MetricsConfig size exceeds limit.");
+        }
+        try {
+            mService.addMetricsConfig(metricsConfigName, metricsConfig, new ResultReceiver(null) {
+                @Override
+                protected void onReceiveResult(int resultCode, Bundle resultData) {
+                    executor.execute(() ->
+                            callback.onAddMetricsConfigStatus(metricsConfigName, resultCode));
+                }
+            });
+        } catch (RemoteException e) {
+            handleRemoteExceptionFromCarService(e);
+        }
+    }
+
+    /**
+     * Removes a MetricsConfig from {@link com.android.car.telemetry.CarTelemetryService}. This will
+     * also remove outputs produced by the MetricsConfig. If the MetricsConfig does not exist,
+     * nothing will be removed.
+     *
+     * @param metricsConfigName that identify the MetricsConfig.
+     * @hide
+     */
+    @SystemApi
+    @TestApi
+    @RequiresPermission(Car.PERMISSION_USE_CAR_TELEMETRY_SERVICE)
+    public void removeMetricsConfig(@NonNull String metricsConfigName) {
+        try {
+            mService.removeMetricsConfig(metricsConfigName);
+        } catch (RemoteException e) {
+            handleRemoteExceptionFromCarService(e);
+        }
+    }
+
+    /**
+     * Removes all MetricsConfigs from {@link com.android.car.telemetry.CarTelemetryService}. This
+     * will also remove all MetricsConfig outputs.
+     *
+     * @hide
+     */
+    @SystemApi
+    @TestApi
+    @RequiresPermission(Car.PERMISSION_USE_CAR_TELEMETRY_SERVICE)
+    public void removeAllMetricsConfigs() {
+        try {
+            mService.removeAllMetricsConfigs();
+        } catch (RemoteException e) {
+            handleRemoteExceptionFromCarService(e);
+        }
+    }
+
+    /**
+     * Gets script execution reports of a MetricsConfig as from the {@link
+     * com.android.car.telemetry.CarTelemetryService}. This API is asynchronous and the report is
+     * sent back asynchronously via the {@link MetricsReportCallback}. This call is destructive. The
+     * returned report will be deleted from CarTelemetryService.
+     *
+     * @param metricsConfigName to identify the MetricsConfig.
+     * @param executor The {@link Executor} on which the callback will be invoked.
+     * @param callback A callback for receiving finished reports.
+     * @hide
+     */
+    @SystemApi
+    @TestApi
+    @RequiresPermission(Car.PERMISSION_USE_CAR_TELEMETRY_SERVICE)
+    public void getFinishedReport(
+            @NonNull String metricsConfigName,
+            @CallbackExecutor @NonNull Executor executor,
+            @NonNull MetricsReportCallback callback) {
+        try {
+            mService.getFinishedReport(metricsConfigName, new ICarTelemetryReportListener.Stub() {
+                @Override
+                public void onResult(
+                        @NonNull String metricsConfigName,
+                        @Nullable byte[] report,
+                        @Nullable byte[] telemetryError,
+                        int status) {
+                    executor.execute(() ->
+                            callback.onResult(metricsConfigName, report, telemetryError, status));
+                }
+            });
+        } catch (RemoteException e) {
+            handleRemoteExceptionFromCarService(e);
+        }
+    }
+
+    /**
+     * Gets all script execution reports from {@link com.android.car.telemetry.CarTelemetryService}
+     * asynchronously via the {@link MetricsReportCallback}. The callback will be invoked multiple
+     * times if there are multiple reports. This call is destructive. The returned reports will be
+     * deleted from CarTelemetryService.
+     *
+     * @param executor The {@link Executor} on which the callback will be invoked.
+     * @param callback A callback for receiving finished reports.
+     * @hide
+     */
+    @SystemApi
+    @TestApi
+    @RequiresPermission(Car.PERMISSION_USE_CAR_TELEMETRY_SERVICE)
+    public void getAllFinishedReports(
+            @CallbackExecutor @NonNull Executor executor, @NonNull MetricsReportCallback callback) {
+        try {
+            mService.getAllFinishedReports(new ICarTelemetryReportListener.Stub() {
+                @Override
+                public void onResult(
+                        @NonNull String metricsConfigName,
+                        @Nullable byte[] report,
+                        @Nullable byte[] telemetryError,
+                        int status) {
+                    executor.execute(() ->
+                            callback.onResult(metricsConfigName, report, telemetryError, status));
+                }
+            });
         } catch (RemoteException e) {
             handleRemoteExceptionFromCarService(e);
         }
