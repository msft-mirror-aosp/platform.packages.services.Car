--- conflicted
+++ resolved
@@ -1,13 +1,8 @@
 package android.car.telemetry;
 
-<<<<<<< HEAD
-import android.car.telemetry.ICarTelemetryServiceListener;
-import android.car.telemetry.ManifestKey;
-=======
 import android.car.telemetry.ICarTelemetryReportListener;
 import android.car.telemetry.ICarTelemetryReportReadyListener;
 import android.os.ResultReceiver;
->>>>>>> cc433a5f
 
 /**
  * Internal binder interface for {@code CarTelemetryService}, used by {@code CarTelemetryManager}.
@@ -17,47 +12,32 @@
 interface ICarTelemetryService {
 
     /**
-     * Registers a listener with CarTelemetryService for the service to send data to cloud app.
+     * Adds telemetry MetricsConfigs to CarTelemetryService. Status code is sent to
+     * CarTelemetryManager via ResultReceiver.
      */
-    void setListener(in ICarTelemetryServiceListener listener);
+    void addMetricsConfig(in String metricsConfigName, in byte[] metricsConfig,
+            in ResultReceiver callback);
 
     /**
-     * Clears the listener registered with CarTelemetryService.
+     * Removes a MetricsConfig based on the name. This will also remove outputs produced by the
+     * MetricsConfig.
      */
-    void clearListener();
+    void removeMetricsConfig(in String metricsConfigName);
 
     /**
-     * Sends telemetry manifests to CarTelemetryService.
+     * Removes all MetricsConfigs. This will also remove all MetricsConfig outputs.
      */
-    int addManifest(in ManifestKey key, in byte[] manifest);
+    void removeAllMetricsConfigs();
 
     /**
-     * Removes a manifest based on the key.
+     * Sends finished telemetry reports or errors associated with the given name using the
+     * {@code ICarTelemetryServiceListener}.
      */
-    boolean removeManifest(in ManifestKey key);
+    void getFinishedReport(in String metricsConfigName, in ICarTelemetryReportListener listener);
 
     /**
-     * Removes all manifests.
+     * Sends all finished telemetry reports or errors using the {@code ICarTelemetryReportListener}.
      */
-    void removeAllManifests();
-
-    /**
-     * Sends script results associated with the given key using the
-     * {@code ICarTelemetryServiceListener}.
-     */
-    void sendFinishedReports(in ManifestKey key);
-
-    /**
-     * Sends all script results associated using the {@code ICarTelemetryServiceListener}.
-     */
-    void sendAllFinishedReports();
-
-    /**
-     * Sends all errors using the {@code ICarTelemetryServiceListener}.
-     */
-<<<<<<< HEAD
-    void sendScriptExecutionErrors();
-=======
     void getAllFinishedReports(in ICarTelemetryReportListener listener);
 
     /**
@@ -69,5 +49,4 @@
      * Clears listener to stop receiving notifications when a report or telemetry error is ready.
      */
     void clearReportReadyListener();
->>>>>>> cc433a5f
 }