--- conflicted
+++ resolved
@@ -49,9 +49,6 @@
     void removePowerPolicyListener(in ICarPowerPolicyListener listener);
 
     void setDisplayPowerState(int displayId, boolean enable);
-<<<<<<< HEAD
-=======
 
     void notifyUserActivity(int displayId);
->>>>>>> 4ff9ffb3
 }