/*
 * Copyright (C) 2018 The Android Open Source Project
 *
 * Licensed under the Apache License, Version 2.0 (the "License");
 * you may not use this file except in compliance with the License.
 * You may obtain a copy of the License at
 *
 *      http://www.apache.org/licenses/LICENSE-2.0
 *
 * Unless required by applicable law or agreed to in writing, software
 * distributed under the License is distributed on an "AS IS" BASIS,
 * WITHOUT WARRANTIES OR CONDITIONS OF ANY KIND, either express or implied.
 * See the License for the specific language governing permissions and
 * limitations under the License.
 */

package android.car.hardware.power;

import static android.content.pm.PackageManager.PERMISSION_GRANTED;

import static com.android.car.internal.util.VersionUtils.assertPlatformVersionAtLeastU;

import android.annotation.CallbackExecutor;
import android.annotation.IntDef;
import android.annotation.NonNull;
import android.annotation.Nullable;
import android.annotation.RequiresPermission;
import android.annotation.SystemApi;
import android.annotation.TestApi;
import android.car.Car;
import android.car.CarManagerBase;
import android.car.annotation.AddedInOrBefore;
import android.car.annotation.ApiRequirements;
import android.os.IBinder;
import android.os.RemoteException;
import android.util.ArrayMap;
import android.util.Log;
import android.util.Pair;
import android.util.SparseIntArray;

import com.android.internal.annotations.GuardedBy;

import java.lang.annotation.ElementType;
import java.lang.annotation.Retention;
import java.lang.annotation.RetentionPolicy;
import java.lang.annotation.Target;
import java.util.ArrayList;
import java.util.Objects;
import java.util.concurrent.Executor;

/**
 * API to receive power policy change notifications.
 */
public class CarPowerManager extends CarManagerBase {

    /** @hide */
    @AddedInOrBefore(majorVersion = 33)
    public static final String TAG = CarPowerManager.class.getSimpleName();

    private final Object mLock = new Object();
    private final ICarPower mService;
    @GuardedBy("mLock")
    private final ArrayMap<CarPowerPolicyListener, Pair<Executor, CarPowerPolicyFilter>>
            mPolicyListenerMap = new ArrayMap<>();
    // key: power component, value: number of listeners to have interest in the component
    @GuardedBy("mLock")
    private final SparseIntArray mInterestedComponentMap = new SparseIntArray();
    private final ICarPowerPolicyListener mPolicyChangeBinderCallback =
            new ICarPowerPolicyListener.Stub() {
        @Override
        public void onPolicyChanged(CarPowerPolicy appliedPolicy,
                CarPowerPolicy accumulatedPolicy) {
            notifyPowerPolicyListeners(appliedPolicy, accumulatedPolicy);
        }
    };

    @GuardedBy("mLock")
    private CarPowerStateListener mListener;
    @GuardedBy("mLock")
    private CarPowerStateListenerWithCompletion mListenerWithCompletion;
    @GuardedBy("mLock")
    private CompletablePowerStateChangeFutureImpl mFuture;
    @GuardedBy("mLock")
    private ICarPowerStateListener mListenerToService;
    @GuardedBy("mLock")
    private Executor mExecutor;

    // The following power state definitions must match the ones located in the native
    // CarPowerManager: packages/services/Car/car-lib/native/include/CarPowerManager.h
    /**
     * Power state to represent the current one is unavailable, unknown, or invalid.
     *
     * @hide
     */
    @SystemApi
    @AddedInOrBefore(majorVersion = 33)
    public static final int STATE_INVALID = 0;

    /**
     * Power state to represent Android is up, but waits for the vendor to give a signal to start
     * main functionality.
     *
     * @hide
     */
    @SystemApi
    @AddedInOrBefore(majorVersion = 33)
    public static final int STATE_WAIT_FOR_VHAL = 1;

    /**
     * Power state to represent the system enters deep sleep (suspend to RAM).
     *
     * <p>In case of using {@link CarPowerStateListenerWithCompletion}, the timeout for suspend
     * enter is 5 seconds by default and can be configured by setting
     * {@code config_shutdownEnterTimeout} in the car service resource.
     *
     * @hide
     */
    @SystemApi
    @AddedInOrBefore(majorVersion = 33)
    public static final int STATE_SUSPEND_ENTER = 2;

    /**
     * Power state to represent the system wakes up from suspend.
     *
     * @hide
     */
    @SystemApi
    @AddedInOrBefore(majorVersion = 33)
    public static final int STATE_SUSPEND_EXIT = 3;

    /**
     * Power state to represent the system enters shutdown state.
     *
     * <p>In case of using {@link CarPowerStateListenerWithCompletion}, the timeout for shutdown
     * enter is 5 seconds by default and can be configured by setting
     * {@code config_shutdownEnterTimeout} in the car service resource.
     *
     * @hide
     */
    @SystemApi
    @AddedInOrBefore(majorVersion = 33)
    public static final int STATE_SHUTDOWN_ENTER = 5;

    /**
     * Power state to represent the system is at on state.
     *
     * @hide
     */
    @SystemApi
    @AddedInOrBefore(majorVersion = 33)
    public static final int STATE_ON = 6;

    /**
     * Power state to represent the system is getting ready for shutdown or suspend. Application is
     * expected to cleanup and be ready to suspend.
     *
     * <p>The maximum duration of shutdown preprare is 15 minutes by default, and can be increased
     * by setting {@code maxGarageModeRunningDurationInSecs} in the car service resource.
     *
     * @hide
     */
    @SystemApi
    @AddedInOrBefore(majorVersion = 33)
    public static final int STATE_SHUTDOWN_PREPARE = 7;

    /**
     * Power state to represent shutdown is cancelled, returning to normal state.
     *
     * @hide
     */
    @SystemApi
    @AddedInOrBefore(majorVersion = 33)
    public static final int STATE_SHUTDOWN_CANCELLED = 8;

    /**
     * Power state to represent the system enters hibernation (suspend to disk) state.
     *
     * <p>In case of using {@link CarPowerStateListenerWithCompletion}, the timeout for hibernation
     * enter is 5 seconds by default and can be configured by setting
     * {@code config_shutdownEnterTimeout} in the car service resource.
     *
     * @hide
     */
    @SystemApi
    @AddedInOrBefore(majorVersion = 33)
    public static final int STATE_HIBERNATION_ENTER = 9;

    /**
     * Power state to represent the system wakes up from hibernation.
     *
     * @hide
     */
    @SystemApi
    @AddedInOrBefore(majorVersion = 33)
    public static final int STATE_HIBERNATION_EXIT = 10;

    /**
     * Power state to represent system shutdown is initiated, but output components such as display
     * is still on. UI to show a device is about to shutdown can be presented at this state.
     *
     * <p>In case of using {@link CarPowerStateListenerWithCompletion}, the timeout for pre shutdown
     * prepare is 5 seconds by default and can be configured by setting
     * {@code config_preShutdownPrepareTimeout} in the car service resource.
     *
     * @hide
     */
    @SystemApi
    @AddedInOrBefore(majorVersion = 33)
    public static final int STATE_PRE_SHUTDOWN_PREPARE = 11;

    /**
     * Power state to represent car power management service and VHAL finish processing to enter
     * deep sleep and the device is about to sleep.
     *
     * <p>In case of using {@link CarPowerStateListenerWithCompletion}, the timeout for post suspend
     * enter is 5 seconds by default and can be configured by setting
     * {@code config_postShutdownEnterTimeout} in the car service resource.
     *
     * @hide
     */
    @SystemApi
    @AddedInOrBefore(majorVersion = 33)
    public static final int STATE_POST_SUSPEND_ENTER = 12;

    /**
     * Power state to represent car power management service and VHAL finish processing to shutdown
     * and the device is about to power off.
     *
     * <p>In case of using {@link CarPowerStateListenerWithCompletion}, the timeout for post
     * shutdown enter is 5 seconds by default and can be configured by setting
     * {@code config_postShutdownEnterTimeout} in the car service resource.
     *
     * @hide
     */
    @SystemApi
    @AddedInOrBefore(majorVersion = 33)
    public static final int STATE_POST_SHUTDOWN_ENTER = 13;

    /**
     * Power state to represent car power management service and VHAL finish processing to enter
     * hibernation and the device is about to hibernate.
     *
     * <p>In case of using {@link CarPowerStateListenerWithCompletion}, the timeout for post
     * hibernation enter is 5 seconds by default and can be configured by setting
     * {@code config_postShutdownEnterTimeout} in the car service resource.
     *
     * @hide
     */
    @SystemApi
    @AddedInOrBefore(majorVersion = 33)
    public static final int STATE_POST_HIBERNATION_ENTER = 14;

    /** @hide */
    @Retention(RetentionPolicy.SOURCE)
    @IntDef(prefix = "STATE_", value = {
            STATE_INVALID,
            STATE_WAIT_FOR_VHAL,
            STATE_SUSPEND_ENTER,
            STATE_SUSPEND_EXIT,
            STATE_SHUTDOWN_ENTER,
            STATE_ON,
            STATE_SHUTDOWN_PREPARE,
            STATE_SHUTDOWN_CANCELLED,
            STATE_HIBERNATION_ENTER,
            STATE_HIBERNATION_EXIT,
            STATE_PRE_SHUTDOWN_PREPARE,
            STATE_POST_SUSPEND_ENTER,
            STATE_POST_SHUTDOWN_ENTER,
            STATE_POST_HIBERNATION_ENTER,
    })
    @Target({ElementType.TYPE_USE})
    public @interface CarPowerState {}

    /**
     * An interface passed from {@link CarPowerStateListenerWithCompletion}.
     *
     * <p>The listener uses this interface to tell {@link CarPowerManager} that it completed the
     * task relevant to the power state change.
     *
     * @hide
     */
    @SystemApi
    public interface CompletablePowerStateChangeFuture {
        /**
         * Tells {@link CarPowerManager} that the listener completed the task to handle the power
         * state change.
         */
        @AddedInOrBefore(majorVersion = 33)
        void complete();

        /**
         * Gets the timestamp when the timeout happens.
         *
         * <p>The timestamp is system elapsed time in milliseconds.
         */
        @AddedInOrBefore(majorVersion = 33)
        long getExpirationTime();
    }

    /**
     * Applications set a {@link CarPowerStateListener} for power state event updates.
     *
     * @hide
     */
    @SystemApi
    public interface CarPowerStateListener {
        /**
         * Called when power state changes.
         *
         * @param state New power state of the system.
         */
        @AddedInOrBefore(majorVersion = 33)
        void onStateChanged(@CarPowerState int state);
    }

    /**
     * Applications set a {@link CarPowerStateListenerWithCompletion} for power state
     * event updates where a {@link CompletablePowerStateChangeFuture} is used.
     *
     * @hide
     */
    @SystemApi
    public interface CarPowerStateListenerWithCompletion {
        /**
         * Called when power state changes.
         *
         * <p>Some {@code state}s allow for completion and the listeners are supposed to tell the
         * completion of handling the power state change. Those states include:
         * <ul>
         * <li>{@link STATE_PRE_SHUTDOWN_PREPARE}</li>
         * <li>{@link STATE_SHUTDOWN_ENTER}</li>
         * <li>{@link STATE_SUSPEND_ENTER}</li>
         * <li>{@link STATE_HIBERNATION_ENTER}</li>
         * <li>{@link STATE_POST_SHUTDOWN_ENTER}</li>
         * <li>{@link STATE_POST_SUSPEND_ENTER}</li>
         * <li>{@link STATE_POST_HIBERNATION_ENTER}</li>
         * </ul>
         * If the listeners don't complete before the timeout expires, car power management service
         * moves to the next step, anyway. The timeout given to the listener can be queried by
         * {@link CompletablePowerStateChangeFuture#getExpirationTime()}.
         *
         * @param state New power state of the system.
         * @param future CompletablePowerStateChangeFuture used by listeners to notify
         *               CarPowerManager that they are ready to move to the next step. Car power
         *               management service waits until the listeners call
         *               {@code CompletablePowerStateChangeFuture#complete()} or timeout happens.
         *               In the case {@code state} doesn't allow for completion, {@code future} is
         *               {@code null}.
         */
        @AddedInOrBefore(majorVersion = 33)
        void onStateChanged(@CarPowerState int state,
                @Nullable CompletablePowerStateChangeFuture future);
    }

    /**
     * Listeners to receive power policy change.
     *
     * <p>Applications interested in power policy change register
     * {@code CarPowerPolicyListener} and will be notified when power policy changes.
     */
    public interface CarPowerPolicyListener {
        /**
         * Called with {@link CarPowerPolicy} when power policy changes.
         *
         * @param policy The current power policy.
         */
        @AddedInOrBefore(majorVersion = 33)
        void onPolicyChanged(@NonNull CarPowerPolicy policy);
    }

    /**
     * Gets an instance of the CarPowerManager.
     *
     * <p>Should not be obtained directly by clients, use {@link Car#getCarManager(String)} instead.
     *
     * @hide
     */
    public CarPowerManager(Car car, IBinder service) {
        super(car);
        mService = ICarPower.Stub.asInterface(service);
    }

    /**
     * Requests power manager to shutdown in lieu of suspend at the next opportunity.
     *
     * @hide
     */
    @RequiresPermission(Car.PERMISSION_CAR_POWER)
    @AddedInOrBefore(majorVersion = 33)
    public void requestShutdownOnNextSuspend() {
        try {
            mService.requestShutdownOnNextSuspend();
        } catch (RemoteException e) {
            handleRemoteExceptionFromCarService(e);
        }
    }

    /**
     * Schedules next wake up time in CarPowerManagementService.
     *
     * @hide
     */
    @RequiresPermission(Car.PERMISSION_CAR_POWER)
    @AddedInOrBefore(majorVersion = 33)
    public void scheduleNextWakeupTime(int seconds) {
        try {
            mService.scheduleNextWakeupTime(seconds);
        } catch (RemoteException e) {
            handleRemoteExceptionFromCarService(e);
        }
    }

    /**
     * Returns the current power state.
     *
     * @return One of the values defined in {@link CarPowerStateListener}.
     *
     * @hide
     */
    @SystemApi
    @RequiresPermission(Car.PERMISSION_CAR_POWER)
    @AddedInOrBefore(majorVersion = 33)
    public @CarPowerState int getPowerState() {
        try {
            return mService.getPowerState();
        } catch (RemoteException e) {
            return handleRemoteExceptionFromCarService(e, STATE_INVALID);
        }
    }

    /**
     * Sets a listener to receive power state changes. Only one listener may be set at a
     * time for an instance of CarPowerManager.
     *
     * <p>The listener is assumed to completely handle the {@code onStateChanged} before returning.
     *
     * @param listener The listener which will receive the power state change.
     * @throws IllegalStateException When a listener is already set for the power state change.
     * @throws IllegalArgumentException When the given listener is null.
     *
     * @hide
     */
    @SystemApi
    @RequiresPermission(Car.PERMISSION_CAR_POWER)
    @AddedInOrBefore(majorVersion = 33)
    public void setListener(@NonNull @CallbackExecutor Executor executor,
            @NonNull CarPowerStateListener listener) {
        checkArgument(executor != null, "excutor cannot be null");
        checkArgument(listener != null, "listener cannot be null");
        synchronized (mLock) {
            if (mListener != null || mListenerWithCompletion != null) {
                throw new IllegalStateException("Listener must be cleared first");
            }
            // Updates listener
            mListener = listener;
            mExecutor = executor;
            setServiceForListenerLocked(/* useCompletion= */ false);
        }
    }

    /**
     * Sets a listener to receive power state changes. Only one listener may be set at a time for an
     * instance of CarPowerManager.
     *
     * <p>For calls that require completion before continue, we attach a
     * {@link CompletablePowerStateChangeFuture} which is being used as a signal that caller is
     * finished and ready to proceed.
     * Once the future is completed, car power management service knows that the application has
     * handled the power state transition and moves to the next state.
     *
     * @param listener The listener which will receive the power state change.
     * @throws IllegalStateException When a listener is already set for the power state change.
     * @throws IllegalArgumentException When the given listener is null.
     *
     * @hide
     */
    @SystemApi
    @RequiresPermission(Car.PERMISSION_CONTROL_SHUTDOWN_PROCESS)
    @AddedInOrBefore(majorVersion = 33)
    public void setListenerWithCompletion(@NonNull @CallbackExecutor Executor executor,
            @NonNull CarPowerStateListenerWithCompletion listener) {
        checkArgument(executor != null, "executor cannot be null");
        checkArgument(listener != null, "listener cannot be null");
        synchronized (mLock) {
            if (mListener != null || mListenerWithCompletion != null) {
                throw new IllegalStateException("Listener must be cleared first");
            }
            // Updates listener
            mListenerWithCompletion = listener;
            mExecutor = executor;
            setServiceForListenerLocked(/* useCompletion= */ true);
        }
    }

    /**
     * Removes the power state listener.
     *
     * @hide
     */
    @SystemApi
    @RequiresPermission(Car.PERMISSION_CAR_POWER)
    @AddedInOrBefore(majorVersion = 33)
    public void clearListener() {
        ICarPowerStateListener listenerToService;
        synchronized (mLock) {
            listenerToService = mListenerToService;
            mListenerToService = null;
            mListener = null;
            mListenerWithCompletion = null;
            mExecutor = null;
            cleanupFutureLocked();
        }

        if (listenerToService == null) {
            Log.w(TAG, "clearListener: listener was not registered");
            return;
        }

        try {
            mService.unregisterListener(listenerToService);
        } catch (RemoteException e) {
            handleRemoteExceptionFromCarService(e);
        }
    }

    /**
     * Gets the current power policy.
     *
     * <p>The returned power policy has ID of the power policy applied most recently. If no power
     * policy has been applied, the ID is an empty string. Note that enabled components and disabled
     * components might be different from those of the latest power policy applied. This is because
     * the returned power policy contains the current state of all power components determined by
     * applying power policies in an accumulative way.
     *
     * @return The power policy containing the latest state of all power components.
     */
    @RequiresPermission(Car.PERMISSION_READ_CAR_POWER_POLICY)
    @Nullable
    @AddedInOrBefore(majorVersion = 33)
    public CarPowerPolicy getCurrentPowerPolicy() {
        try {
            return mService.getCurrentPowerPolicy();
        } catch (RemoteException e) {
            return handleRemoteExceptionFromCarService(e, null);
        }
    }

    /**
     * Applies the given power policy.
     *
     * <p>Power components are turned on or off as specified in the given power policy. Power
     * policies are defined at {@code /vendor/etc/automotive/power_policy.xml}.
     * If the given power policy doesn't exist, this method throws
     * {@link java.lang.IllegalArgumentException}.
     *
     * @param policyId ID of power policy.
     * @throws IllegalArgumentException if {@code policyId} is null.
     *
     * @hide
     */
    @SystemApi
    @RequiresPermission(Car.PERMISSION_CONTROL_CAR_POWER_POLICY)
    @AddedInOrBefore(majorVersion = 33)
    public void applyPowerPolicy(@NonNull String policyId) {
        checkArgument(policyId != null, "Null policyId");
        try {
            mService.applyPowerPolicy(policyId);
        } catch (RemoteException e) {
            handleRemoteExceptionFromCarService(e);
        }
    }

    /**
     * Sets the current power policy group.
     *
     * <p>Power policy group defines a rule to apply a certain power policy according to the power
     * state transition. For example, a power policy named "default_for_on" is supposed to be
     * applied when the power state becomes ON. This rule is specified in the power policy group.
     * Many power policy groups can be pre-defined, and one of them is set for the current one using
     * {@code setPowerPolicyGroup}.
     *
     * @param policyGroupId ID of power policy group.
     * @throws IllegalArgumentException if {@code policyGroupId} is null.
     *
     * @hide
     */
    @SystemApi
    @RequiresPermission(Car.PERMISSION_CONTROL_CAR_POWER_POLICY)
    @AddedInOrBefore(majorVersion = 33)
    public void setPowerPolicyGroup(@NonNull String policyGroupId) {
        checkArgument(policyGroupId != null, "Null policyGroupId");
        try {
            mService.setPowerPolicyGroup(policyGroupId);
        } catch (RemoteException e) {
            handleRemoteExceptionFromCarService(e);
        }
    }

    /**
     * Subscribes to power policy change.
     *
     * <p>If the same listener is added with different filters, the listener is notified based on
     * the last added filter.
     *
     * @param executor Executor where the listener method is called.
     * @param listener Listener to be notified.
     * @param filter Filter specifying power components of interest.
     * @throws IllegalArgumentException if {@code executor}, {@code listener}, or {@code filter} is
     *                                  null.
     */
    @RequiresPermission(Car.PERMISSION_READ_CAR_POWER_POLICY)
    @AddedInOrBefore(majorVersion = 33)
    public void addPowerPolicyListener(@NonNull @CallbackExecutor Executor executor,
            @NonNull CarPowerPolicyFilter filter, @NonNull CarPowerPolicyListener listener) {
        assertPermission(Car.PERMISSION_READ_CAR_POWER_POLICY);
        checkArgument(executor != null, "Null executor");
        checkArgument(filter != null, "Null filter");
        checkArgument(listener != null, "Null listener");
        boolean updateCallbackNeeded = false;
        CarPowerPolicyFilter newFilter = null;
        synchronized (mLock) {
            mPolicyListenerMap.remove(listener);
            int[] filterComponents = filter.getComponents().clone();
            Pair<Executor, CarPowerPolicyFilter> pair =
                    new Pair<>(executor, new CarPowerPolicyFilter(filterComponents));
            mPolicyListenerMap.put(listener, pair);
            for (int i = 0; i < filterComponents.length; i++) {
                int key = filterComponents[i];
                int currentCount = mInterestedComponentMap.get(key);
                if (currentCount == 0) {
                    updateCallbackNeeded = true;
                    mInterestedComponentMap.put(key, 1);
                } else {
                    mInterestedComponentMap.put(key, currentCount + 1);
                }
            }
            if (updateCallbackNeeded) {
                newFilter = createFilterFromInterestedComponentsLocked();
            }
        }
        if (updateCallbackNeeded) {
            updatePowerPolicyChangeCallback(newFilter);
        }
    }

    /**
     * Unsubscribes from power policy change.
     *
     * @param listener Listener that will not be notified any more.
     * @throws IllegalArgumentException if {@code listener} is null.
     */
    @RequiresPermission(Car.PERMISSION_READ_CAR_POWER_POLICY)
    @AddedInOrBefore(majorVersion = 33)
    public void removePowerPolicyListener(@NonNull CarPowerPolicyListener listener) {
        assertPermission(Car.PERMISSION_READ_CAR_POWER_POLICY);
        checkArgument(listener != null, "Null listener");
        boolean updateCallbackNeeded = false;
        CarPowerPolicyFilter filter = null;
        synchronized (mLock) {
            Pair<Executor, CarPowerPolicyFilter> pair = mPolicyListenerMap.remove(listener);
            if (pair == null) {
                return;
            }
            int[] filterComponents = pair.second.getComponents();
            for (int i = 0; i < filterComponents.length; i++) {
                int key = filterComponents[i];
                int currentCount = mInterestedComponentMap.get(key);
                if (currentCount == 0 || currentCount == 1) {
                    mInterestedComponentMap.delete(key);
                    updateCallbackNeeded = true;
                } else {
                    mInterestedComponentMap.put(key, currentCount - 1);
                }
            }
            if (updateCallbackNeeded) {
                filter = createFilterFromInterestedComponentsLocked();
            }
        }
        if (updateCallbackNeeded) {
            updatePowerPolicyChangeCallback(filter);
        }
    }

    /**
     * Turns on or off the individual display.
     *
     * <p>Changing the driver display is not allowed.
     *
     * @param displayId ID of the display
     * @param enable Display power state to set
     * @throws UnsupportedOperationException When trying to change the driver display power state.
     *
     * @hide
     */
    @SystemApi
    @RequiresPermission(Car.PERMISSION_CAR_POWER)
    @ApiRequirements(minCarVersion = ApiRequirements.CarVersion.UPSIDE_DOWN_CAKE_0,
            minPlatformVersion = ApiRequirements.PlatformVersion.UPSIDE_DOWN_CAKE_0)
    public void setDisplayPowerState(int displayId, boolean enable) {
<<<<<<< HEAD
=======
        assertPlatformVersionAtLeastU();
>>>>>>> 4ff9ffb3
        try {
            mService.setDisplayPowerState(displayId, enable);
        } catch (RemoteException e) {
            handleRemoteExceptionFromCarService(e);
        }
<<<<<<< HEAD
=======
    }

    /**
     * Notifies that user activity has happened in the given display.
     *
     * @param displayId ID of the display
     * @hide
     */
    @RequiresPermission(Car.PERMISSION_CAR_POWER)
    @ApiRequirements(minCarVersion = ApiRequirements.CarVersion.UPSIDE_DOWN_CAKE_0,
            minPlatformVersion = ApiRequirements.PlatformVersion.UPSIDE_DOWN_CAKE_0)
    public void notifyUserActivity(int displayId) {
        assertPlatformVersionAtLeastU();
        try {
            mService.notifyUserActivity(displayId);
        } catch (RemoteException e) {
            handleRemoteExceptionFromCarService(e);
        }
>>>>>>> 4ff9ffb3
    }

    /**
     * Returns whether listen completion is allowed for {@code state}.
     *
     * @hide
     */
    @TestApi
    @AddedInOrBefore(majorVersion = 33)
    public static boolean isCompletionAllowed(@CarPowerState int state) {
        switch (state) {
            case CarPowerManager.STATE_PRE_SHUTDOWN_PREPARE:
            case CarPowerManager.STATE_SHUTDOWN_PREPARE:
            case CarPowerManager.STATE_SHUTDOWN_ENTER:
            case CarPowerManager.STATE_SUSPEND_ENTER:
            case CarPowerManager.STATE_HIBERNATION_ENTER:
            case CarPowerManager.STATE_POST_SHUTDOWN_ENTER:
            case CarPowerManager.STATE_POST_SUSPEND_ENTER:
            case CarPowerManager.STATE_POST_HIBERNATION_ENTER:
                return true;
            default:
                return false;
        }
    }

    @GuardedBy("mLock")
    private void setServiceForListenerLocked(boolean useCompletion) {
        if (mListenerToService == null) {
            ICarPowerStateListener listenerToService = new ICarPowerStateListener.Stub() {
                @Override
                public void onStateChanged(int state, long expirationTimeMs)
                        throws RemoteException {
                    if (useCompletion) {
                        CarPowerStateListenerWithCompletion listenerWithCompletion;
                        CompletablePowerStateChangeFuture future;
                        Executor executor;
                        synchronized (mLock) {
                            // Updates CompletablePowerStateChangeFuture. This will recreate it or
                            // just clean it up.
                            updateFutureLocked(state, expirationTimeMs);
                            listenerWithCompletion = mListenerWithCompletion;
                            future = mFuture;
                            executor = mExecutor;
                        }
                        // Notifies the user that the state has changed and supply a future.
                        if (listenerWithCompletion != null && executor != null) {
                            executor.execute(
                                    () -> listenerWithCompletion.onStateChanged(state, future));
                        }
                    } else {
                        CarPowerStateListener listener;
                        Executor executor;
                        synchronized (mLock) {
                            listener = mListener;
                            executor = mExecutor;
                        }
                        // Notifies the user without supplying a future.
                        if (listener != null && executor != null) {
                            executor.execute(() -> listener.onStateChanged(state));
                        }
                    }
                }
            };
            try {
                if (useCompletion) {
                    mService.registerListenerWithCompletion(listenerToService);
                } else {
                    mService.registerListener(listenerToService);
                }
                mListenerToService = listenerToService;
            } catch (RemoteException e) {
                handleRemoteExceptionFromCarService(e);
            }
        }
    }

    @GuardedBy("mLock")
    private void updateFutureLocked(@CarPowerState int state, long expirationTimeMs) {
        cleanupFutureLocked();
        if (isCompletionAllowed(state)) {
            // Creates a CompletablePowerStateChangeFuture and passes it to the listener.
            // When the listener completes, tells CarPowerManagementService that this action is
            // finished.
            mFuture = new CompletablePowerStateChangeFutureImpl(() -> {
                ICarPowerStateListener listenerToService;
                synchronized (mLock) {
                    listenerToService = mListenerToService;
                }
                try {
                    mService.finished(state, listenerToService);
                } catch (RemoteException e) {
                    handleRemoteExceptionFromCarService(e);
                }
            }, expirationTimeMs);
        }
    }

    @GuardedBy("mLock")
    private void cleanupFutureLocked() {
        if (mFuture != null) {
            mFuture.invalidate();
            Log.w(TAG, "The current future becomes invalid");
            mFuture = null;
        }
    }

    @GuardedBy("mLock")
    private CarPowerPolicyFilter createFilterFromInterestedComponentsLocked() {
        CarPowerPolicyFilter newFilter = null;
        int componentCount = mInterestedComponentMap.size();
        if (componentCount != 0) {
            int[] components = new int[componentCount];
            for (int i = 0; i < componentCount; i++) {
                components[i] = mInterestedComponentMap.keyAt(i);
            }
            newFilter = new CarPowerPolicyFilter(components);
        }
        return newFilter;
    }

    private void updatePowerPolicyChangeCallback(CarPowerPolicyFilter filter) {
        try {
            if (filter == null) {
                mService.removePowerPolicyListener(mPolicyChangeBinderCallback);
            } else {
                mService.addPowerPolicyListener(filter, mPolicyChangeBinderCallback);
            }
        } catch (RemoteException e) {
            handleRemoteExceptionFromCarService(e);
        }
    }

    private void notifyPowerPolicyListeners(CarPowerPolicy appliedPolicy,
            CarPowerPolicy accumulatedPolicy) {
        ArrayList<Pair<CarPowerPolicyListener, Executor>> listeners = new ArrayList<>();
        synchronized (mLock) {
            for (int i = 0; i < mPolicyListenerMap.size(); i++) {
                CarPowerPolicyListener listener = mPolicyListenerMap.keyAt(i);
                Pair<Executor, CarPowerPolicyFilter> pair = mPolicyListenerMap.valueAt(i);
                if (PowerComponentUtil.hasComponents(appliedPolicy, pair.second)) {
                    listeners.add(
                            new Pair<CarPowerPolicyListener, Executor>(listener, pair.first));
                }
            }
        }
        for (int i = 0; i < listeners.size(); i++) {
            Pair<CarPowerPolicyListener, Executor> pair = listeners.get(i);
            pair.second.execute(() -> pair.first.onPolicyChanged(accumulatedPolicy));
        }
    }

    private void assertPermission(String permission) {
        if (getContext().checkCallingOrSelfPermission(permission) != PERMISSION_GRANTED) {
            throw new SecurityException("requires " + permission);
        }
    }

    private void checkArgument(boolean test, String message) {
        if (!test) {
            throw new IllegalArgumentException(message);
        }
    }

    /** @hide */
    @Override
    @AddedInOrBefore(majorVersion = 33)
    public void onCarDisconnected() {
        synchronized (mLock) {
            mListener = null;
            mListenerWithCompletion = null;
        }
    }

    private static final class CompletablePowerStateChangeFutureImpl
            implements CompletablePowerStateChangeFuture {

        private final Runnable mRunnableForCompletion;
        private final long mExpirationTimeMs;
        private final Object mCompletionLock = new Object();

        @GuardedBy("mCompletionLock")
        private boolean mCanBeCompleted = true;

        private CompletablePowerStateChangeFutureImpl(Runnable runnable, long expirationTimeMs) {
            mRunnableForCompletion = Objects.requireNonNull(runnable);
            mExpirationTimeMs = expirationTimeMs;
        }

        @Override
        public void complete() {
            synchronized (mCompletionLock) {
                if (!mCanBeCompleted) {
                    Log.w(TAG, "Cannot complete: already completed or invalid state");
                    return;
                }
                // Once completed, this instance cannot be completed again.
                mCanBeCompleted = false;
            }
            mRunnableForCompletion.run();
        }

        @Override
        public long getExpirationTime() {
            return mExpirationTimeMs;
        }

        private void invalidate() {
            synchronized (mCompletionLock) {
                mCanBeCompleted = false;
            }
        }
    }
}<|MERGE_RESOLUTION|>--- conflicted
+++ resolved
@@ -697,17 +697,12 @@
     @ApiRequirements(minCarVersion = ApiRequirements.CarVersion.UPSIDE_DOWN_CAKE_0,
             minPlatformVersion = ApiRequirements.PlatformVersion.UPSIDE_DOWN_CAKE_0)
     public void setDisplayPowerState(int displayId, boolean enable) {
-<<<<<<< HEAD
-=======
         assertPlatformVersionAtLeastU();
->>>>>>> 4ff9ffb3
         try {
             mService.setDisplayPowerState(displayId, enable);
         } catch (RemoteException e) {
             handleRemoteExceptionFromCarService(e);
         }
-<<<<<<< HEAD
-=======
     }
 
     /**
@@ -726,7 +721,6 @@
         } catch (RemoteException e) {
             handleRemoteExceptionFromCarService(e);
         }
->>>>>>> 4ff9ffb3
     }
 
     /**
