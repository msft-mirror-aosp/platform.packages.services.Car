--- conflicted
+++ resolved
@@ -16,6 +16,7 @@
 
 package android.car.hardware;
 
+import android.annotation.IntDef;
 import android.car.Car;
 import android.car.CarApiUtil;
 import android.car.CarLibLog;
@@ -32,6 +33,8 @@
 import com.android.car.internal.CarRatedListeners;
 import com.android.car.internal.SingleMessageHandler;
 
+import java.lang.annotation.Retention;
+import java.lang.annotation.RetentionPolicy;
 import java.lang.ref.WeakReference;
 import java.util.ArrayList;
 import java.util.List;
@@ -43,8 +46,6 @@
     public static final int FRAME_TYPE_LIVE = 0;
     public static final int FRAME_TYPE_FREEZE = 1;
 
-<<<<<<< HEAD
-=======
     @Retention(RetentionPolicy.SOURCE)
     @IntDef({FRAME_TYPE_LIVE, FRAME_TYPE_FREEZE})
     public @interface FrameType {}
@@ -54,7 +55,6 @@
         FRAME_TYPE_FREEZE
     };
 
->>>>>>> fd519152
     private static final int MSG_DIAGNOSTIC_EVENTS = 0;
 
     private final ICarDiagnostic mService;
@@ -105,7 +105,7 @@
 
     // OnDiagnosticEventListener registration
 
-    private void assertFrameType(int frameType) {
+    private void assertFrameType(@FrameType int frameType) {
         switch(frameType) {
             case FRAME_TYPE_FREEZE:
             case FRAME_TYPE_LIVE:
@@ -125,7 +125,9 @@
      * @throws CarNotConnectedException
      * @throws IllegalArgumentException
      */
-    public boolean registerListener(OnDiagnosticEventListener listener, int frameType, int rate)
+    public boolean registerListener(OnDiagnosticEventListener listener,
+            @FrameType int frameType,
+            int rate)
                 throws CarNotConnectedException, IllegalArgumentException {
         assertFrameType(frameType);
         synchronized(mActiveListeners) {
@@ -157,14 +159,15 @@
      */
     public void unregisterListener(OnDiagnosticEventListener listener) {
         synchronized(mActiveListeners) {
-            for(int i = 0; i < mActiveListeners.size(); i++) {
-                doUnregisterListenerLocked(listener, mActiveListeners.keyAt(i));
-            }
-        }
-    }
-
-    private void doUnregisterListenerLocked(OnDiagnosticEventListener listener, int sensor) {
-        CarDiagnosticListeners listeners = mActiveListeners.get(sensor);
+            for(@FrameType int frameType : FRAME_TYPES) {
+                doUnregisterListenerLocked(listener, frameType);
+            }
+        }
+    }
+
+    private void doUnregisterListenerLocked(OnDiagnosticEventListener listener,
+            @FrameType int frameType) {
+        CarDiagnosticListeners listeners = mActiveListeners.get(frameType);
         if (listeners != null) {
             boolean needsServerUpdate = false;
             if (listeners.contains(listener)) {
@@ -172,15 +175,15 @@
             }
             if (listeners.isEmpty()) {
                 try {
-                    mService.unregisterDiagnosticListener(sensor,
+                    mService.unregisterDiagnosticListener(frameType,
                         mListenerToService);
                 } catch (RemoteException e) {
                     //ignore
                 }
-                mActiveListeners.remove(sensor);
+                mActiveListeners.remove(frameType);
             } else if (needsServerUpdate) {
                 try {
-                    registerOrUpdateDiagnosticListener(sensor, listeners.getRate());
+                    registerOrUpdateDiagnosticListener(frameType, listeners.getRate());
                 } catch (CarNotConnectedException e) {
                     // ignore
                 }
@@ -188,7 +191,7 @@
         }
     }
 
-    private boolean registerOrUpdateDiagnosticListener(int frameType, int rate)
+    private boolean registerOrUpdateDiagnosticListener(@FrameType int frameType, int rate)
         throws CarNotConnectedException {
         try {
             return mService.registerOrUpdateDiagnosticListener(frameType, rate, mListenerToService);
@@ -296,10 +299,10 @@
         }
 
         void onDiagnosticEvent(final CarDiagnosticEvent event) {
-            // throw away old sensor data as oneway binder call can change order.
+            // throw away old data as oneway binder call can change order.
             long updateTime = event.timestamp;
             if (updateTime < mLastUpdateTime) {
-                Log.w(CarLibLog.TAG_DIAGNOSTIC, "dropping old sensor data");
+                Log.w(CarLibLog.TAG_DIAGNOSTIC, "dropping old data");
                 return;
             }
             mLastUpdateTime = updateTime;
