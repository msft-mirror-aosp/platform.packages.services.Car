/*
 * Copyright (C) 2018 The Android Open Source Project
 *
 * Licensed under the Apache License, Version 2.0 (the "License");
 * you may not use this file except in compliance with the License.
 * You may obtain a copy of the License at
 *
 *      http://www.apache.org/licenses/LICENSE-2.0
 *
 * Unless required by applicable law or agreed to in writing, software
 * distributed under the License is distributed on an "AS IS" BASIS,
 * WITHOUT WARRANTIES OR CONDITIONS OF ANY KIND, either express or implied.
 * See the License for the specific language governing permissions and
 * limitations under the License.
 */

package android.car.hardware.property;

import static com.android.car.internal.property.CarPropertyHelper.STATUS_OK;
import static com.android.car.internal.property.CarPropertyHelper.SYNC_OP_LIMIT_TRY_AGAIN;

import static java.lang.Integer.toHexString;
import static java.util.Objects.requireNonNull;

import android.annotation.FloatRange;
import android.annotation.IntDef;
import android.annotation.NonNull;
import android.annotation.Nullable;
import android.annotation.SystemApi;
import android.car.Car;
import android.car.CarManagerBase;
import android.car.VehicleAreaType;
import android.car.VehiclePropertyIds;
import android.car.annotation.AddedInOrBefore;
import android.car.annotation.ApiRequirements;
import android.car.hardware.CarPropertyConfig;
import android.car.hardware.CarPropertyValue;
import android.os.Build;
import android.os.CancellationSignal;
import android.os.Handler;
import android.os.IBinder;
import android.os.RemoteException;
import android.os.ServiceSpecificException;
import android.os.SystemClock;
import android.os.Trace;
import android.util.ArraySet;
import android.util.Log;
import android.util.SparseArray;

import com.android.car.internal.CarPropertyEventCallbackController;
import com.android.car.internal.SingleMessageHandler;
import com.android.car.internal.os.HandlerExecutor;
import com.android.car.internal.property.AsyncPropertyServiceRequest;
import com.android.car.internal.property.CarPropertyHelper;
import com.android.car.internal.property.GetSetValueResult;
import com.android.car.internal.property.IAsyncPropertyResultCallback;
import com.android.car.internal.property.InputSanitizationUtils;
import com.android.internal.annotations.GuardedBy;

import java.lang.annotation.Retention;
import java.lang.annotation.RetentionPolicy;
import java.lang.ref.WeakReference;
import java.util.ArrayList;
import java.util.List;
import java.util.concurrent.Executor;
import java.util.concurrent.atomic.AtomicInteger;

/**
 * Provides an application interface for interacting with the Vehicle specific properties.
 * For details about the individual properties, see the descriptions in {@link VehiclePropertyIds}
 */
public class CarPropertyManager extends CarManagerBase {
    private static final boolean DBG = false;
    private static final String TAG = "CarPropertyManager";
    private static final int MSG_GENERIC_EVENT = 0;
    private static final int SYSTEM_ERROR_CODE_MASK = 0Xffff;
    private static final int VENDOR_ERROR_CODE_SHIFT = 16;
    private static final int SYNC_OP_RETRY_SLEEP_IN_MS = 10;
    private static final int SYNC_OP_RETRY_MAX_COUNT = 10;
    /**
     * The default timeout in MS for {@link CarPropertyManager#getPropertiesAsync}.
     */
    @ApiRequirements(minCarVersion = ApiRequirements.CarVersion.UPSIDE_DOWN_CAKE_0,
            minPlatformVersion = ApiRequirements.PlatformVersion.TIRAMISU_0)
    public static final long ASYNC_GET_DEFAULT_TIMEOUT_MS = 10_000;

    private final SingleMessageHandler<CarPropertyEvent> mHandler;
    private final ICarProperty mService;
    private final int mAppTargetSdk;
    private final AtomicInteger mRequestIdCounter = new AtomicInteger(0);
    @GuardedBy("mLock")
    private final SparseArray<AsyncPropertyRequestInfo<?, ?>> mRequestIdToAsyncRequestInfo =
            new SparseArray<>();
    private final AsyncPropertyResultCallback mAsyncPropertyResultCallback =
            new AsyncPropertyResultCallback();

    private final CarPropertyEventListenerToService mCarPropertyEventToService =
            new CarPropertyEventListenerToService(this);

    // This lock is shared with all CarPropertyEventCallbackController instances to prevent
    // potential deadlock.
    private final Object mLock = new Object();
    @GuardedBy("mLock")
    private final SparseArray<CarPropertyEventCallbackController>
            mPropertyIdToCarPropertyEventCallbackController = new SparseArray<>();

    private final CarPropertyEventCallbackController.RegistrationUpdateCallback
            mRegistrationUpdateCallback =
            new CarPropertyEventCallbackController.RegistrationUpdateCallback() {
                @Override
                public boolean register(int propertyId, float updateRateHz) {
                    try {
                        mService.registerListener(propertyId, updateRateHz,
                                mCarPropertyEventToService);
                    } catch (RemoteException e) {
                        handleRemoteExceptionFromCarService(e);
                        return false;
                    }
                    return true;
                }

                @Override
                public void unregister(int propertyId) {
                    try {
                        mService.unregisterListener(propertyId, mCarPropertyEventToService);
                    } catch (RemoteException e) {
                        handleRemoteExceptionFromCarService(e);
                    }
                }
            };

    /**
     * Application registers {@link CarPropertyEventCallback} object to receive updates and changes
     * to subscribed Vehicle specific properties.
     */
    public interface CarPropertyEventCallback {
        /**
         * Called when a property is updated
         *
         * @param value the new value of the property
         */
        @AddedInOrBefore(majorVersion = 33)
        void onChangeEvent(CarPropertyValue value);

        /**
         * Called when an error is detected when setting a property.
         *
         * @param propertyId the property ID which has detected an error
         * @param areaId the area ID which has detected an error
         *
         * @see CarPropertyEventCallback#onErrorEvent(int, int, int)
         */
        @AddedInOrBefore(majorVersion = 33)
        void onErrorEvent(int propertyId, int areaId);

        /**
         * Called when an error is detected when setting a property.
         *
         * <p>Clients which changed the property value in the areaId most recently will receive
         * this callback. If multiple clients set a property for the same area ID simultaneously,
         * which one takes precedence is undefined. Typically, the last set operation
         * (in the order that they are issued to car's ECU) overrides the previous set operations.
         * The delivered error reflects the error happened in the last set operation.
         *
         * @param propertyId the property ID which is detected an error
         * @param areaId the area ID which is detected an error
         * @param errorCode the error code is raised in the car
         */
        @AddedInOrBefore(majorVersion = 33)
        default void onErrorEvent(int propertyId, int areaId,
                @CarSetPropertyErrorCode int errorCode) {
            if (DBG) {
                Log.d(TAG, "onErrorEvent propertyId: " + VehiclePropertyIds.toString(propertyId)
                        + " areaId: 0x" + toHexString(areaId) + " ErrorCode: " + errorCode);
            }
            onErrorEvent(propertyId, areaId);
        }
    }

    /**
     * A callback {@link CarPropertyManager#getPropertiesAsync} when succeeded or failed.
     */
    @ApiRequirements(minCarVersion = ApiRequirements.CarVersion.UPSIDE_DOWN_CAKE_0,
            minPlatformVersion = ApiRequirements.PlatformVersion.TIRAMISU_0)
    public interface GetPropertyCallback {
        /**
         * Method called when {@link GetPropertyRequest} successfully gets a result.
         */
        @ApiRequirements(minCarVersion = ApiRequirements.CarVersion.UPSIDE_DOWN_CAKE_0,
                         minPlatformVersion = ApiRequirements.PlatformVersion.TIRAMISU_0)
        void onSuccess(@NonNull GetPropertyResult<?> getPropertyResult);

        /**
         * Method called when {@link GetPropertyRequest} returns an error.
         */
        @ApiRequirements(minCarVersion = ApiRequirements.CarVersion.UPSIDE_DOWN_CAKE_0,
                         minPlatformVersion = ApiRequirements.PlatformVersion.TIRAMISU_0)
        void onFailure(@NonNull PropertyAsyncError propertyAsyncError);
    }

    /**
     * A callback {@link CarPropertyManager#setPropertiesAsync} when succeeded or failed.
     */
    @ApiRequirements(minCarVersion = ApiRequirements.CarVersion.UPSIDE_DOWN_CAKE_0,
            minPlatformVersion = ApiRequirements.PlatformVersion.TIRAMISU_0)
    public interface SetPropertyCallback {
        /**
         * Method called when the {@link SetPropertyRequest} successfully set the value.
         *
         * <p>This means: the set value request is successfully sent to vehicle
         *
         * <p>and
         *
         * <p>either the current property value is already the target value, or we have received a
         * property update event indicating the value is updated to the target value.
         *
         * <p>If multiple clients set a property for the same area ID simultaneously with different
         * values, the order is undefined. One possible case is that both requests are sent to the
         * vehicle bus, which causes two property update events. As a result, the success callback
         * would be called for both clients, but in an undefined order. This means that even if
         * the success callback is called, it doesn't necessarily mean getting the property would
         * return the same value you just set. Another client might have changed the value after you
         * set it.
         *
         * <p>If only one requests is successfully processed by the vehicle bus, overwriting the
         * other request, then only one success callback would be called for one client. The other
         * client would get the failure callback with
         * {@link CarPropertyManager#STATUS_ERROR_TIMEOUT} error code.
         *
         * <p>If multiple clients set a property for the same area ID simultaneously with the same
         * value. The success callback for both clients would be called in an undefined order.
         */
        @ApiRequirements(minCarVersion = ApiRequirements.CarVersion.UPSIDE_DOWN_CAKE_0,
                         minPlatformVersion = ApiRequirements.PlatformVersion.TIRAMISU_0)
        void onSuccess(@NonNull SetPropertyResult setPropertyResult);

        /**
         * Method called when {@link SetPropertyRequest} returns an error.
         */
        @ApiRequirements(minCarVersion = ApiRequirements.CarVersion.UPSIDE_DOWN_CAKE_0,
                         minPlatformVersion = ApiRequirements.PlatformVersion.TIRAMISU_0)
        void onFailure(@NonNull PropertyAsyncError propertyAsyncError);
    }

    /**
     * An async get/set property request.
     */
    @ApiRequirements(minCarVersion = ApiRequirements.CarVersion.UPSIDE_DOWN_CAKE_0,
                     minPlatformVersion = ApiRequirements.PlatformVersion.TIRAMISU_0)
    public interface AsyncPropertyRequest {
        /**
         * Returns the unique ID for this request.
         *
         * <p>Each request must have a unique request ID so the responses can be differentiated.
         */
        @ApiRequirements(minCarVersion = ApiRequirements.CarVersion.UPSIDE_DOWN_CAKE_0,
                         minPlatformVersion = ApiRequirements.PlatformVersion.TIRAMISU_0)
        int getRequestId();

        /**
         * Returns the ID for the property of this request.
         *
         * <p>The ID must be one of the {@link VehiclePropertyIds} or vendor property IDs.
         */
        @ApiRequirements(minCarVersion = ApiRequirements.CarVersion.UPSIDE_DOWN_CAKE_0,
                         minPlatformVersion = ApiRequirements.PlatformVersion.TIRAMISU_0)
        int getPropertyId();

        /**
         * Returns the area ID for the property of this request.
         */
        @ApiRequirements(minCarVersion = ApiRequirements.CarVersion.UPSIDE_DOWN_CAKE_0,
                         minPlatformVersion = ApiRequirements.PlatformVersion.TIRAMISU_0)
        int getAreaId();
    }

    /**
     * A request for {@link CarPropertyManager#getPropertiesAsync(List, long, CancellationSignal,
     * Executor, GetPropertyCallback)}.
     */
    @ApiRequirements(minCarVersion = ApiRequirements.CarVersion.UPSIDE_DOWN_CAKE_0,
                     minPlatformVersion = ApiRequirements.PlatformVersion.TIRAMISU_0)
    public static final class GetPropertyRequest implements AsyncPropertyRequest {
        private final int mRequestId;
        private final int mPropertyId;
        private final int mAreaId;

        /**
         * @see AsyncPropertyRequest#getRequestId
         */
        @Override
        @ApiRequirements(minCarVersion = ApiRequirements.CarVersion.UPSIDE_DOWN_CAKE_0,
                         minPlatformVersion = ApiRequirements.PlatformVersion.TIRAMISU_0)
        public int getRequestId() {
            return mRequestId;
        }

        /**
         * @see AsyncPropertyRequest#getPropertyId
         */
        @Override
        @ApiRequirements(minCarVersion = ApiRequirements.CarVersion.UPSIDE_DOWN_CAKE_0,
                         minPlatformVersion = ApiRequirements.PlatformVersion.TIRAMISU_0)
        public int getPropertyId() {
            return mPropertyId;
        }

        /**
         * @see AsyncPropertyRequest#getAreaId
         */
        @Override
        @ApiRequirements(minCarVersion = ApiRequirements.CarVersion.UPSIDE_DOWN_CAKE_0,
                         minPlatformVersion = ApiRequirements.PlatformVersion.TIRAMISU_0)
        public int getAreaId() {
            return mAreaId;
        }

        /**
         * Internal use only. Users should use {@link #generateGetPropertyRequest(int, int)}
         * instead.
         */
        private GetPropertyRequest(int requestId, int propertyId, int areaId) {
            mRequestId = requestId;
            mPropertyId = propertyId;
            mAreaId = areaId;
        }
    }

    /**
     * A request for {@link CarPropertyManager#setPropertiesAsync(List, long, CancellationSignal,
     * Executor, SetPropertyCallback)}.
     *
     * @param <T> the type for the property value, must be one of Object, Boolean, Float, Integer,
     *      Long, Float[], Integer[], Long[], String, byte[], Object[]
     */
    @ApiRequirements(minCarVersion = ApiRequirements.CarVersion.UPSIDE_DOWN_CAKE_0,
            minPlatformVersion = ApiRequirements.PlatformVersion.TIRAMISU_0)
    public static final class SetPropertyRequest<T> implements AsyncPropertyRequest {
        private final int mRequestId;
        private final int mPropertyId;
        private final int mAreaId;
        private float mUpdateRateHz = 0.f;
        // By default, the async set operation will wait for the property to be updated to the
        // target value before calling the success callback (or when the target value is the
        // same as the current value).
        private boolean mWaitForPropertyUpdate = true;

        /**
         * The value to set.
         */
        private final T mValue;

        /**
         * Sets the update rate in Hz for listening for property updates for continuous property.
         *
         * <p>If {@code waitForPropertyUpdate} is set to {@code true} (by default) and if the
         * property is set to a different value than its current value, the success callback will be
         * called when a property update event for the new value arrived. This option controls how
         * frequent the property update event should be reported for continuous property. This is
         * similar to {@code updateRateHz} in {@link CarPropertyManager#registerCallback}.
         *
         * <p>This is ignored for non-continuous properties.
         *
         * <p>This is ignored if {@code waitForPropertyUpdate} is set to {@code false}.
         */
        @ApiRequirements(minCarVersion = ApiRequirements.CarVersion.UPSIDE_DOWN_CAKE_0,
                         minPlatformVersion = ApiRequirements.PlatformVersion.TIRAMISU_0)
        public void setUpdateRateHz(float updateRateHz) {
            mUpdateRateHz = updateRateHz;
        }

        /**
         * Sets whether to wait for the property update event before calling success callback.
         *
         * <p>This arguments controls under what conditions the operation is considered succeeded
         * and the success callback will be called.
         *
         * <p>If this is set to {@code true} (by default), the success callback will be called when
         * both of the following coniditions are met:
         *
         * <ul>
         * <li>the set operation is successfully delivered to vehicle bus.
         * <li>the {@code mPropertyId}+{@code mAreaId}'s value already equal to {@code mValue} or
         * is successfully updated to the {@code mValue} through the set operation.
         * </ul>
         *
         * <p>Even if the target value is the same as the current value, we will still send the set
         * operation to the vehicle bus. If caller wants to reduce unnecessary overhead, caller must
         * check existing values before issuing the requests.
         *
         * <p>If the first condition fails, the error callback will be called. If the second
         * condition fails, which means we don't see the property updated to the target value within
         * a specified timeout, the error callback will be called with {@link
         * #STATUS_ERROR_TIMEOUT}.
         *
         * <p>If this is set to {@code false}, the success callback will be called after the
         * set operation is successfully delivered to vehicle bus.
         *
         * <p>Under most cases, client should wait for the property update to verify that the set
         * operation actually succeeded.
         *
         * <p>For cases when the property is write-only (no way to get property update event) or
         * when the property represents some action, instead of an actual state, e.g. key stroke
         * where the property's current value is not meaningful, caller should set
         * {@code waitForPropertyUpdate} to {@code false}.
         *
         * <p>For {@code HVAC_TEMPERATURE_VALUE_SUGGESTION}, this must be set to {@code false}
         * because the updated property value will not be the same as the value to be set.
         *
         * <p>Note that even if this is set to {@code true}, it is only guaranteed that the property
         * value is the target value after the success callback is called if no other clients are
         * changing the property at the same time. It is always possible that another client changes
         * the property value after the property is updated to the target value, but before the
         * client success callback runs. We only guarantee that at some point during the period
         * after the client issues the request and before the success callback is called, the
         * property value was set to the target value.
         */
        @ApiRequirements(minCarVersion = ApiRequirements.CarVersion.UPSIDE_DOWN_CAKE_0,
                         minPlatformVersion = ApiRequirements.PlatformVersion.TIRAMISU_0)
        public void setWaitForPropertyUpdate(boolean waitForPropertyUpdate) {
            mWaitForPropertyUpdate = waitForPropertyUpdate;
        }

        /**
         * @see AsyncPropertyRequest#getRequestId
         */
        @Override
        @ApiRequirements(minCarVersion = ApiRequirements.CarVersion.UPSIDE_DOWN_CAKE_0,
                         minPlatformVersion = ApiRequirements.PlatformVersion.TIRAMISU_0)
        public int getRequestId() {
            return mRequestId;
        }

        /**
         * @see AsyncPropertyRequest#getPropertyId
         */
        @Override
        @ApiRequirements(minCarVersion = ApiRequirements.CarVersion.UPSIDE_DOWN_CAKE_0,
                         minPlatformVersion = ApiRequirements.PlatformVersion.TIRAMISU_0)
        public int getPropertyId() {
            return mPropertyId;
        }

        /**
         * @see AsyncPropertyRequest#getAreaId
         */
        @Override
        @ApiRequirements(minCarVersion = ApiRequirements.CarVersion.UPSIDE_DOWN_CAKE_0,
                         minPlatformVersion = ApiRequirements.PlatformVersion.TIRAMISU_0)
        public int getAreaId() {
            return mAreaId;
        }

        /**
         * Get the property value to set.
         */
        @ApiRequirements(minCarVersion = ApiRequirements.CarVersion.UPSIDE_DOWN_CAKE_0,
                         minPlatformVersion = ApiRequirements.PlatformVersion.TIRAMISU_0)
        public T getValue() {
            return mValue;
        }

        /**
         * Gets the update rate for listening for property updates.
         */
        @ApiRequirements(minCarVersion = ApiRequirements.CarVersion.UPSIDE_DOWN_CAKE_0,
                         minPlatformVersion = ApiRequirements.PlatformVersion.TIRAMISU_0)
        public float getUpdateRateHz() {
            return mUpdateRateHz;
        }

        /**
         * Gets whether to wait for property update event before calling success callback.
         */
        @ApiRequirements(minCarVersion = ApiRequirements.CarVersion.UPSIDE_DOWN_CAKE_0,
                         minPlatformVersion = ApiRequirements.PlatformVersion.TIRAMISU_0)
        public boolean isWaitForPropertyUpdate() {
            return mWaitForPropertyUpdate;
        }

        /**
         * Internal use only. Users should use {@link #generateSetPropertyRequest(int, int, T)}
         * instead.
         */
        private SetPropertyRequest(int requestId, int propertyId, int areaId, T value) {
            mRequestId = requestId;
            mPropertyId = propertyId;
            mAreaId = areaId;
            mValue = value;
        }
    }

    /**
     * An error result for {@link GetPropertyCallback} or {@link SetPropertyCallback}.
     */
    @ApiRequirements(minCarVersion = ApiRequirements.CarVersion.UPSIDE_DOWN_CAKE_0,
            minPlatformVersion = ApiRequirements.PlatformVersion.TIRAMISU_0)
    public static final class PropertyAsyncError {
        private final int mRequestId;
        private final int mPropertyId;
        private final int mAreaId;
        private final @CarPropertyAsyncErrorCode int mErrorCode;
        private final int mVendorErrorCode;

        @ApiRequirements(minCarVersion = ApiRequirements.CarVersion.UPSIDE_DOWN_CAKE_0,
                         minPlatformVersion = ApiRequirements.PlatformVersion.TIRAMISU_0)
        public int getRequestId() {
            return mRequestId;
        }

        @ApiRequirements(minCarVersion = ApiRequirements.CarVersion.UPSIDE_DOWN_CAKE_0,
                         minPlatformVersion = ApiRequirements.PlatformVersion.TIRAMISU_0)
        public int getPropertyId() {
            return mPropertyId;
        }

        @ApiRequirements(minCarVersion = ApiRequirements.CarVersion.UPSIDE_DOWN_CAKE_0,
                         minPlatformVersion = ApiRequirements.PlatformVersion.TIRAMISU_0)
        public int getAreaId() {
            return mAreaId;
        }

        @ApiRequirements(minCarVersion = ApiRequirements.CarVersion.UPSIDE_DOWN_CAKE_0,
                         minPlatformVersion = ApiRequirements.PlatformVersion.TIRAMISU_0)
        public @CarPropertyAsyncErrorCode int getErrorCode() {
            return mErrorCode;
        }

        /**
         * Gets the vendor error codes to allow for more detailed error codes.
         *
         * @return the vendor error code if it is set, otherwise 0. A vendor error code will have a
         * range from 0x0000 to 0xffff.
         *
         * @hide
         */
        @SystemApi
        @ApiRequirements(minCarVersion = ApiRequirements.CarVersion.UPSIDE_DOWN_CAKE_0,
                minPlatformVersion = ApiRequirements.PlatformVersion.UPSIDE_DOWN_CAKE_0)
        public int getVendorErrorCode() {
            return mVendorErrorCode;
        }

        /**
         * Creates a new error result for async property request.
         *
         * @param requestId the request ID
         * @param propertyId the property ID in the request
         * @param areaId the area ID for the property in the request
         * @param errorCode the code indicating the error
         */
        PropertyAsyncError(int requestId, int propertyId, int areaId, int errorCode) {
            mRequestId = requestId;
            mPropertyId = propertyId;
            mAreaId = areaId;
            mErrorCode = errorCode & SYSTEM_ERROR_CODE_MASK;
            mVendorErrorCode = errorCode >>> VENDOR_ERROR_CODE_SHIFT;
        }
    }

    /**
     * A successful result for {@link GetPropertyCallback}.
     *
     * @param <T> the type for the property value, must be one of Object, Boolean, Float, Integer,
     *      Long, Float[], Integer[], Long[], String, byte[], Object[]
     */
    @ApiRequirements(minCarVersion = ApiRequirements.CarVersion.UPSIDE_DOWN_CAKE_0,
            minPlatformVersion = ApiRequirements.PlatformVersion.TIRAMISU_0)
    public static final class GetPropertyResult<T> {
        private final int mRequestId;
        private final int mPropertyId;
        private final int mAreaId;
        private final long mTimestampNanos;
        private final T mValue;

        @ApiRequirements(minCarVersion = ApiRequirements.CarVersion.UPSIDE_DOWN_CAKE_0,
                         minPlatformVersion = ApiRequirements.PlatformVersion.TIRAMISU_0)
        public int getRequestId() {
            return mRequestId;
        }

        @ApiRequirements(minCarVersion = ApiRequirements.CarVersion.UPSIDE_DOWN_CAKE_0,
                         minPlatformVersion = ApiRequirements.PlatformVersion.TIRAMISU_0)
        public int getPropertyId() {
            return mPropertyId;
        }

        @ApiRequirements(minCarVersion = ApiRequirements.CarVersion.UPSIDE_DOWN_CAKE_0,
                         minPlatformVersion = ApiRequirements.PlatformVersion.TIRAMISU_0)
        public int getAreaId() {
            return mAreaId;
        }

        @ApiRequirements(minCarVersion = ApiRequirements.CarVersion.UPSIDE_DOWN_CAKE_0,
                         minPlatformVersion = ApiRequirements.PlatformVersion.TIRAMISU_0)
        @NonNull
        public T getValue() {
            return mValue;
        }

        /**
         * Returns the timestamp in nanoseconds at which the value for the vehicle property
         * happened. For a given vehicle property, each new timestamp should be monotonically
         * increasing using the same time base as {@link SystemClock#elapsedRealtimeNanos()}.
         *
         * <p>NOTE: Timestamp should be synchronized with other signals from the platform (e.g.
         * {@link android.location.Location} and {@link android.hardware.SensorEvent} instances).
         * Ideally, timestamp synchronization error should be below 1 millisecond.
         */
        @ApiRequirements(minCarVersion = ApiRequirements.CarVersion.UPSIDE_DOWN_CAKE_0,
                         minPlatformVersion = ApiRequirements.PlatformVersion.TIRAMISU_0)
        public long getTimestampNanos() {
            return mTimestampNanos;
        }

        /**
         * Creates a new value result for async GetProperty request.
         *
         * @param requestId the request ID
         * @param propertyId the property ID in the request
         * @param areaId the area ID for the property in the request
         * @param timestampNanos the timestamp in nanoseconds when this property is updated
         * @param value the property's value
         */
        GetPropertyResult(int requestId, int propertyId, int areaId, long timestampNanos,
                 @NonNull T value) {
            mRequestId = requestId;
            mPropertyId = propertyId;
            mAreaId = areaId;
            mTimestampNanos = timestampNanos;
            mValue = value;
        }
    }

    /**
     * A successful result for {@link SetPropertyCallback}.
     */
    @ApiRequirements(minCarVersion = ApiRequirements.CarVersion.UPSIDE_DOWN_CAKE_0,
            minPlatformVersion = ApiRequirements.PlatformVersion.TIRAMISU_0)
    public static final class SetPropertyResult {
        private final int mRequestId;
        private final int mPropertyId;
        private final int mAreaId;
        private final long mUpdateTimestampNanos;

        /**
         * Gets the ID for the request this result is for.
         */
        @ApiRequirements(minCarVersion = ApiRequirements.CarVersion.UPSIDE_DOWN_CAKE_0,
                         minPlatformVersion = ApiRequirements.PlatformVersion.TIRAMISU_0)
        public int getRequestId() {
            return mRequestId;
        }

        /**
         * Gets the property ID this result is for.
         */
        @ApiRequirements(minCarVersion = ApiRequirements.CarVersion.UPSIDE_DOWN_CAKE_0,
                         minPlatformVersion = ApiRequirements.PlatformVersion.TIRAMISU_0)
        public int getPropertyId() {
            return mPropertyId;
        }

        /**
         * Gets the area ID this result is for.
         */
        @ApiRequirements(minCarVersion = ApiRequirements.CarVersion.UPSIDE_DOWN_CAKE_0,
                         minPlatformVersion = ApiRequirements.PlatformVersion.TIRAMISU_0)
        public int getAreaId() {
            return mAreaId;
        }

        /**
         * Gets the timestamp in nanoseconds at which the property was updated to the desired value.
         *
         * <p>The timestamp will use the same time base as
         * {@link SystemClock#elapsedRealtimeNanos()}.
         *
         * <p>NOTE: If {@code waitForPropertyUpdate} is set to {@code false} for the request, then
         * this value will be the time when the async set request is successfully sent to the
         * vehicle bus, not when the property is updated since we have no way of knowing that.
         *
         * <p>NOTE: Timestamp should be synchronized with other signals from the platform (e.g.
         * {@link android.location.Location} and {@link android.hardware.SensorEvent} instances).
         * Ideally, timestamp synchronization error should be below 1 millisecond.
         */
        @ApiRequirements(minCarVersion = ApiRequirements.CarVersion.UPSIDE_DOWN_CAKE_0,
                         minPlatformVersion = ApiRequirements.PlatformVersion.TIRAMISU_0)
        public long getUpdateTimestampNanos() {
            return mUpdateTimestampNanos;
        }

        SetPropertyResult(int requestId, int propertyId, int areaId, int updateTimestampNanos) {
            mRequestId = requestId;
            mPropertyId = propertyId;
            mAreaId = areaId;
            mUpdateTimestampNanos = updateTimestampNanos;
        }
    }

    /**
<<<<<<< HEAD
     * A class for delivering {@link GetPropertyCallback} client callback when
     * {@link IAsyncPropertyResultCallback} returns a result.
=======
     * An abstract interface for converting async get/set result and calling client callbacks.
     */
    private interface PropertyResultCallback<CallbackType, ResultType> {
        ResultType build(int requestId, int propertyId, int areaId, long timestampNanos,
                @Nullable Object value);
        void onSuccess(CallbackType callback, ResultType result);
        void onFailure(CallbackType callback, PropertyAsyncError error);
    }

    /**
     * Class to hide implementation detail for get/set callbacks.
     */
    private static final class GetPropertyResultCallback implements
            PropertyResultCallback<GetPropertyCallback, GetPropertyResult> {
        public GetPropertyResult build(int requestId, int propertyId, int areaId,
                long timestampNanos, @Nullable Object value) {
            return new GetPropertyResult(requestId, propertyId, areaId, timestampNanos, value);
        }

        public void onSuccess(GetPropertyCallback callback, GetPropertyResult result) {
            if (DBG) {
                Log.d(TAG, "delivering success get property result: " + result);
            }
            callback.onSuccess(result);
        }

        public void onFailure(GetPropertyCallback callback, PropertyAsyncError error) {
            if (DBG) {
                Log.d(TAG, "delivering error get property result: " + error);
            }
            callback.onFailure(error);
        }
    }

    /**
     * Class to hide implementation detail for get/set callbacks.
     */
    private static final class SetPropertyResultCallback implements
            PropertyResultCallback<SetPropertyCallback, SetPropertyResult> {
        public  SetPropertyResult build(int requestId, int propertyId, int areaId,
                long timestampNanos, @Nullable Object value) {
            return new SetPropertyResult(requestId, propertyId, areaId, timestampNanos);
        }

        public void onSuccess(SetPropertyCallback callback, SetPropertyResult result) {
            if (DBG) {
                Log.d(TAG, "delivering success set property result: " + result);
            }
            callback.onSuccess(result);
        }

        public void onFailure(SetPropertyCallback callback, PropertyAsyncError error) {
            if (DBG) {
                Log.d(TAG, "delivering error set property result: " + error);
            }
            callback.onFailure(error);
        }
    }

    /**
     * A class for delivering {@link GetPropertyCallback} or {@link SetPropertyCallback} client
     * callback when {@code IAsyncPropertyResultCallback} returns results.
>>>>>>> 1fe6147d
     */
    private class AsyncPropertyResultCallback extends IAsyncPropertyResultCallback.Stub {

        @Override
        public IBinder asBinder() {
            return this;
        }

        @Override
        public void onGetValueResults(List<GetSetValueResult> getValueResults) {
            for (int i = 0; i < getValueResults.size(); i++) {
                GetSetValueResult getValueResult = getValueResults.get(i);
                int requestId = getValueResult.getRequestId();
                AsyncPropertyRequestInfo<GetPropertyRequest, GetPropertyCallback> requestInfo;
                synchronized (mLock) {
                    requestInfo =
                            (AsyncPropertyRequestInfo<GetPropertyRequest, GetPropertyCallback>)
                            mRequestIdToAsyncRequestInfo.get(requestId);
                    mRequestIdToAsyncRequestInfo.remove(requestId);
                }
                if (requestInfo == null) {
                    Log.w(TAG, "onGetValueResult: Request ID: " + requestId
                            + " might have been completed, cancelled or an exception might have "
                            + "been thrown");
                    continue;
                }
                Executor callbackExecutor = requestInfo.getCallbackExecutor();
                GetPropertyCallback getPropertyCallback = requestInfo.getCallback();
                int errorCode = getValueResult.getErrorCode();
                @CarPropertyAsyncErrorCode
                int asyncErrorCode = errorCode & SYSTEM_ERROR_CODE_MASK;
                if (asyncErrorCode == STATUS_OK) {
                    CarPropertyValue<?> carPropertyValue = getValueResult.getCarPropertyValue();
                    int propertyId = carPropertyValue.getPropertyId();
                    int areaId = carPropertyValue.getAreaId();

                    long timestampNanos = carPropertyValue.getTimestamp();
                    callbackExecutor.execute(() -> getPropertyCallback.onSuccess(
                            new GetPropertyResult(requestId, propertyId, areaId,
                                    timestampNanos, carPropertyValue.getValue())));
                } else {
                    // We are not receiving property Id and areaId from the result, so we use
                    // the ones from the request.
                    int propertyId = requestInfo.getRequest()
                            .getPropertyId();
                    int areaId = requestInfo.getRequest().getAreaId();
                    callbackExecutor.execute(() -> getPropertyCallback.onFailure(
                            new PropertyAsyncError(requestId, propertyId, areaId, errorCode)));
                }
            }
        }

        @Override
        public void onSetValueResults(List<GetSetValueResult> getValueResults) {
            // TODO(b/264719384): Implement this.
        }
    }

    /**
     * A class to store async get/set property request info.
     */
    private static final class AsyncPropertyRequestInfo<RequestType, CallbackType> {
        private final RequestType mRequest;
        private final Executor mCallbackExecutor;
        private final CallbackType mCallback;

        public RequestType getRequest() {
            return mRequest;
        }

        public Executor getCallbackExecutor() {
            return mCallbackExecutor;
        }

        public CallbackType getCallback() {
            return mCallback;
        }

        private AsyncPropertyRequestInfo(RequestType request, Executor callbackExecutor,
                CallbackType callback) {
            mRequest = request;
            mCallbackExecutor = callbackExecutor;
            mCallback = callback;
        }
    }

    /** Read ONCHANGE sensors. */
    @AddedInOrBefore(majorVersion = 33)
    public static final float SENSOR_RATE_ONCHANGE = 0f;
    /** Read sensors at the rate of  1 hertz */
    @AddedInOrBefore(majorVersion = 33)
    public static final float SENSOR_RATE_NORMAL = 1f;
    /** Read sensors at the rate of 5 hertz */
    @AddedInOrBefore(majorVersion = 33)
    public static final float SENSOR_RATE_UI = 5f;
    /** Read sensors at the rate of 10 hertz */
    @AddedInOrBefore(majorVersion = 33)
    public static final float SENSOR_RATE_FAST = 10f;
    /** Read sensors at the rate of 100 hertz */
    @AddedInOrBefore(majorVersion = 33)
    public static final float SENSOR_RATE_FASTEST = 100f;



    /**
     * Status to indicate that set operation failed. Try it again.
     */
    @AddedInOrBefore(majorVersion = 33)
    public static final int CAR_SET_PROPERTY_ERROR_CODE_TRY_AGAIN = 1;

    /**
     * Status to indicate that set operation failed because of an invalid argument.
     */
    @AddedInOrBefore(majorVersion = 33)
    public static final int CAR_SET_PROPERTY_ERROR_CODE_INVALID_ARG = 2;

    /**
     * Status to indicate that set operation failed because the property is not available.
     */
    @AddedInOrBefore(majorVersion = 33)
    public static final int CAR_SET_PROPERTY_ERROR_CODE_PROPERTY_NOT_AVAILABLE = 3;

    /**
     * Status to indicate that set operation failed because car denied access to the property.
     */
    @AddedInOrBefore(majorVersion = 33)
    public static final int CAR_SET_PROPERTY_ERROR_CODE_ACCESS_DENIED = 4;

    /**
     * Status to indicate that set operation failed because of a general error in cars.
     */
    @AddedInOrBefore(majorVersion = 33)
    public static final int CAR_SET_PROPERTY_ERROR_CODE_UNKNOWN = 5;

    /** @hide */
    @IntDef(prefix = {"CAR_SET_PROPERTY_ERROR_CODE_"}, value = {
            CAR_SET_PROPERTY_ERROR_CODE_TRY_AGAIN,
            CAR_SET_PROPERTY_ERROR_CODE_INVALID_ARG,
            CAR_SET_PROPERTY_ERROR_CODE_PROPERTY_NOT_AVAILABLE,
            CAR_SET_PROPERTY_ERROR_CODE_ACCESS_DENIED,
            CAR_SET_PROPERTY_ERROR_CODE_UNKNOWN,
    })
    @Retention(RetentionPolicy.SOURCE)
    public @interface CarSetPropertyErrorCode {}

    /**
     * Error indicating that there is an error detected in cars.
     */
    @ApiRequirements(minCarVersion = ApiRequirements.CarVersion.UPSIDE_DOWN_CAKE_0,
            minPlatformVersion = ApiRequirements.PlatformVersion.TIRAMISU_0)
    public static final int STATUS_ERROR_INTERNAL_ERROR = 1;
    /**
     * Error indicating that the property is temporarily not available.
     */
    @ApiRequirements(minCarVersion = ApiRequirements.CarVersion.UPSIDE_DOWN_CAKE_0,
            minPlatformVersion = ApiRequirements.PlatformVersion.TIRAMISU_0)
    public static final int STATUS_ERROR_NOT_AVAILABLE = 2;
    /**
     * Error indicating the operation has timed-out.
     */
    @ApiRequirements(minCarVersion = ApiRequirements.CarVersion.UPSIDE_DOWN_CAKE_0,
            minPlatformVersion = ApiRequirements.PlatformVersion.TIRAMISU_0)
    public static final int STATUS_ERROR_TIMEOUT = 3;

    /** @hide */
    @IntDef(prefix = {"STATUS_"}, value = {
            STATUS_OK,
            STATUS_ERROR_INTERNAL_ERROR,
            STATUS_ERROR_NOT_AVAILABLE,
            STATUS_ERROR_TIMEOUT
    })
    @Retention(RetentionPolicy.SOURCE)
    public @interface CarPropertyAsyncErrorCode {}

    /**
     * Get an instance of the CarPropertyManager.
     *
     * Should not be obtained directly by clients, use {@link Car#getCarManager(String)} instead.
     *
     * @param car the Car instance
     * @param service the ICarProperty instance
     * @hide
     */
    public CarPropertyManager(Car car, @NonNull ICarProperty service) {
        super(car);
        mService = service;
        mAppTargetSdk = getContext().getApplicationInfo().targetSdkVersion;

        Handler eventHandler = getEventHandler();
        if (eventHandler == null) {
            mHandler = null;
            return;
        }
        mHandler = new SingleMessageHandler<CarPropertyEvent>(eventHandler.getLooper(),
                MSG_GENERIC_EVENT) {
            @Override
            protected void handleEvent(CarPropertyEvent carPropertyEvent) {
                CarPropertyEventCallbackController carPropertyEventCallbackController;
                synchronized (mLock) {
                    carPropertyEventCallbackController =
                            mPropertyIdToCarPropertyEventCallbackController.get(
                                    carPropertyEvent.getCarPropertyValue().getPropertyId());
                }
                if (carPropertyEventCallbackController == null) {
                    return;
                }
                switch (carPropertyEvent.getEventType()) {
                    case CarPropertyEvent.PROPERTY_EVENT_PROPERTY_CHANGE:
                        carPropertyEventCallbackController.forwardPropertyChanged(carPropertyEvent);
                        break;
                    case CarPropertyEvent.PROPERTY_EVENT_ERROR:
                        carPropertyEventCallbackController.forwardErrorEvent(carPropertyEvent);
                        break;
                    default:
                        throw new IllegalArgumentException();
                }
            }
        };
    }

    /**
     * Register {@link CarPropertyEventCallback} to get property updates. Multiple callbacks
     * can be registered for a single property or the same callback can be used for different
     * properties. If the same callback is registered again for the same property, it will be
     * updated to new {@code updateRateHz}.
     *
     * <p>Rate could be one of the following:
     * <ul>
     *   <li>{@link CarPropertyManager#SENSOR_RATE_ONCHANGE}</li>
     *   <li>{@link CarPropertyManager#SENSOR_RATE_NORMAL}</li>
     *   <li>{@link CarPropertyManager#SENSOR_RATE_UI}</li>
     *   <li>{@link CarPropertyManager#SENSOR_RATE_FAST}</li>
     *   <li>{@link CarPropertyManager#SENSOR_RATE_FASTEST}</li>
     * </ul>
     *
     * <p>
     * <b>Note:</b>Rate has no effect if the property has one of the following change modes:
     * <ul>
     *   <li>{@link CarPropertyConfig#VEHICLE_PROPERTY_CHANGE_MODE_STATIC}</li>
     *   <li>{@link CarPropertyConfig#VEHICLE_PROPERTY_CHANGE_MODE_ONCHANGE}</li>
     * </ul>
     *
     * <p>
     * <b>Note:</b> If listener registers a callback for updates for a property for the first time,
     * it will receive the property's current value via a change event upon registration if the
     * property is currently available for reading.
     *
     * <p>For properties that might be unavailable for reading because their power state is off,
     * property change events containing the property's initial value will be generated once their
     * power state is on.
     *
     * <p>If {@code updateRateHz} is higher than {@link CarPropertyConfig#getMaxSampleRate()}, it
     * will be registered with max sample {@code updateRateHz}.
     *
     * <p>If {@code updateRateHz} is lower than {@link CarPropertyConfig#getMinSampleRate()}, it
     * will be registered with min sample {@code updateRateHz}.
     *
     * <p>
     * <b>Note:</b> A property change event will only happen when the property is available. Caller
     * must never depend on the change event to check property's availability. For properties that
     * might be unavailable because they depend on certain power state, caller should subscribe
     * to the power state property (e.g. {@link VehiclePropertyIds#HVAC_POWER_ON} for hvac dependant
     * properties) to decide this property's availability.
     *
     * @param carPropertyEventCallback the CarPropertyEventCallback to be registered
     * @param propertyId               the property ID to subscribe
     * @param updateRateHz             how fast the property events are delivered in Hz
     * @return {@code true} if the listener is successfully registered
     * @throws SecurityException if missing the appropriate permission.
     */
    @AddedInOrBefore(majorVersion = 33)
    public boolean registerCallback(@NonNull CarPropertyEventCallback carPropertyEventCallback,
            int propertyId, @FloatRange(from = 0.0, to = 100.0) float updateRateHz) {
        requireNonNull(carPropertyEventCallback);
        CarPropertyConfig<?> carPropertyConfig = getCarPropertyConfig(propertyId);
        if (carPropertyConfig == null) {
            Log.e(TAG, "registerListener:  propertyId is not in carPropertyConfig list:  "
                    + VehiclePropertyIds.toString(propertyId));
            return false;
        }

        float sanitizedUpdateRateHz = InputSanitizationUtils.sanitizeUpdateRateHz(carPropertyConfig,
                updateRateHz);

        CarPropertyEventCallbackController carPropertyEventCallbackController;
        synchronized (mLock) {
            carPropertyEventCallbackController =
                    mPropertyIdToCarPropertyEventCallbackController.get(propertyId);
            if (carPropertyEventCallbackController == null) {
                carPropertyEventCallbackController = new CarPropertyEventCallbackController(
                        propertyId, mLock, mRegistrationUpdateCallback);
                mPropertyIdToCarPropertyEventCallbackController.put(propertyId,
                        carPropertyEventCallbackController);
            }
        }
        return carPropertyEventCallbackController.add(carPropertyEventCallback,
                sanitizedUpdateRateHz);
    }

    private static class CarPropertyEventListenerToService extends ICarPropertyEventListener.Stub {
        private final WeakReference<CarPropertyManager> mCarPropertyManager;

        CarPropertyEventListenerToService(CarPropertyManager carPropertyManager) {
            mCarPropertyManager = new WeakReference<>(carPropertyManager);
        }

        @Override
        public void onEvent(List<CarPropertyEvent> carPropertyEvents) throws RemoteException {
            CarPropertyManager carPropertyManager = mCarPropertyManager.get();
            if (carPropertyManager != null) {
                carPropertyManager.handleEvents(carPropertyEvents);
            }
        }
    }

    private void handleEvents(List<CarPropertyEvent> carPropertyEvents) {
        if (mHandler != null) {
            mHandler.sendEvents(carPropertyEvents);
        }
    }

    /**
     * Stop getting property updates for the given {@link CarPropertyEventCallback}. If there are
     * multiple registrations for this {@link CarPropertyEventCallback}, all listening will be
     * stopped.
     */
    @AddedInOrBefore(majorVersion = 33)
    public void unregisterCallback(@NonNull CarPropertyEventCallback carPropertyEventCallback) {
        requireNonNull(carPropertyEventCallback);
        int[] propertyIds;
        synchronized (mLock) {
            propertyIds = new int[mPropertyIdToCarPropertyEventCallbackController.size()];
            for (int i = 0; i < mPropertyIdToCarPropertyEventCallbackController.size(); i++) {
                propertyIds[i] = mPropertyIdToCarPropertyEventCallbackController.keyAt(i);
            }
        }
        for (int propertyId : propertyIds) {
            unregisterCallback(carPropertyEventCallback, propertyId);
        }
    }

    /**
     * Stop getting update for {@code propertyId} to the given {@link CarPropertyEventCallback}. If
     * the same {@link CarPropertyEventCallback} is used for other properties, those subscriptions
     * will not be affected.
     */
    @AddedInOrBefore(majorVersion = 33)
    public void unregisterCallback(@NonNull CarPropertyEventCallback carPropertyEventCallback,
            int propertyId) {
        requireNonNull(carPropertyEventCallback);
        if (!CarPropertyHelper.isSupported(propertyId)) {
            Log.e(TAG, "unregisterCallback: propertyId: "
                    + VehiclePropertyIds.toString(propertyId) + " is not supported");
            return;
        }
        CarPropertyEventCallbackController carPropertyEventCallbackController;
        synchronized (mLock) {
            carPropertyEventCallbackController =
                    mPropertyIdToCarPropertyEventCallbackController.get(propertyId);
        }
        if (carPropertyEventCallbackController == null) {
            return;
        }
        synchronized (mLock) {
            boolean allCallbacksRemoved = carPropertyEventCallbackController.remove(
                    carPropertyEventCallback);
            if (allCallbacksRemoved) {
                mPropertyIdToCarPropertyEventCallbackController.remove(propertyId);
            }
        }
    }

    /**
     * @return the list of properties supported by this car that the application may access
     */
    @NonNull
    @AddedInOrBefore(majorVersion = 33)
    public List<CarPropertyConfig> getPropertyList() {
        List<CarPropertyConfig> configs;
        try {
            configs = mService.getPropertyList().getConfigs();
        } catch (RemoteException e) {
            Log.e(TAG, "getPropertyList exception ", e);
            return handleRemoteExceptionFromCarService(e, new ArrayList<>());
        }
        return configs;
    }

    /**
     * Checks the given property IDs and returns a list of property configs supported by the car.
     *
     * If some of the properties in the given ID list are not supported, they will not be returned.
     *
     * @param propertyIds the list of property IDs
     * @return the list of property configs
     */
    @NonNull
    @AddedInOrBefore(majorVersion = 33)
    public List<CarPropertyConfig> getPropertyList(@NonNull ArraySet<Integer> propertyIds) {
        List<Integer> filteredPropertyIds = new ArrayList<>();
        for (int propertyId : propertyIds) {
            if (!CarPropertyHelper.isSupported(propertyId)) {
                continue;
            }
            filteredPropertyIds.add(propertyId);
        }
        int[] filteredPropertyIdsArray = new int[filteredPropertyIds.size()];
        for (int i = 0; i < filteredPropertyIds.size(); i++) {
            filteredPropertyIdsArray[i] = filteredPropertyIds.get(i);
        }
        try {
            return mService.getPropertyConfigList(filteredPropertyIdsArray).getConfigs();
        } catch (RemoteException e) {
            Log.e(TAG, "getPropertyList exception ", e);
            return handleRemoteExceptionFromCarService(e, new ArrayList<>());
        }
    }

    /**
     * Get {@link CarPropertyConfig} by property ID.
     *
     * @param propertyId the property ID
     * @return the {@link CarPropertyConfig} for the selected property, {@code null} if the property
     * is not available
     */
    @Nullable
    @AddedInOrBefore(majorVersion = 33)
    public CarPropertyConfig<?> getCarPropertyConfig(int propertyId) {
        if (!CarPropertyHelper.isSupported(propertyId)) {
            return null;
        }
        List<CarPropertyConfig> configs;
        try {
            configs = mService.getPropertyConfigList(new int[] {propertyId}).getConfigs();
        } catch (RemoteException e) {
            Log.e(TAG, "getPropertyList exception ", e);
            return handleRemoteExceptionFromCarService(e, null);
        }
        return configs.size() == 0 ? null : configs.get(0);
    }

    /**
     * Returns areaId contains the selected area for the property.
     *
     * @param propertyId the property ID
     * @param area the area enum such as Enums in {@link android.car.VehicleAreaSeat}
     * @throws IllegalArgumentException if the property is not available in the vehicle for
     * the selected area
     * @return the {@code AreaId} containing the selected area for the property
     */
    @AddedInOrBefore(majorVersion = 33)
    public int getAreaId(int propertyId, int area) {
        CarPropertyConfig<?> propConfig = getCarPropertyConfig(propertyId);
        if (propConfig == null) {
            throw new IllegalArgumentException("The propertyId: "
                    + VehiclePropertyIds.toString(propertyId) + " is not available");
        }
        // For the global property, areaId is 0
        if (propConfig.isGlobalProperty()) {
            return VehicleAreaType.VEHICLE_AREA_TYPE_GLOBAL;
        }
        for (int areaId : propConfig.getAreaIds()) {
            if ((area & areaId) == area) {
                return areaId;
            }
        }

        throw new IllegalArgumentException("The propertyId: "
                + VehiclePropertyIds.toString(propertyId) + " is not available at the area: 0x"
                + toHexString(area));
    }

    /**
     * Return read permission string for given property ID.
     *
     * @param propId the property ID to query
     * @return the permission needed to read this property, {@code null} if the property ID is not
     * available
     *
     * @hide
     */
    @Nullable
    @AddedInOrBefore(majorVersion = 33)
    public String getReadPermission(int propId) {
        if (DBG) {
            Log.d(TAG, "getReadPermission, propId: 0x" + toHexString(propId));
        }
        try {
            return mService.getReadPermission(propId);
        } catch (RemoteException e) {
            return handleRemoteExceptionFromCarService(e, "");
        }
    }

    /**
     * Return write permission string for given property ID.
     *
     * @param propId the property ID to query
     * @return the permission needed to write this property, {@code null} if the property ID is not
     * available.
     *
     * @hide
     */
    @Nullable
    @AddedInOrBefore(majorVersion = 33)
    public String getWritePermission(int propId) {
        if (DBG) {
            Log.d(TAG, "getWritePermission, propId: 0x" + toHexString(propId));
        }
        try {
            return mService.getWritePermission(propId);
        } catch (RemoteException e) {
            return handleRemoteExceptionFromCarService(e, "");
        }
    }


    /**
     * Check whether a given property is available or disabled based on the car's current state.
     *
     * @param propertyId the property ID
     * @param areaId the area ID
     * @return {@code true} if {@link CarPropertyValue#STATUS_AVAILABLE}, {@code false} otherwise
     * (eg {@link CarPropertyValue#STATUS_UNAVAILABLE})
     */
    @AddedInOrBefore(majorVersion = 33)
    public boolean isPropertyAvailable(int propertyId, int areaId) {
        if (!CarPropertyHelper.isSupported(propertyId)) {
            return false;
        }

        try {
            CarPropertyValue propValue = runSyncOperation(() -> {
                return mService.getProperty(propertyId, areaId);
            });
            return propValue != null;
        } catch (RemoteException e) {
            return handleRemoteExceptionFromCarService(e, false);
        } catch (ServiceSpecificException e) {
            Log.e(TAG, "unable to get property, error: " + e);
            return false;
        }
    }

    /**
     * Returns value of a bool property
     *
     * <p>This method may take couple seconds to complete, so it needs to be called from a
     * non-main thread.
     *
     * <p>Clients that declare a {@link android.content.pm.ApplicationInfo#targetSdkVersion} equal
     * or later than {@link Build.VERSION_CODES#R} will receive the following exceptions when
     * request is failed.
     * <ul>
     *     <li>{@link CarInternalErrorException}
     *     <li>{@link PropertyAccessDeniedSecurityException}
     *     <li>{@link PropertyNotAvailableAndRetryException}
     *     <li>{@link PropertyNotAvailableException}
     *     <li>{@link IllegalArgumentException}
     * </ul>
     *
     * <p>Clients that declare a {@link android.content.pm.ApplicationInfo#targetSdkVersion}
     * earlier than {@link Build.VERSION_CODES#R} will receive the following exceptions if the call
     * fails.
     * <ul>
     *     <li>{@link IllegalStateException} when there is an error detected in cars, or when
     *         cars denied the access of the property, or when the property is not available and
     *         might be unavailable for a while, or when unexpected error happens.
     *     <li>{@link IllegalArgumentException} when the [propertyId, areaId] is not supported.
     * </ul>
     *
     * <p>For pre-R client, the returned value is {@code false} if the property is temporarily not
     * available.
     *
     * @param propertyId the property ID to get
     * @param areaId the area ID of the property to get
     *
     * @throws CarInternalErrorException when there is an unexpected error detected in cars
     * @throws PropertyAccessDeniedSecurityException when cars denied the access of the
     * property
     * @throws PropertyNotAvailableAndRetryException when the property is temporarily
     * not available and likely that retrying will be successful
     * @throws PropertyNotAvailableException when the property is not available and might be
     * unavailable for a while.
     * @throws IllegalArgumentException when the [propertyId, areaId] is not supported.
     *
     * @return the value of a bool property, or {@code false} for pre-R client if the property is
     *         temporarily not available
     */
    @AddedInOrBefore(majorVersion = 33)
    public boolean getBooleanProperty(int propertyId, int areaId) {
        CarPropertyValue<Boolean> carProp = getProperty(Boolean.class, propertyId, areaId);
        return carProp != null ? carProp.getValue() : false;
    }

    /**
     * Returns value of a float property
     *
     * <p>This method may take couple seconds to complete, so it needs to be called from a
     * non-main thread.
     *
     * <p>This method has the same exception behavior as {@link #getBooleanProperty(int, int)}.
     *
     * @param propertyId the property ID to get
     * @param areaId the area ID of the property to get
     *
     * @throws CarInternalErrorException when there is an unexpected error detected in cars
     * @throws PropertyAccessDeniedSecurityException when cars denied the access of the
     * property
     * @throws PropertyNotAvailableAndRetryException when the property is temporarily
     * not available and likely that retrying will be successful
     * @throws PropertyNotAvailableException when the property is not available and might be
     * unavailable for a while.
     * @throws IllegalArgumentException when the [propertyId, areaId] is not supported.
     *
     * @return the value of a float property, or 0 if client is pre-R and the property is
     *         temporarily not available
     */
    @AddedInOrBefore(majorVersion = 33)
    public float getFloatProperty(int propertyId, int areaId) {
        CarPropertyValue<Float> carProp = getProperty(Float.class, propertyId, areaId);
        return carProp != null ? carProp.getValue() : 0f;
    }

    /**
     * Returns value of an integer property
     *
     * <p>This method may take couple seconds to complete, so it needs to be called form a
     * non-main thread.
     *
     * <p>This method has the same exception behavior as {@link #getBooleanProperty(int, int)}.
     *
     * @param propertyId the property ID to get
     * @param areaId the area ID of the property to get
     *
     * @throws CarInternalErrorException when there is an unexpected error detected in cars
     * @throws PropertyAccessDeniedSecurityException} when cars denied the access of the
     * property
     * @throws PropertyNotAvailableAndRetryException} when the property is temporarily
     * not available and likely that retrying will be successful
     * @throws PropertyNotAvailableException when the property is not available and might be
     * unavailable for a while.
     * @throws IllegalArgumentException when the [propertyId, areaId] is not supported.
     *
     * @return the value of a integer property, or 0 if client is pre-R and the property is
     *         temporarily not available
     */
    @AddedInOrBefore(majorVersion = 33)
    public int getIntProperty(int propertyId, int areaId) {
        CarPropertyValue<Integer> carProp = getProperty(Integer.class, propertyId, areaId);
        return carProp != null ? carProp.getValue() : 0;
    }

    /**
     * Returns value of an integer array property
     *
     * <p>This method may take couple seconds to complete, so it needs to be called from a
     * non-main thread.
     *
     * <p>This method has the same exception behavior as {@link #getBooleanProperty(int, int)}.
     *
     * @param propertyId the property ID to get
     * @param areaId the area ID of the property to get
     *
     * @throws CarInternalErrorException when there is an unexpected error detected in cars
     * @throws PropertyAccessDeniedSecurityException when cars denied the access of the
     * property
     * @throws PropertyNotAvailableAndRetryException} when the property is temporarily
     * not available and likely that retrying will be successful
     * @throws PropertyNotAvailableException} when the property is not available and might be
     * unavailable for a while.
     * @throws IllegalArgumentException} when the [propertyId, areaId] is not supported.
     *
     * @return the value of a integer array property, or an empty integer array if client is pre-R
     *         and the property is temporarily not available
     */
    @NonNull
    @AddedInOrBefore(majorVersion = 33)
    public int[] getIntArrayProperty(int propertyId, int areaId) {
        CarPropertyValue<Integer[]> carProp = getProperty(Integer[].class, propertyId, areaId);
        return carProp != null ? toIntArray(carProp.getValue()) : new int[0];
    }

    private static int[] toIntArray(Integer[] input) {
        int len = input.length;
        int[] arr = new int[len];
        for (int i = 0; i < len; i++) {
            arr[i] = input[i];
        }
        return arr;
    }

    @FunctionalInterface
    private interface RemoteCallable<V> {
        V call() throws RemoteException;
    }

    @Nullable
    private static <V> V runSyncOperation(RemoteCallable<V> c)
            throws RemoteException, ServiceSpecificException {
        int retryCount = 0;
        while (retryCount < SYNC_OP_RETRY_MAX_COUNT) {
            retryCount++;
            try {
                return c.call();
            } catch (ServiceSpecificException e) {
                if (e.errorCode != SYNC_OP_LIMIT_TRY_AGAIN) {
                    throw e;
                }
                // If car service don't have enough binder thread to handle this request. Sleep for
                // 10ms and try again.
                Log.d(TAG, "too many sync request, sleeping for " + SYNC_OP_RETRY_SLEEP_IN_MS
                        + " ms before retry");
                SystemClock.sleep(SYNC_OP_RETRY_SLEEP_IN_MS);
                continue;
            } catch (RemoteException e) {
                throw e;
            }
        }
        throw new ServiceSpecificException(VehicleHalStatusCode.STATUS_INTERNAL_ERROR,
                "failed to call car service sync operations after " + retryCount + " retries");
    }

    /**
     * Return {@link CarPropertyValue}
     *
     * <p>This method may take couple seconds to complete, so it needs to be called from a
     * non-main thread.
     *
     * <p>Clients that declare a {@link android.content.pm.ApplicationInfo#targetSdkVersion} equal
     * or later than {@link Build.VERSION_CODES#R} will receive the following exceptions when
     * request is failed.
     * <ul>
     *     <li>{@link CarInternalErrorException}
     *     <li>{@link PropertyAccessDeniedSecurityException}
     *     <li>{@link PropertyNotAvailableAndRetryException}
     *     <li>{@link PropertyNotAvailableException}
     *     <li>{@link IllegalArgumentException}
     * </ul>
     *
     * <p>For R or later version client, the returned value will never be null.
     *
     * <p>Clients that declare a {@link android.content.pm.ApplicationInfo#targetSdkVersion}
     * earlier than {@link Build.VERSION_CODES#R} will receive the following exceptions when request
     * is failed.
     * <ul>
     *     <li>{@link IllegalStateException} when there is an error detected in cars, or when
     *         cars denied the access of the property, or when the property is not available and
     *         might be unavailable for a while, or when unexpected error happens.
     *     <li>{@link IllegalArgumentException} when the [propertyId, areaId] is not supported.
     * </ul>
     *
     * <p>For pre-R client, the returned value might be null if the property is temporarily not
     * available. The client should try again in this case.
     *
     * @param clazz the class object for the CarPropertyValue
     * @param propertyId the property ID to get
     * @param areaId the area ID of the property to get
     *
     * @throws CarInternalErrorException when there is an unexpected error detected in cars
     * @throws PropertyAccessDeniedSecurityException when cars denied the access of the
     * property
     * @throws PropertyNotAvailableAndRetryException when the property is temporarily
     * not available and likely that retrying will be successful
     * @throws PropertyNotAvailableException when the property is not available and might be
     * unavailable for a while.
     * @throws IllegalArgumentException when the [propertyId, areaId] is not supported.
     *
     * @return the value of a property
     */
    @SuppressWarnings("unchecked")
    @Nullable
    @AddedInOrBefore(majorVersion = 33)
    public <E> CarPropertyValue<E> getProperty(@NonNull Class<E> clazz, int propertyId,
            int areaId) {
        CarPropertyValue<E> carPropertyValue = getProperty(propertyId, areaId);
        if (carPropertyValue == null) {
            return null;
        }
        Class<?> actualClass = carPropertyValue.getValue().getClass();
        if (actualClass != clazz) {
            throw new IllegalArgumentException(
                    "Invalid property type. " + "Expected: " + clazz + ", but was: "
                            + actualClass);
        }
        return carPropertyValue;
    }

    /**
     * Query {@link CarPropertyValue} with property id and areaId.
     *
     * <p>This method may take couple seconds to complete, so it needs to be called from a
     * non-main thread.
     *
     * <p>Clients that declare a {@link android.content.pm.ApplicationInfo#targetSdkVersion} equal
     * or later than {@link Build.VERSION_CODES#R} will receive the following exceptions when
     * request is failed.
     * <ul>
     *     <li>{@link CarInternalErrorException}
     *     <li>{@link PropertyAccessDeniedSecurityException}
     *     <li>{@link PropertyNotAvailableAndRetryException}
     *     <li>{@link PropertyNotAvailableException}
     *     <li>{@link IllegalArgumentException}
     * </ul>
     *
     * <p>For R or later version client, the returned value will never be null.
     *
     * <p>Clients that declare a {@link android.content.pm.ApplicationInfo#targetSdkVersion}
     * earlier than {@link Build.VERSION_CODES#R} will receive the following exceptions when request
     * is failed.
     * <ul>
     *     <li>{@link IllegalStateException} when there is an error detected in cars, or when
     *         cars denied the access of the property, or when the property is not available and
     *         might be unavailable for a while, or when unexpected error happens.
     *     <li>{@link IllegalArgumentException} when the [propertyId, areaId] is not supported.
     * </ul>
     *
     * <p>For pre-R client, the returned value might be null if the property is temporarily not
     * available. The client should try again in this case.
     *
     * @param propertyId the property ID to get
     * @param areaId the area ID of the property to get
     * @param <E> the class type of the property
     *
     * @throws CarInternalErrorException when there is an unexpected error detected in cars.
     * @throws PropertyAccessDeniedSecurityException when cars denied the access of the
     * property.
     * @throws PropertyNotAvailableAndRetryException when the property is temporarily
     * not available and likely that retrying will be successful.
     * @throws PropertyNotAvailableException when the property is not available and might be
     * unavailable for a while.
     * @throws IllegalArgumentException when the [propertyId, areaId] is not supported.
     *
     * @return the value of a property
     */
    @Nullable
    @AddedInOrBefore(majorVersion = 33)
    public <E> CarPropertyValue<E> getProperty(int propertyId, int areaId) {
        if (DBG) {
            Log.d(TAG, "getProperty, propertyId: " + VehiclePropertyIds.toString(propertyId)
                    + ", areaId: 0x" + toHexString(areaId));
        }

        assertPropertyIdIsSupported(propertyId);

        Trace.beginSection("getProperty-" + propertyId + "/" + areaId);
        try {
            return (CarPropertyValue<E>) (runSyncOperation(() -> {
                return mService.getProperty(propertyId, areaId);
            }));
        } catch (RemoteException e) {
            return handleRemoteExceptionFromCarService(e, null);
        } catch (ServiceSpecificException e) {
            if (mAppTargetSdk < Build.VERSION_CODES.R) {
                if (e.errorCode == VehicleHalStatusCode.STATUS_TRY_AGAIN) {
                    return null;
                } else {
                    throw new IllegalStateException("Failed to get propertyId: "
                            + VehiclePropertyIds.toString(propertyId) + " areaId: 0x"
                            + toHexString(areaId), e);
                }
            }
            handleCarServiceSpecificException(e, propertyId, areaId);

            // Never reaches here.
            return null;
        } finally {
            Trace.endSection();
        }
    }

    /**
     * Set value of car property by areaId.
     *
     * <p>If multiple clients set a property for the same area ID simultaneously, which one takes
     * precedence is undefined. Typically, the last set operation (in the order that they are issued
     * to the car's ECU) overrides the previous set operations.
     *
     * <p>This method may take couple seconds to complete, so it needs to be called form a
     * non-main thread.
     *
     * <p>Clients that declare a {@link android.content.pm.ApplicationInfo#targetSdkVersion} equal
     * or later than {@link Build.VERSION_CODES#R} will receive the following exceptions when
     * request is failed.
     * <ul>
     *     <li>{@link CarInternalErrorException}
     *     <li>{@link PropertyAccessDeniedSecurityException}
     *     <li>{@link PropertyNotAvailableAndRetryException}
     *     <li>{@link PropertyNotAvailableException}
     *     <li>{@link IllegalArgumentException}
     * </ul>
     * <p>Clients that declare a {@link android.content.pm.ApplicationInfo#targetSdkVersion}
     * earlier than {@link Build.VERSION_CODES#R} will receive the following exceptions when request
     * is failed.
     * <ul>
     *     <li>{@link RuntimeException} when the property is temporarily not available.
     *     <li>{@link IllegalStateException} when there is an error detected in cars, or when
     *         cars denied the access of the property, or when the property is not available and
     *         might be unavailable for a while, or when unexpected error happens.
     *     <li>{@link IllegalArgumentException} when the [propertyId, areaId] is not supported.
     * </ul>
     *
     * @param clazz the class object for the CarPropertyValue
     * @param propertyId the property ID to modify
     * @param areaId the area ID to apply the modification
     * @param val the value to set
     * @param <E> the class type of the given property, for example property that was
     * defined as {@code VEHICLE_VALUE_TYPE_INT32} in vehicle HAL could be accessed using
     * {@code Integer.class}.
     *
     * @throws CarInternalErrorException when there is an unexpected error detected in cars.
     * @throws PropertyAccessDeniedSecurityException when cars denied the access of the property.
     * @throws PropertyNotAvailableException when the property is not available and might be
     * unavailable for a while.
     * @throws PropertyNotAvailableAndRetryException when the property is temporarily not available
     * and likely that retrying will be successful.
     * @throws IllegalArgumentException when the [propertyId, areaId] is not supported.
     */
    @AddedInOrBefore(majorVersion = 33)
    public <E> void setProperty(@NonNull Class<E> clazz, int propertyId, int areaId,
            @NonNull E val) {
        if (DBG) {
            Log.d(TAG, "setProperty, propertyId: " + VehiclePropertyIds.toString(propertyId)
                    + ", areaId: 0x" + toHexString(areaId) + ", class: " + clazz + ", val: " + val);
        }

        assertPropertyIdIsSupported(propertyId);

        Trace.beginSection("setProperty-" + propertyId + "/" + areaId);
        try {
            runSyncOperation(() -> {
                mService.setProperty(new CarPropertyValue<>(propertyId, areaId, val),
                        mCarPropertyEventToService);
                return null;
            });
        } catch (RemoteException e) {
            handleRemoteExceptionFromCarService(e);
            return;
        } catch (ServiceSpecificException e) {
            if (mAppTargetSdk < Build.VERSION_CODES.R) {
                if (e.errorCode == VehicleHalStatusCode.STATUS_TRY_AGAIN) {
                    throw new RuntimeException("Failed to set propertyId: "
                            + VehiclePropertyIds.toString(propertyId) + " areaId: 0x"
                            + toHexString(areaId), e);
                } else {
                    throw new IllegalStateException("Failed to set propertyId: "
                            + VehiclePropertyIds.toString(propertyId) + " areaId: 0x"
                            + toHexString(areaId), e);
                }
            }
            handleCarServiceSpecificException(e, propertyId, areaId);
            return;
        } finally {
            Trace.endSection();
        }
    }

    /**
     * Modifies a property.  If the property modification doesn't occur, an error event shall be
     * generated and propagated back to the application.
     *
     * <p>This method may take couple seconds to complete, so it needs to be called from a
     * non-main thread.
     *
     * @param propertyId the property ID to modify
     * @param areaId the area ID to apply the modification
     * @param val the value to set
     */
    @AddedInOrBefore(majorVersion = 33)
    public void setBooleanProperty(int propertyId, int areaId, boolean val) {
        setProperty(Boolean.class, propertyId, areaId, val);
    }

    /**
     * Set float value of property
     *
     * <p>This method may take couple seconds to complete, so it needs to be called from a
     * non-main thread.
     *
     * @param propertyId the property ID to modify
     * @param areaId the area ID to apply the modification
     * @param val the value to set
     */
    @AddedInOrBefore(majorVersion = 33)
    public void setFloatProperty(int propertyId, int areaId, float val) {
        setProperty(Float.class, propertyId, areaId, val);
    }

    /**
     * Set int value of property
     *
     * <p>This method may take couple seconds to complete, so it needs to be called from a
     * non-main thread.
     *
     * @param propertyId the property ID to modify
     * @param areaId the area ID to apply the modification
     * @param val the value to set
     */
    @AddedInOrBefore(majorVersion = 33)
    public void setIntProperty(int propertyId, int areaId, int val) {
        setProperty(Integer.class, propertyId, areaId, val);
    }

    /**
     *  Handles {@code ServiceSpecificException} in {@code CarService} for R and later version.
     */
    private void handleCarServiceSpecificException(
            ServiceSpecificException e, int propertyId, int areaId) {
        // We are not passing the error message down, so log it here.
        Log.w(TAG, "received ServiceSpecificException: " + e);
        int errorCode = e.errorCode & SYSTEM_ERROR_CODE_MASK;
        int vendorErrorCode = e.errorCode >>> VENDOR_ERROR_CODE_SHIFT;

        switch (errorCode) {
            case VehicleHalStatusCode.STATUS_NOT_AVAILABLE:
                throw new PropertyNotAvailableException(propertyId, areaId, vendorErrorCode);
            case VehicleHalStatusCode.STATUS_TRY_AGAIN:
                // Vendor error code is ignored for STATUS_TRY_AGAIN error
                throw new PropertyNotAvailableAndRetryException(propertyId, areaId);
            case VehicleHalStatusCode.STATUS_ACCESS_DENIED:
                // Vendor error code is ignored for STATUS_ACCESS_DENIED error
                throw new PropertyAccessDeniedSecurityException(propertyId, areaId);
            case VehicleHalStatusCode.STATUS_INTERNAL_ERROR:
                throw new CarInternalErrorException(propertyId, areaId, vendorErrorCode);
            case VehicleHalStatusCode.STATUS_NOT_AVAILABLE_DISABLED:
            case VehicleHalStatusCode.STATUS_NOT_AVAILABLE_SPEED_LOW:
            case VehicleHalStatusCode.STATUS_NOT_AVAILABLE_SPEED_HIGH:
            case VehicleHalStatusCode.STATUS_NOT_AVAILABLE_POOR_VISIBILITY:
            case VehicleHalStatusCode.STATUS_NOT_AVAILABLE_SAFETY:
                throw new PropertyNotAvailableException(propertyId, areaId,
                        getPropertyNotAvailableErrorCodeFromStatusCode(errorCode), vendorErrorCode);
            default:
                Log.e(TAG, "Invalid errorCode: " + errorCode + " in CarService");
                throw new CarInternalErrorException(propertyId, areaId);
        }
    }

    /**
     * Convert {@link VehicleHalStatusCode} into public {@link PropertyNotAvailableErrorCode}
     * equivalents.
     *
     * @throws IllegalArgumentException if an invalid status code is passed in.
     * @hide
     */
    private static int getPropertyNotAvailableErrorCodeFromStatusCode(int statusCode) {
        switch (statusCode) {
            case VehicleHalStatusCode.STATUS_NOT_AVAILABLE:
                return PropertyNotAvailableErrorCode.NOT_AVAILABLE;
            case VehicleHalStatusCode.STATUS_NOT_AVAILABLE_DISABLED:
                return PropertyNotAvailableErrorCode.NOT_AVAILABLE_DISABLED;
            case VehicleHalStatusCode.STATUS_NOT_AVAILABLE_SPEED_LOW:
                return PropertyNotAvailableErrorCode.NOT_AVAILABLE_SPEED_LOW;
            case VehicleHalStatusCode.STATUS_NOT_AVAILABLE_SPEED_HIGH:
                return PropertyNotAvailableErrorCode.NOT_AVAILABLE_SPEED_HIGH;
            case VehicleHalStatusCode.STATUS_NOT_AVAILABLE_POOR_VISIBILITY:
                return PropertyNotAvailableErrorCode.NOT_AVAILABLE_POOR_VISIBILITY;
            case VehicleHalStatusCode.STATUS_NOT_AVAILABLE_SAFETY:
                return PropertyNotAvailableErrorCode.NOT_AVAILABLE_SAFETY;
            default:
                throw new IllegalArgumentException("Invalid status code: " + statusCode);
        }
    }

    private void clearRequestIdToAsyncRequestInfo(
            List<? extends AsyncPropertyRequest> asyncPropertyRequests) {
        synchronized (mLock) {
            for (int i = 0; i < asyncPropertyRequests.size(); i++) {
                mRequestIdToAsyncRequestInfo.remove(asyncPropertyRequests.get(i).getRequestId());
            }
        }
    }

    /**
     * Set an {@code onCancelListener} for the cancellation signal.
     *
     * <p>When the signal is cancelled, car service will remove the stored state for the specified
     * pending request IDs and ignore all the future results.
     */
    private void setOnCancelListener(CancellationSignal cancellationSignal,
            List<Integer> requestIds) {
        cancellationSignal.setOnCancelListener(() -> {
            int[] requestIdsArray = new int[requestIds.size()];
            synchronized (mLock) {
                for (int i = 0; i < requestIds.size(); i++) {
                    int requestId = requestIds.get(i);
                    requestIdsArray[i] = requestId;
                    mRequestIdToAsyncRequestInfo.remove(requestId);
                }
            }
            try {
                mService.cancelRequests(requestIdsArray);
            } catch (RemoteException e) {
                handleRemoteExceptionFromCarService(e);
            }
        });
    }

    /** @hide */
    @Override
    @AddedInOrBefore(majorVersion = 33)
    public void onCarDisconnected() {
        synchronized (mLock) {
            mPropertyIdToCarPropertyEventCallbackController.clear();
        }
    }

    /**
     * Generate unique get request ID and return to the client.
     *
     * @param propertyId the property ID
     * @param areaId the area ID
     * @return the GetPropertyRequest object
     */
    @ApiRequirements(minCarVersion = ApiRequirements.CarVersion.UPSIDE_DOWN_CAKE_0,
            minPlatformVersion = ApiRequirements.PlatformVersion.TIRAMISU_0)
    @NonNull
    public GetPropertyRequest generateGetPropertyRequest(int propertyId, int areaId) {
        int requestIdCounter = mRequestIdCounter.getAndIncrement();
        return new GetPropertyRequest(requestIdCounter, propertyId, areaId);
    }

    /**
     * Generate unique set request ID and return to the client.
     *
     * @param <T> the type for the property value, must be one of Object, Boolean, Float, Integer,
     *      Long, Float[], Integer[], Long[], String, byte[], Object[]
     * @param propertyId the property ID
     * @param areaId the area ID
     * @param value the value to set
     * @return the {@link SetPropertyRequest} object
     */
    @ApiRequirements(minCarVersion = ApiRequirements.CarVersion.UPSIDE_DOWN_CAKE_0,
            minPlatformVersion = ApiRequirements.PlatformVersion.TIRAMISU_0)
    @NonNull
    public <T> SetPropertyRequest<T> generateSetPropertyRequest(int propertyId, int areaId,
            @NonNull T value) {
        requireNonNull(value);
        int requestIdCounter = mRequestIdCounter.getAndIncrement();
        return new SetPropertyRequest(requestIdCounter, propertyId, areaId, value);
    }

    private void checkAsyncArguments(Object requests, Object callback, long timeoutInMs) {
        requireNonNull(requests);
        requireNonNull(callback);
        if (timeoutInMs <= 0) {
            throw new IllegalArgumentException("timeoutInMs must be a positive number");
        }
    }

    /**
     * Query a list of {@link CarPropertyValue} with property ID and area ID asynchronously.
     *
     * <p>This function would return immediately before the results are ready. For each request,
     * the corresponding result would either be delivered through one
     * {@code resultCallback.onSuccess} call if the request succeeded or through one
     * {@code errorCallback.onFailure} call if failed. It is guaranteed that the total times the
     * callback functions are called is equal to the number of requests if this function does not
     * throw an exception. It is guaranteed that none of the callback functions are called if an
     * exception is thrown. If the {@code callbackExecutor} is {@code null}, the callback will be
     * executed on the default event handler thread. If the callback is doing heavy work, it is
     * recommended that the {@code callbackExecutor} is provided.
     *
     * <p>If the operation is cancelled, it is guaranteed that no more callbacks will be called.
     *
     * <p>For one request, if the property's status is not available,
     * {@code errorCallback.onFailure} will be called once with {@link #STATUS_ERROR_NOT_AVAILABLE}.
     *
     * <p>For one request, if the property's status is error,
     * {@code errorCallback.onFailure} will be called once with {@link
     * #STATUS_ERROR_INTERNAL_ERROR}.
     *
     * @param getPropertyRequests a list of properties to get
     * @param timeoutInMs the timeout for the operation, in milliseconds
     * @param cancellationSignal a signal that could be used to cancel the on-going operation
     * @param callbackExecutor the executor to execute the callback with
     * @param getPropertyCallback the callback function to deliver the result
     * @throws SecurityException if missing permission to read one of the specific properties.
     * @throws IllegalArgumentException if one of the properties to read is not supported.
     */
    @ApiRequirements(minCarVersion = ApiRequirements.CarVersion.UPSIDE_DOWN_CAKE_0,
            minPlatformVersion = ApiRequirements.PlatformVersion.TIRAMISU_0)
    public void getPropertiesAsync(
            @NonNull List<GetPropertyRequest> getPropertyRequests,
            long timeoutInMs,
            @Nullable CancellationSignal cancellationSignal,
            @Nullable Executor callbackExecutor,
            @NonNull GetPropertyCallback getPropertyCallback) {
        checkAsyncArguments(getPropertyRequests, getPropertyCallback, timeoutInMs);
        if (callbackExecutor == null) {
            callbackExecutor = new HandlerExecutor(getEventHandler());
        }

        List<AsyncPropertyServiceRequest> getPropertyServiceRequests = new ArrayList<>(
                getPropertyRequests.size());
        for (int i = 0; i < getPropertyRequests.size(); i++) {
            GetPropertyRequest getPropertyRequest = getPropertyRequests.get(i);
            int propertyId = getPropertyRequest.getPropertyId();
            int areaId = getPropertyRequest.getAreaId();
            if (DBG) {
                Log.d(TAG, "getPropertiesAsync, propertyId: " + VehiclePropertyIds.toString(
                        propertyId) + ", areaId: 0x" + toHexString(areaId));
            }
            assertPropertyIdIsSupported(propertyId);

            getPropertyServiceRequests.add(AsyncPropertyServiceRequest.newGetAsyncRequest(
                    getPropertyRequest));
        }

        List<Integer> requestIds = storePendingRequestInfo(getPropertyRequests, callbackExecutor,
                getPropertyCallback);

        try {
            mService.getPropertiesAsync(getPropertyServiceRequests, mAsyncPropertyResultCallback,
                    timeoutInMs);
        } catch (RemoteException e) {
            clearRequestIdToAsyncRequestInfo(getPropertyRequests);
            handleRemoteExceptionFromCarService(e);
        } catch (IllegalArgumentException | SecurityException e) {
            clearRequestIdToAsyncRequestInfo(getPropertyRequests);
            throw e;
        }
        if (cancellationSignal != null) {
            setOnCancelListener(cancellationSignal, requestIds);
        }
    }

    /**
     * Query a list of {@link CarPropertyValue} with property Id and area Id asynchronously.
     *
     * Same as {@link CarPropertyManager#getPropertiesAsync(List, long, CancellationSignal,
     * Executor, GetPropertyCallback)} with default timeout 10s.
     */
    @ApiRequirements(minCarVersion = ApiRequirements.CarVersion.UPSIDE_DOWN_CAKE_0,
            minPlatformVersion = ApiRequirements.PlatformVersion.TIRAMISU_0)
    public void getPropertiesAsync(
            @NonNull List<GetPropertyRequest> getPropertyRequests,
            @Nullable CancellationSignal cancellationSignal,
            @Nullable Executor callbackExecutor,
            @NonNull GetPropertyCallback getPropertyCallback) {
        getPropertiesAsync(getPropertyRequests, ASYNC_GET_DEFAULT_TIMEOUT_MS, cancellationSignal,
                callbackExecutor, getPropertyCallback);
    }

    /**
     * Sets a list of car property values asynchronously.
     *
     * <p>This function would return immediately before the results are ready. For each request,
     * the corresponding result would either be delivered through one
     * {@code resultCallback.onSuccess} call if the request succeeded or through one
     * {@code errorCallback.onFailure} call if failed. It is guaranteed that the total times the
     * callback functions are called is equal to the number of requests if this function does not
     * throw an exception. It is guaranteed that none of the callback functions are called if an
     * exception is thrown. If the {@code callbackExecutor} is {@code null}, the callback will be
     * executed on the default event handler thread. If the callback is doing heavy work, it is
     * recommended that the {@code callbackExecutor} is provided.
     *
     * <p>If the operation is cancelled, it is guaranteed that no more callbacks will be called.
     *
     * <p>If multiple clients set a property for the same area ID simultaneously, which one takes
     * precedence is undefined. Typically, the last set operation (in the order that they are issued
     * to the car's ECU) overrides the previous set operations.
     *
     * <p>When the success callback will be called depends on whether {@code waitForPropertyUpdate}
     * for each request is set. If this is set to {@code true} (by default), the success callback
     * will be called when the set operation is successfully delivered to vehicle bus AND either
     * target value is the same as the current or when the property is updated to the target value.
     *
     * <p>When {@code waitForPropertyUpdate} is set to {@code false}, the success callback will be
     * called as long as the set operation is successfully delivered to vehicle bus.
     *
     * <p>Under most cases, client should wait for the property update to verify that the set
     * operation actually succeeded.
     *
     * <p>For cases when the property is write-only (no way to get property update event) or when
     * the property represents some action, instead of an actual state, e.g. key stroke where the
     * property's current value is not meaningful, caller must set {@code waitForPropertyUpdate}
     * to {@code false}.
     *
     * <p>For {@code HVAC_TEMPERATURE_VALUE_SUGGESTION}, this must be set to {@code false}
     * because the updated property value will not be the same as the value to be set.
     *
     * @param setPropertyRequests a list of properties to set
     * @param timeoutInMs the timeout for the operation, in milliseconds
     * @param cancellationSignal a signal that could be used to cancel the on-going operation
     * @param callbackExecutor the executor to execute the callback with
     * @param setPropertyCallback the callback function to deliver the result
     * @throws SecurityException if missing permission to write one of the specific properties.
     * @throws IllegalArgumentException if one of the properties to set is not supported.
     * @throws IllegalArgumentException if one of the properties is not readable and does not set
     *   {@code waitForPropertyUpdate} to {@code false}.
     * @throws IllegalArgumentException if one of the properties is
     *   {@code HVAC_TEMPERATURE_VALUE_SUGGESTION} and does not set {@code waitForPropertyUpdate}
     *   to {@code false}.
     */
    @ApiRequirements(minCarVersion = ApiRequirements.CarVersion.UPSIDE_DOWN_CAKE_0,
            minPlatformVersion = ApiRequirements.PlatformVersion.TIRAMISU_0)
    public void setPropertiesAsync(
            @NonNull List<SetPropertyRequest<?>> setPropertyRequests,
            long timeoutInMs,
            @Nullable CancellationSignal cancellationSignal,
            @Nullable Executor callbackExecutor,
            @NonNull SetPropertyCallback setPropertyCallback) {
        checkAsyncArguments(setPropertyRequests, setPropertyCallback, timeoutInMs);
        if (callbackExecutor == null) {
            callbackExecutor = new HandlerExecutor(getEventHandler());
        }

        List<AsyncPropertyServiceRequest> setPropertyServiceRequests = new ArrayList<>(
                setPropertyRequests.size());
        for (int i = 0; i < setPropertyRequests.size(); i++) {
            SetPropertyRequest setPropertyRequest = setPropertyRequests.get(i);
            int propertyId = setPropertyRequest.getPropertyId();
            int areaId = setPropertyRequest.getAreaId();
            requireNonNull(setPropertyRequest.getValue());
            if (DBG) {
                Log.d(TAG, "setPropertiesAsync, propertyId: " + VehiclePropertyIds.toString(
                        propertyId) + ", areaId: 0x" + toHexString(areaId));
            }
            assertPropertyIdIsSupported(propertyId);

            setPropertyServiceRequests.add(AsyncPropertyServiceRequest.newSetAsyncRequest(
                    setPropertyRequest));
        }

        List<Integer> requestIds = storePendingRequestInfo(setPropertyRequests, callbackExecutor,
                setPropertyCallback);

        try {
            mService.setPropertiesAsync(setPropertyServiceRequests, mAsyncPropertyResultCallback,
                    timeoutInMs);
        } catch (RemoteException e) {
            clearRequestIdToAsyncRequestInfo(setPropertyRequests);
            handleRemoteExceptionFromCarService(e);
        } catch (IllegalArgumentException | SecurityException e) {
            clearRequestIdToAsyncRequestInfo(setPropertyRequests);
            throw e;
        }
        if (cancellationSignal != null) {
            setOnCancelListener(cancellationSignal, requestIds);
        }
    }

    /**
     * Sets a list of car property values asynchronously.
     *
     * Same as {@link CarPropertyManager#setPropertiesAsync(List, long, CancellationSignal,
     * Executor, SetPropertyCallback)} with default timeout 10s.
     */
    @ApiRequirements(minCarVersion = ApiRequirements.CarVersion.UPSIDE_DOWN_CAKE_0,
            minPlatformVersion = ApiRequirements.PlatformVersion.TIRAMISU_0)
    public void setPropertiesAsync(
            @NonNull List<SetPropertyRequest<?>> setPropertyRequests,
            @Nullable CancellationSignal cancellationSignal,
            @Nullable Executor callbackExecutor,
            @NonNull SetPropertyCallback setPropertyCallback) {
        setPropertiesAsync(setPropertyRequests, ASYNC_GET_DEFAULT_TIMEOUT_MS, cancellationSignal,
                callbackExecutor, setPropertyCallback);
    }

    private void assertPropertyIdIsSupported(int propertyId) {
        if (!CarPropertyHelper.isSupported(propertyId)) {
            throw new IllegalArgumentException("The property: "
                    + VehiclePropertyIds.toString(propertyId) + " is unsupported");
        }
    }

    private <RequestType extends AsyncPropertyRequest, CallbackType> List<Integer>
            storePendingRequestInfo(
                    List<RequestType> requests, Executor callbackExecutor, CallbackType callback) {
        List<Integer> requestIds = new ArrayList<>();
        SparseArray<AsyncPropertyRequestInfo<?, ?>> requestInfoToAdd = new SparseArray<>();
        synchronized (mLock) {
            for (int i = 0; i < requests.size(); i++) {
                RequestType request = requests.get(i);
                AsyncPropertyRequestInfo<RequestType, CallbackType> requestInfo =
                        new AsyncPropertyRequestInfo(request, callbackExecutor, callback);
                int requestId = request.getRequestId();
                requestIds.add(requestId);
                if (mRequestIdToAsyncRequestInfo.contains(requestId)
                        || requestInfoToAdd.contains(requestId)) {
                    throw new IllegalArgumentException(
                            "Request ID: " + requestId + " already exists");
                }
                requestInfoToAdd.put(requestId, requestInfo);
            }
            for (int i = 0; i < requestInfoToAdd.size(); i++) {
                mRequestIdToAsyncRequestInfo.put(requestInfoToAdd.keyAt(i),
                        requestInfoToAdd.valueAt(i));
            }
        }
        return requestIds;
    }
}<|MERGE_RESOLUTION|>--- conflicted
+++ resolved
@@ -16,6 +16,7 @@
 
 package android.car.hardware.property;
 
+import static com.android.car.internal.ExcludeFromCodeCoverageGeneratedReport.DUMP_INFO;
 import static com.android.car.internal.property.CarPropertyHelper.STATUS_OK;
 import static com.android.car.internal.property.CarPropertyHelper.SYNC_OP_LIMIT_TRY_AGAIN;
 
@@ -48,6 +49,7 @@
 import android.util.SparseArray;
 
 import com.android.car.internal.CarPropertyEventCallbackController;
+import com.android.car.internal.ExcludeFromCodeCoverageGeneratedReport;
 import com.android.car.internal.SingleMessageHandler;
 import com.android.car.internal.os.HandlerExecutor;
 import com.android.car.internal.property.AsyncPropertyServiceRequest;
@@ -129,6 +131,12 @@
                 }
             };
 
+    private final GetPropertyResultCallback mGetPropertyResultCallback =
+            new GetPropertyResultCallback();
+
+    private final SetPropertyResultCallback mSetPropertyResultCallback =
+            new SetPropertyResultCallback();
+
     /**
      * Application registers {@link CarPropertyEventCallback} object to receive updates and changes
      * to subscribed Vehicle specific properties.
@@ -556,6 +564,26 @@
             mErrorCode = errorCode & SYSTEM_ERROR_CODE_MASK;
             mVendorErrorCode = errorCode >>> VENDOR_ERROR_CODE_SHIFT;
         }
+
+        /**
+         * Prints out debug message.
+         */
+        @Override
+        @ExcludeFromCodeCoverageGeneratedReport(reason = DUMP_INFO)
+        public String toString() {
+            return new StringBuilder()
+                    .append("PropertyAsyncError{request ID: ")
+                    .append(mRequestId)
+                    .append(", property: ")
+                    .append(VehiclePropertyIds.toString(mPropertyId))
+                    .append(", areaId: ")
+                    .append(mAreaId)
+                    .append(", error code: ")
+                    .append(mErrorCode)
+                    .append(", vendor error code: ")
+                    .append(mVendorErrorCode)
+                    .append("}").toString();
+        }
     }
 
     /**
@@ -630,6 +658,28 @@
             mTimestampNanos = timestampNanos;
             mValue = value;
         }
+
+        /**
+         * Prints out debug message.
+         */
+        @Override
+        @ExcludeFromCodeCoverageGeneratedReport(reason = DUMP_INFO)
+        public String toString() {
+            return new StringBuilder()
+                    .append("GetPropertyResult{type: ")
+                    .append(mValue.getClass())
+                    .append(", request ID: ")
+                    .append(mRequestId)
+                    .append(", property: ")
+                    .append(VehiclePropertyIds.toString(mPropertyId))
+                    .append(", areaId: ")
+                    .append(mAreaId)
+                    .append(", value: ")
+                    .append(mValue)
+                    .append(", timestamp: ")
+                    .append(mTimestampNanos).append("ns")
+                    .append("}").toString();
+        }
     }
 
     /**
@@ -690,19 +740,33 @@
             return mUpdateTimestampNanos;
         }
 
-        SetPropertyResult(int requestId, int propertyId, int areaId, int updateTimestampNanos) {
+        SetPropertyResult(int requestId, int propertyId, int areaId, long updateTimestampNanos) {
             mRequestId = requestId;
             mPropertyId = propertyId;
             mAreaId = areaId;
             mUpdateTimestampNanos = updateTimestampNanos;
         }
-    }
-
-    /**
-<<<<<<< HEAD
-     * A class for delivering {@link GetPropertyCallback} client callback when
-     * {@link IAsyncPropertyResultCallback} returns a result.
-=======
+
+        /**
+         * Prints out debug message.
+         */
+        @Override
+        @ExcludeFromCodeCoverageGeneratedReport(reason = DUMP_INFO)
+        public String toString() {
+            return new StringBuilder()
+                    .append("SetPropertyResult{request ID: ")
+                    .append(mRequestId)
+                    .append(", property: ")
+                    .append(VehiclePropertyIds.toString(mPropertyId))
+                    .append(", areaId: ")
+                    .append(mAreaId)
+                    .append(", updated timestamp: ")
+                    .append(mUpdateTimestampNanos).append("ns")
+                    .append("}").toString();
+        }
+    }
+
+    /**
      * An abstract interface for converting async get/set result and calling client callbacks.
      */
     private interface PropertyResultCallback<CallbackType, ResultType> {
@@ -765,7 +829,6 @@
     /**
      * A class for delivering {@link GetPropertyCallback} or {@link SetPropertyCallback} client
      * callback when {@code IAsyncPropertyResultCallback} returns results.
->>>>>>> 1fe6147d
      */
     private class AsyncPropertyResultCallback extends IAsyncPropertyResultCallback.Stub {
 
@@ -776,51 +839,78 @@
 
         @Override
         public void onGetValueResults(List<GetSetValueResult> getValueResults) {
-            for (int i = 0; i < getValueResults.size(); i++) {
-                GetSetValueResult getValueResult = getValueResults.get(i);
-                int requestId = getValueResult.getRequestId();
-                AsyncPropertyRequestInfo<GetPropertyRequest, GetPropertyCallback> requestInfo;
+            this.<GetPropertyRequest, GetPropertyCallback, GetPropertyResult>onResults(
+                    getValueResults, mGetPropertyResultCallback);
+        }
+
+        @Override
+        public void onSetValueResults(List<GetSetValueResult> setValueResults) {
+            this.<SetPropertyRequest<?>, SetPropertyCallback, SetPropertyResult>onResults(
+                    setValueResults, mSetPropertyResultCallback);
+        }
+
+        private <RequestType extends AsyncPropertyRequest, CallbackType, ResultType> void onResults(
+                List<GetSetValueResult> results,
+                PropertyResultCallback<CallbackType, ResultType> propertyResultCallback) {
+            for (int i = 0; i < results.size(); i++) {
+                GetSetValueResult result = results.get(i);
+                int requestId = result.getRequestId();
+                AsyncPropertyRequestInfo<RequestType, CallbackType> requestInfo;
                 synchronized (mLock) {
                     requestInfo =
-                            (AsyncPropertyRequestInfo<GetPropertyRequest, GetPropertyCallback>)
+                            (AsyncPropertyRequestInfo<RequestType, CallbackType>)
                             mRequestIdToAsyncRequestInfo.get(requestId);
                     mRequestIdToAsyncRequestInfo.remove(requestId);
                 }
                 if (requestInfo == null) {
-                    Log.w(TAG, "onGetValueResult: Request ID: " + requestId
+                    Log.w(TAG, "onResults: Request ID: " + requestId
                             + " might have been completed, cancelled or an exception might have "
                             + "been thrown");
                     continue;
                 }
                 Executor callbackExecutor = requestInfo.getCallbackExecutor();
-                GetPropertyCallback getPropertyCallback = requestInfo.getCallback();
-                int errorCode = getValueResult.getErrorCode();
+                CallbackType clientCallback = requestInfo.getCallback();
+                int errorCode = result.getErrorCode();
                 @CarPropertyAsyncErrorCode
                 int asyncErrorCode = errorCode & SYSTEM_ERROR_CODE_MASK;
+                int propertyId = requestInfo.getRequest().getPropertyId();
+                String propertyName = VehiclePropertyIds.toString(propertyId);
+                int areaId = requestInfo.getRequest().getAreaId();
                 if (asyncErrorCode == STATUS_OK) {
-                    CarPropertyValue<?> carPropertyValue = getValueResult.getCarPropertyValue();
-                    int propertyId = carPropertyValue.getPropertyId();
-                    int areaId = carPropertyValue.getAreaId();
-
-                    long timestampNanos = carPropertyValue.getTimestamp();
-                    callbackExecutor.execute(() -> getPropertyCallback.onSuccess(
-                            new GetPropertyResult(requestId, propertyId, areaId,
-                                    timestampNanos, carPropertyValue.getValue())));
+                    CarPropertyValue<?> carPropertyValue = result.getCarPropertyValue();
+                    long timestampNanos;
+                    if (carPropertyValue != null) {
+                        // This is a get result.
+                        int valuePropertyId = carPropertyValue.getPropertyId();
+                        if (propertyId  != valuePropertyId) {
+                            Log.e(TAG, "onResults: Request ID: " + requestId + " received get "
+                                    + "property value result, but has mismatch property ID, "
+                                    + " expect: " + propertyName + ", got: "
+                                    + VehiclePropertyIds.toString(valuePropertyId));
+                        }
+                        int valueAreaId = carPropertyValue.getAreaId();
+                        if (areaId  != valueAreaId) {
+                            Log.e(TAG, "onResults: Property: " + propertyName + " Request ID: "
+                                    + requestId + " received get property value result, but has "
+                                    + "mismatch area ID, expect: " + areaId + ", got: "
+                                    + valueAreaId);
+                        }
+                        timestampNanos = carPropertyValue.getTimestamp();
+                    } else {
+                        // This is a set result.
+                        timestampNanos = result.getUpdateTimestampNanos();
+                    }
+
+                    ResultType clientResult = propertyResultCallback.build(
+                            requestId, propertyId, areaId, timestampNanos,
+                            carPropertyValue == null ? null : carPropertyValue.getValue());
+                    callbackExecutor.execute(() -> propertyResultCallback.onSuccess(
+                            clientCallback, clientResult));
                 } else {
-                    // We are not receiving property Id and areaId from the result, so we use
-                    // the ones from the request.
-                    int propertyId = requestInfo.getRequest()
-                            .getPropertyId();
-                    int areaId = requestInfo.getRequest().getAreaId();
-                    callbackExecutor.execute(() -> getPropertyCallback.onFailure(
+                    callbackExecutor.execute(() -> propertyResultCallback.onFailure(clientCallback,
                             new PropertyAsyncError(requestId, propertyId, areaId, errorCode)));
                 }
             }
-        }
-
-        @Override
-        public void onSetValueResults(List<GetSetValueResult> getValueResults) {
-            // TODO(b/264719384): Implement this.
         }
     }
 
