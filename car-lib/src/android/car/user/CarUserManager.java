/*
 * Copyright (C) 2019 The Android Open Source Project
 *
 * Licensed under the Apache License, Version 2.0 (the "License");
 * you may not use this file except in compliance with the License.
 * You may obtain a copy of the License at
 *
 *      http://www.apache.org/licenses/LICENSE-2.0
 *
 * Unless required by applicable law or agreed to in writing, software
 * distributed under the License is distributed on an "AS IS" BASIS,
 * WITHOUT WARRANTIES OR CONDITIONS OF ANY KIND, either express or implied.
 * See the License for the specific language governing permissions and
 * limitations under the License.
 */

package android.car.user;

import static android.Manifest.permission.INTERACT_ACROSS_USERS;
import static android.Manifest.permission.INTERACT_ACROSS_USERS_FULL;
import static android.os.Process.myUid;

import static com.android.car.internal.util.FunctionalUtils.getLambdaName;

import android.annotation.CallbackExecutor;
import android.annotation.IntDef;
import android.annotation.NonNull;
import android.annotation.Nullable;
import android.annotation.RequiresPermission;
import android.annotation.SystemApi;
import android.annotation.TestApi;
import android.annotation.UserIdInt;
import android.car.Car;
import android.car.CarManagerBase;
import android.car.ICarResultReceiver;
import android.car.ICarUserService;
import android.car.ResultCallback;
import android.car.annotation.AddedInOrBefore;
import android.car.annotation.ApiRequirements;
import android.car.builtin.os.UserManagerHelper;
import android.car.builtin.util.EventLogHelper;
import android.car.builtin.util.Slogf;
import android.car.util.concurrent.AndroidAsyncFuture;
import android.car.util.concurrent.AndroidFuture;
import android.car.util.concurrent.AsyncFuture;
import android.os.Bundle;
import android.os.IBinder;
import android.os.RemoteException;
import android.os.UserHandle;
import android.os.UserManager;
import android.util.ArrayMap;
import android.util.Dumpable;
import android.util.Log;
import android.util.Pair;

import com.android.car.internal.ResultCallbackImpl;
import com.android.car.internal.common.CommonConstants;
import com.android.car.internal.common.CommonConstants.UserLifecycleEventType;
import com.android.car.internal.common.UserHelperLite;
import com.android.car.internal.os.CarSystemProperties;
import com.android.car.internal.util.ArrayUtils;
import com.android.internal.annotations.GuardedBy;
import com.android.internal.annotations.VisibleForTesting;
import com.android.internal.util.Preconditions;

import java.io.PrintWriter;
import java.lang.annotation.Retention;
import java.lang.annotation.RetentionPolicy;
import java.util.ArrayList;
import java.util.Arrays;
import java.util.List;
import java.util.Objects;
import java.util.concurrent.ExecutionException;
import java.util.concurrent.Executor;
import java.util.concurrent.TimeUnit;
import java.util.concurrent.TimeoutException;
import java.util.stream.Collectors;

/**
 * API to manage users related to car.
 *
 * @hide
 */
@SystemApi
public final class CarUserManager extends CarManagerBase {

    /** @hide */
    @AddedInOrBefore(majorVersion = 33)
    public static final String TAG = CarUserManager.class.getSimpleName();

    private static final int HAL_TIMEOUT_MS = CarSystemProperties.getUserHalTimeout().orElse(5_000);
    private static final int REMOVE_USER_CALL_TIMEOUT_MS = 60_000;

    private static final boolean DBG = Log.isLoggable(TAG, Log.DEBUG);
    private static final boolean VERBOSE = Log.isLoggable(TAG, Log.VERBOSE);

    /**
     * {@link UserLifecycleEvent} called when the user is starting, for components to initialize
     * any per-user state they maintain for running users.
     *
     * @hide
     */
    @SystemApi
    @AddedInOrBefore(majorVersion = 33)
    public static final int USER_LIFECYCLE_EVENT_TYPE_STARTING =
            CommonConstants.USER_LIFECYCLE_EVENT_TYPE_STARTING;

    /**
     * {@link UserLifecycleEvent} called when switching to a different foreground user, for
     * components that have special behavior for whichever user is currently in the foreground.
     *
     * <p>This is called before any application processes are aware of the new user.
     *
     * <p>Notice that internal system services might not have handled user switching yet, so be
     * careful with interaction with them.
     *
     * @hide
     */
    @SystemApi
    @AddedInOrBefore(majorVersion = 33)
    public static final int USER_LIFECYCLE_EVENT_TYPE_SWITCHING =
            CommonConstants.USER_LIFECYCLE_EVENT_TYPE_SWITCHING;

    /**
     * {@link UserLifecycleEvent} called when an existing user is in the process of being unlocked.
     *
     * <p>This means the credential-encrypted storage for that user is now available, and
     * encryption-aware component filtering is no longer in effect.
     *
     * <p>Notice that internal system services might not have handled unlock yet, so most components
     * should ignore this callback and rely on {@link #USER_LIFECYCLE_EVENT_TYPE_UNLOCKED} instead.
     *
     * @hide
     */
    @SystemApi
    @AddedInOrBefore(majorVersion = 33)
    public static final int USER_LIFECYCLE_EVENT_TYPE_UNLOCKING =
            CommonConstants.USER_LIFECYCLE_EVENT_TYPE_UNLOCKING;

    /**
     * {@link UserLifecycleEvent} called after an existing user is unlocked.
     *
     * @hide
     */
    @SystemApi
    @AddedInOrBefore(majorVersion = 33)
    public static final int USER_LIFECYCLE_EVENT_TYPE_UNLOCKED =
            CommonConstants.USER_LIFECYCLE_EVENT_TYPE_UNLOCKED;

    /**
     * {@link UserLifecycleEvent} called after an existing user is unlocked for components to
     * perform non-urgent tasks for user unlocked.
     *
     * <p>Note: This event type is intended only for internal system services. Application listeners
     * should not use this event type and will not receive any events of this type.
     *
     * @hide
     */
    @AddedInOrBefore(majorVersion = 33)
    public static final int USER_LIFECYCLE_EVENT_TYPE_POST_UNLOCKED =
            CommonConstants.USER_LIFECYCLE_EVENT_TYPE_POST_UNLOCKED;

    /**
     * {@link UserLifecycleEvent} called when an existing user is stopping, for components to
     * finalize any per-user state they maintain for running users.
     *
     * <p>This is called prior to sending the {@code SHUTDOWN} broadcast to the user; it is a good
     * place to stop making use of any resources of that user (such as binding to a service running
     * in the user).
     *
     * <p><b>Note:</b> this is the last callback where the callee may access the target user's CE
     * storage.
     *
     * @hide
     */
    @SystemApi
    @AddedInOrBefore(majorVersion = 33)
    public static final int USER_LIFECYCLE_EVENT_TYPE_STOPPING =
            CommonConstants.USER_LIFECYCLE_EVENT_TYPE_STOPPING;

    /**
     * {@link UserLifecycleEvent} called after an existing user is stopped.
     *
     * <p>This is called after all application process teardown of the user is complete.
     *
     * @hide
     */
    @SystemApi
    @AddedInOrBefore(majorVersion = 33)
    public static final int USER_LIFECYCLE_EVENT_TYPE_STOPPED =
            CommonConstants.USER_LIFECYCLE_EVENT_TYPE_STOPPED;

    /**
     * {@link UserLifecycleEvent} called after an existing user is created.
     *
     * @hide
     */
    @SystemApi
    @ApiRequirements(minCarVersion = ApiRequirements.CarVersion.TIRAMISU_1,
            minPlatformVersion = ApiRequirements.PlatformVersion.TIRAMISU_1)
    public static final int USER_LIFECYCLE_EVENT_TYPE_CREATED =
            CommonConstants.USER_LIFECYCLE_EVENT_TYPE_CREATED;

    /**
     * {@link UserLifecycleEvent} called after an existing user is removed.
     *
     * @hide
     */
    @SystemApi
    @ApiRequirements(minCarVersion = ApiRequirements.CarVersion.TIRAMISU_1,
            minPlatformVersion = ApiRequirements.PlatformVersion.TIRAMISU_1)
    public static final int USER_LIFECYCLE_EVENT_TYPE_REMOVED =
            CommonConstants.USER_LIFECYCLE_EVENT_TYPE_REMOVED;

    /**
     * {@link UserLifecycleEvent} called after an existing user becomes visible.
     *
     * @hide
     */
    @SystemApi
    @ApiRequirements(minCarVersion = ApiRequirements.CarVersion.UPSIDE_DOWN_CAKE_0,
            minPlatformVersion = ApiRequirements.PlatformVersion.UPSIDE_DOWN_CAKE_0)
    public static final int USER_LIFECYCLE_EVENT_TYPE_VISIBLE =
            CommonConstants.USER_LIFECYCLE_EVENT_TYPE_VISIBLE;

    /**
     * {@link UserLifecycleEvent} called after an existing user becomes invisible.
     *
     * @hide
     */
    @SystemApi
    @ApiRequirements(minCarVersion = ApiRequirements.CarVersion.UPSIDE_DOWN_CAKE_0,
            minPlatformVersion = ApiRequirements.PlatformVersion.UPSIDE_DOWN_CAKE_0)
    public static final int USER_LIFECYCLE_EVENT_TYPE_INVISIBLE =
            CommonConstants.USER_LIFECYCLE_EVENT_TYPE_INVISIBLE;

    /** @hide */
    @AddedInOrBefore(majorVersion = 33)
    public static final String BUNDLE_PARAM_ACTION = "action";
    /** @hide */
    @AddedInOrBefore(majorVersion = 33)
    public static final String BUNDLE_PARAM_PREVIOUS_USER_ID = "previous_user";

    /**
     * {@link UserIdentificationAssociationType} for key fob.
     *
     * @hide
     */
    @AddedInOrBefore(majorVersion = 33)
    public static final int USER_IDENTIFICATION_ASSOCIATION_TYPE_KEY_FOB = 1;

    /**
     * {@link UserIdentificationAssociationType} for custom type 1.
     *
     * @hide
     */
    @AddedInOrBefore(majorVersion = 33)
    public static final int USER_IDENTIFICATION_ASSOCIATION_TYPE_CUSTOM_1 = 101;

    /**
     * {@link UserIdentificationAssociationType} for custom type 2.
     *
     * @hide
     */
    @AddedInOrBefore(majorVersion = 33)
    public static final int USER_IDENTIFICATION_ASSOCIATION_TYPE_CUSTOM_2 = 102;

    /**
     * {@link UserIdentificationAssociationType} for custom type 3.
     *
     * @hide
     */
    @AddedInOrBefore(majorVersion = 33)
    public static final int USER_IDENTIFICATION_ASSOCIATION_TYPE_CUSTOM_3 = 103;

    /**
     * {@link UserIdentificationAssociationType} for custom type 4.
     *
     * @hide
     */
    @AddedInOrBefore(majorVersion = 33)
    public static final int USER_IDENTIFICATION_ASSOCIATION_TYPE_CUSTOM_4 = 104;

    /**
     *  User HAL's user identification association types
     *
     * @hide
     */
    @IntDef(prefix = { "USER_IDENTIFICATION_ASSOCIATION_TYPE_" }, value = {
            USER_IDENTIFICATION_ASSOCIATION_TYPE_KEY_FOB,
            USER_IDENTIFICATION_ASSOCIATION_TYPE_CUSTOM_1,
            USER_IDENTIFICATION_ASSOCIATION_TYPE_CUSTOM_2,
            USER_IDENTIFICATION_ASSOCIATION_TYPE_CUSTOM_3,
            USER_IDENTIFICATION_ASSOCIATION_TYPE_CUSTOM_4,
    })
    @Retention(RetentionPolicy.SOURCE)
    public @interface UserIdentificationAssociationType{}

    /**
     * {@link UserIdentificationAssociationSetValue} to associate the identification type with the
     * current foreground Android user.
     *
     * @hide
     */
    @AddedInOrBefore(majorVersion = 33)
    public static final int USER_IDENTIFICATION_ASSOCIATION_SET_VALUE_ASSOCIATE_CURRENT_USER = 1;

    /**
     * {@link UserIdentificationAssociationSetValue} to disassociate the identification type from
     * the current foreground Android user.
     *
     * @hide
     */
    @AddedInOrBefore(majorVersion = 33)
    public static final int USER_IDENTIFICATION_ASSOCIATION_SET_VALUE_DISASSOCIATE_CURRENT_USER = 2;

    /**
     * {@link UserIdentificationAssociationSetValue} to disassociate the identification type from
     * all Android users.
     *
     * @hide
     */
    @AddedInOrBefore(majorVersion = 33)
    public static final int USER_IDENTIFICATION_ASSOCIATION_SET_VALUE_DISASSOCIATE_ALL_USERS = 3;

    /**
     * User HAL's user identification association types
     *
     * @hide
     */
    @IntDef(prefix = { "USER_IDENTIFICATION_ASSOCIATION_SET_VALUE_" }, value = {
            USER_IDENTIFICATION_ASSOCIATION_SET_VALUE_ASSOCIATE_CURRENT_USER,
            USER_IDENTIFICATION_ASSOCIATION_SET_VALUE_DISASSOCIATE_CURRENT_USER,
            USER_IDENTIFICATION_ASSOCIATION_SET_VALUE_DISASSOCIATE_ALL_USERS,
    })
    @Retention(RetentionPolicy.SOURCE)
    public @interface UserIdentificationAssociationSetValue{}

    /**
     * {@link UserIdentificationAssociationValue} when the status of an association could not be
     * determined.
     *
     * @hide
     */
    @AddedInOrBefore(majorVersion = 33)
    public static final int USER_IDENTIFICATION_ASSOCIATION_VALUE_UNKNOWN = 1;

    /**
     * {@link UserIdentificationAssociationValue} when the identification type is associated with
     * the current foreground Android user.
     *
     * @hide
     */
    @AddedInOrBefore(majorVersion = 33)
    public static final int USER_IDENTIFICATION_ASSOCIATION_VALUE_ASSOCIATE_CURRENT_USER = 2;

    /**
     * {@link UserIdentificationAssociationValue} when the identification type is associated with
     * another Android user.
     *
     * @hide
     */
    @AddedInOrBefore(majorVersion = 33)
    public static final int USER_IDENTIFICATION_ASSOCIATION_VALUE_ASSOCIATED_ANOTHER_USER = 3;

    /**
     * {@link UserIdentificationAssociationValue} when the identification type is not associated
     * with any Android user.
     *
     * @hide
     */
    @AddedInOrBefore(majorVersion = 33)
    public static final int USER_IDENTIFICATION_ASSOCIATION_VALUE_NOT_ASSOCIATED_ANY_USER = 4;

    /**
     * User HAL's user identification association types
     *
     * @hide
     */
    @IntDef(prefix = { "USER_IDENTIFICATION_ASSOCIATION_VALUE_" }, value = {
            USER_IDENTIFICATION_ASSOCIATION_VALUE_UNKNOWN,
            USER_IDENTIFICATION_ASSOCIATION_VALUE_ASSOCIATE_CURRENT_USER,
            USER_IDENTIFICATION_ASSOCIATION_VALUE_ASSOCIATED_ANOTHER_USER,
            USER_IDENTIFICATION_ASSOCIATION_VALUE_NOT_ASSOCIATED_ANY_USER,
    })
    @Retention(RetentionPolicy.SOURCE)
    public @interface UserIdentificationAssociationValue{}

    private final Object mLock = new Object();

    private final ICarUserService mService;
    private final UserManager mUserManager;

    /**
     * Map of listeners registers by the app.
     */
    @Nullable
    @GuardedBy("mLock")
    private ArrayMap<UserLifecycleListener, Pair<UserLifecycleEventFilter, Executor>> mListeners;

    /**
     * Receiver used to receive user-lifecycle callbacks from the service.
     */
    @Nullable
    @GuardedBy("mLock")
    private LifecycleResultReceiver mReceiver;

    private final Dumper mDumper;

    /**
     * Logs the number of received events so it's shown on {@code Dumper.dump()}.
     */
    private int mNumberReceivedEvents;

    /**
     * Logs the received events so they're shown on {@code Dumper.dump()}.
     *
     * <p><b>Note</b>: these events are only logged when {@link #VERBOSE} is {@code true}.
     */
    @Nullable
    private List<UserLifecycleEvent> mEvents;

    /**
     * @hide
     */
    public CarUserManager(@NonNull Car car, @NonNull IBinder service) {
        this(car, ICarUserService.Stub.asInterface(service),
                car.getContext().getSystemService(UserManager.class));
    }

    /**
     * @hide
     */
    @VisibleForTesting
    public CarUserManager(@NonNull Car car, @NonNull ICarUserService service,
            @NonNull UserManager userManager) {
        super(car);

        mDumper = addDumpable(car.getContext(), () -> new Dumper());
        Log.d(TAG, "CarUserManager(): DBG= " + DBG + ", mDumper=" + mDumper);

        mService = service;
        mUserManager = userManager;
    }

    /**
     * Starts the specified user.
     *
     * @hide
     */
    @SystemApi
    @RequiresPermission(anyOf = {android.Manifest.permission.MANAGE_USERS,
            android.Manifest.permission.INTERACT_ACROSS_USERS})
    @ApiRequirements(minCarVersion = ApiRequirements.CarVersion.UPSIDE_DOWN_CAKE_0,
            minPlatformVersion = ApiRequirements.PlatformVersion.UPSIDE_DOWN_CAKE_0)
    public void startUser(@NonNull UserStartRequest request,
            @NonNull @CallbackExecutor Executor executor,
            @NonNull ResultCallback<UserStartResponse> callback) {
        try {
            // TODO(b/271293309) Also update the service call to be async.
            UserStartResponse response = mService.startUser(request);
            executor.execute(() -> callback.onResult(response));
        } catch (SecurityException e) {
            throw e;
        } catch (RemoteException | RuntimeException e) {
            handleExceptionFromCarService(e, /* returnValue= */ null);
        }
    }

    /**
     * Stops the specified user.
     *
     * @hide
     */
    @SystemApi
    @RequiresPermission(anyOf = {android.Manifest.permission.MANAGE_USERS,
            android.Manifest.permission.INTERACT_ACROSS_USERS})
    @ApiRequirements(minCarVersion = ApiRequirements.CarVersion.UPSIDE_DOWN_CAKE_0,
            minPlatformVersion = ApiRequirements.PlatformVersion.UPSIDE_DOWN_CAKE_0)
    public void stopUser(@NonNull UserStopRequest request,
            @NonNull @CallbackExecutor Executor executor,
            @NonNull ResultCallback<UserStopResponse> callback) {
        try {
            // TODO(b/271293309) Also update the service call to be async.
            UserStopResponse response = mService.stopUser(request);
            executor.execute(() -> callback.onResult(response));
        } catch (SecurityException e) {
            throw e;
        } catch (RemoteException | RuntimeException e) {
            handleExceptionFromCarService(e, /* returnValue= */ null);
        }
    }

    // TODO(b/235991826): Add CTS test.
    /**
     * Switches the foreground user to the given user.
     *
     * @param userSwitchRequest contains target user.
     * @param executor to execute the callback.
     * @param callback called with the {code UserSwitchResult}
     *
     * @hide
     */
    @SystemApi
    @RequiresPermission(anyOf = {android.Manifest.permission.MANAGE_USERS,
            android.Manifest.permission.CREATE_USERS})
    @ApiRequirements(minCarVersion = ApiRequirements.CarVersion.UPSIDE_DOWN_CAKE_0,
            minPlatformVersion = ApiRequirements.PlatformVersion.TIRAMISU_0)
    public void switchUser(@NonNull UserSwitchRequest userSwitchRequest,
            @NonNull @CallbackExecutor Executor executor,
            @NonNull ResultCallback<UserSwitchResult> callback) {
        int targetUserId = userSwitchRequest.getUserHandle().getIdentifier();
        // TODO(b/235991826): replace this call. Call CarUserService directly with callback
        AsyncFuture<UserSwitchResult> result = switchUser(targetUserId);
        try {
            UserSwitchResult userSwitchResult = result.get();
            executor.execute(() -> callback.onResult(userSwitchResult));
        } catch (InterruptedException | ExecutionException e) {
            Thread.currentThread().interrupt();
            Slogf.w(TAG, e, "switchUser: targetId %d failed.", targetUserId);
        }
    }

    // TODO(b/235991826): Deprecate this call.
    /**
     * Switches the foreground user to the given target user.
     *
     * @hide
     */
    @TestApi
    @RequiresPermission(anyOf = {android.Manifest.permission.MANAGE_USERS,
            android.Manifest.permission.CREATE_USERS})
    @AddedInOrBefore(majorVersion = 33)
    public AsyncFuture<UserSwitchResult> switchUser(@UserIdInt int targetUserId) {
        int uid = myUid();
        try {
            AndroidFuture<UserSwitchResult> future = new AndroidFuture<UserSwitchResult>() {
                @Override
                protected void onCompleted(UserSwitchResult result, Throwable err) {
                    if (result != null) {
                        EventLogHelper.writeCarUserManagerSwitchUserResp(uid,
                                result.getStatus(), result.getErrorMessage());
                    } else {
                        Log.w(TAG, "switchUser(" + targetUserId + ") failed: " + err);
                    }
                    super.onCompleted(result, err);
                }
            };
            EventLogHelper.writeCarUserManagerSwitchUserReq(uid, targetUserId);
            mService.switchUser(targetUserId, HAL_TIMEOUT_MS, future);
            return new AndroidAsyncFuture<>(future);
        } catch (SecurityException e) {
            throw e;
        } catch (RemoteException | RuntimeException e) {
            AsyncFuture<UserSwitchResult> future =
                    newSwitchResultForFailure(UserSwitchResult.STATUS_HAL_INTERNAL_FAILURE);
            return handleExceptionFromCarService(e, future);
        }
    }

    /**
     * Logouts the current user (if it was switched to by a device admin).
     *
     * @hide
     */
    @RequiresPermission(anyOf = {android.Manifest.permission.MANAGE_USERS,
            android.Manifest.permission.CREATE_USERS})
    @AddedInOrBefore(majorVersion = 33)
    public AsyncFuture<UserSwitchResult> logoutUser() {
        int uid = myUid();
        try {
            AndroidFuture<UserSwitchResult> future = new AndroidFuture<UserSwitchResult>() {
                @Override
                protected void onCompleted(UserSwitchResult result, Throwable err) {
                    if (result != null) {
                        EventLogHelper.writeCarUserManagerLogoutUserResp(uid,
                                result.getStatus(), result.getErrorMessage());
                    } else {
                        Log.w(TAG, "logoutUser() failed: " + err);
                    }
                    super.onCompleted(result, err);
                }
            };
            EventLogHelper.writeCarUserManagerLogoutUserReq(uid);
            mService.logoutUser(HAL_TIMEOUT_MS, future);
            return new AndroidAsyncFuture<>(future);
        } catch (SecurityException e) {
            throw e;
        } catch (RemoteException | RuntimeException e) {
            AsyncFuture<UserSwitchResult> future =
                    newSwitchResultForFailure(UserSwitchResult.STATUS_HAL_INTERNAL_FAILURE);
            return handleExceptionFromCarService(e, future);
        }
    }

    private AndroidAsyncFuture<UserSwitchResult> newSwitchResultForFailure(
            @UserSwitchResult.Status int status) {
        AndroidFuture<UserSwitchResult> future = new AndroidFuture<>();
        future.complete(new UserSwitchResult(status, null));
        return new AndroidAsyncFuture<>(future);
    }

    private AsyncFuture<UserCreationResult> createUser(@Nullable String name,
            @NonNull String userType, int flags) {
        int uid = myUid();
        try {
            AndroidFuture<UserCreationResult> future = new AndroidFuture<UserCreationResult>() {
                @Override
                protected void onCompleted(UserCreationResult result, Throwable err) {
                    if (result != null) {
                        EventLogHelper.writeCarUserManagerCreateUserResp(uid,
                                result.getStatus(), result.getErrorMessage());
                    } else {
                        Log.w(TAG, "createUser(" + userType + "," + flags
                                + ") failed: " + err);
                    }
                    super.onCompleted(result, err);
                };
            };
            EventLogHelper.writeCarUserManagerCreateUserReq(uid,
                    UserHelperLite.safeName(name), userType, flags);
            mService.createUser(name, userType, flags, HAL_TIMEOUT_MS, future);
            return new AndroidAsyncFuture<>(future);
        } catch (SecurityException e) {
            throw e;
        } catch (RemoteException | RuntimeException e) {
            AndroidFuture<UserCreationResult> future = new AndroidFuture<>();
            future.complete(new UserCreationResult(UserCreationResult.STATUS_HAL_INTERNAL_FAILURE));
            return handleExceptionFromCarService(e, new AndroidAsyncFuture<>(future));
        }
    }

    // TODO(b/235992856): Deprecate this call.
    /**
     * Creates a new guest Android user.
     *
     * @hide
     */
    @RequiresPermission(anyOf = {android.Manifest.permission.MANAGE_USERS,
            android.Manifest.permission.CREATE_USERS})
    @AddedInOrBefore(majorVersion = 33)
    public AsyncFuture<UserCreationResult> createGuest(@Nullable String name) {
        return createUser(name, UserManager.USER_TYPE_FULL_GUEST, /* flags= */ 0);
    }

    // TODO(b/235994008): Deprecate this call.
    /**
     * Creates a new Android user.
     *
     * @hide
     */
    @AddedInOrBefore(majorVersion = 33)
    @RequiresPermission(anyOf = {android.Manifest.permission.MANAGE_USERS,
            android.Manifest.permission.CREATE_USERS})
    public AsyncFuture<UserCreationResult> createUser(@Nullable String name,
            int flags) {
        return createUser(name, UserManager.USER_TYPE_FULL_SECONDARY, flags);
    }

    // TODO(b/235994008): Add CTS test.
    /**
     * Creates a new Android user.
     *
     * @param userCreationRequest contains new user information
     * @param executor to execute the callback.
     * @param callback called with the {code UserCreationResult}
     * @hide
     */
    @SystemApi
    @RequiresPermission(anyOf = {android.Manifest.permission.MANAGE_USERS,
            android.Manifest.permission.CREATE_USERS})
    @ApiRequirements(minCarVersion = ApiRequirements.CarVersion.UPSIDE_DOWN_CAKE_0,
            minPlatformVersion = ApiRequirements.PlatformVersion.TIRAMISU_0)
    public void createUser(@NonNull UserCreationRequest userCreationRequest,
            @NonNull @CallbackExecutor Executor executor,
            @NonNull ResultCallback<UserCreationResult> callback) {
        Objects.requireNonNull(userCreationRequest, "userCreationRequest cannot be null");
        Objects.requireNonNull(executor, "executor cannot be null");
        Objects.requireNonNull(callback, "callback cannot be null");
        int uid = myUid();
        try {
            ResultCallbackImpl<UserCreationResult> resultCallbackImpl =
                    new ResultCallbackImpl<UserCreationResult>(
                    executor, callback) {
                @Override
                protected void onCompleted(UserCreationResult result) {
                    if (result != null) {
                        EventLogHelper.writeCarUserManagerCreateUserResp(uid,
                                result.getStatus(), result.getErrorMessage());
                    } else {
                        Log.w(TAG, "createUser(" + userCreationRequest + ") failed.");
                    }
                    super.onCompleted(result);
                }
            };
            String name = userCreationRequest.getName();
            String userType = userCreationRequest.isGuest() ? UserManager.USER_TYPE_FULL_GUEST
                    : UserManager.USER_TYPE_FULL_SECONDARY;
            int flags = 0;
            flags |= userCreationRequest.isAdmin() ? UserManagerHelper.FLAG_ADMIN : 0;
            flags |= userCreationRequest.isEphemeral() ? UserManagerHelper.FLAG_EPHEMERAL : 0;

            EventLogHelper.writeCarUserManagerCreateUserReq(uid,
                    UserHelperLite.safeName(name), userType, flags);
            // TODO(b/235994008): update this call once other CreateUser call is removed.
            mService.createUser2(userCreationRequest, HAL_TIMEOUT_MS, resultCallbackImpl);
            System.out.println("manager test API replied");
        } catch (SecurityException e) {
            throw e;
        } catch (RemoteException | RuntimeException e) {
            callback.onResult(
                    new UserCreationResult(UserCreationResult.STATUS_HAL_INTERNAL_FAILURE));
            handleExceptionFromCarService(e, null);
        }
    }

    /**
     * Updates pre-created users.
     * <p>
     * Updates pre-created users based on the car properties defined
     * {@code CarProperties.number_pre_created_guests} and (@code
     * CarProperties.number_pre_created_users}.
     *
     * @deprecated Pre-created users are no longer supported.
     *             This method is no-op and will be removed soon.
     *
     * @hide
     */
    @Deprecated
    @RequiresPermission(anyOf = {android.Manifest.permission.MANAGE_USERS,
            android.Manifest.permission.CREATE_USERS})
    @AddedInOrBefore(majorVersion = 33)
    public void updatePreCreatedUsers() {
        Log.w(TAG, "updatePreCreatedUsers(): This method should not be called."
                + " Pre-created users are no longer supported.");
    }


    // TODO(b/235994391): Add CTS test.
    /**
     * Removes the given user.
     *
     * @param userRemovalRequest contains user to be removed.
     * @param executor to execute the callback.
     * @param callback called with the {code UserRemovalResult}
     *
     * @hide
     */
    @SystemApi
    @RequiresPermission(anyOf = {android.Manifest.permission.MANAGE_USERS,
            android.Manifest.permission.CREATE_USERS})
    @ApiRequirements(minCarVersion = ApiRequirements.CarVersion.UPSIDE_DOWN_CAKE_0,
            minPlatformVersion = ApiRequirements.PlatformVersion.TIRAMISU_0)
    public void removeUser(@NonNull UserRemovalRequest userRemovalRequest,
            @NonNull @CallbackExecutor Executor executor,
            @NonNull ResultCallback<UserRemovalResult> callback) {
        // TODO(b/235994391): Call directly to CarUserService with callback
        UserRemovalResult userRemovalResult = removeUser(
                userRemovalRequest.getUserHandle().getIdentifier());
<<<<<<< HEAD
        executor.execute(() -> callback.onResult(userRemovalResult));
=======
        try {
            ResultCallbackImpl<UserRemovalResult> resultCallbackImpl = new ResultCallbackImpl<>(
                    executor, callback);
            mService.removeUser(userRemovalRequest.getUserHandle().getIdentifier(),
                    resultCallbackImpl);
        } catch (SecurityException e) {
            Log.e(TAG, "CarUserManager removeUser", e);
            throw e;
        } catch (RemoteException | RuntimeException e) {
            UserRemovalResult result = handleExceptionFromCarService(e,
                    new UserRemovalResult(UserRemovalResult.STATUS_ANDROID_FAILURE));
            callback.onResult(result);
        } finally {
            EventLogHelper.writeCarUserManagerRemoveUserResp(uid,
                    UserRemovalResult.STATUS_ANDROID_FAILURE);
        }
>>>>>>> 1fe6147d
    }

    // TODO(b/235994391): Deprecate this method.
    /**
     * Removes the given user.
     *
     * @param userId identification of the user to be removed.
     *
     * @return whether the user was successfully removed.
     *
     * @hide
     */
    @RequiresPermission(anyOf = {android.Manifest.permission.MANAGE_USERS,
            android.Manifest.permission.CREATE_USERS})
    @NonNull
    @AddedInOrBefore(majorVersion = 33)
    public UserRemovalResult removeUser(@UserIdInt int userId) {
        int uid = myUid();
        EventLogHelper.writeCarUserManagerRemoveUserReq(uid, userId);
        int status = UserRemovalResult.STATUS_ANDROID_FAILURE;
        try {
            AndroidFuture<UserRemovalResult> future = new AndroidFuture<UserRemovalResult>();
            mService.removeUser(userId, future);
            UserRemovalResult result = future.get(REMOVE_USER_CALL_TIMEOUT_MS,
                    TimeUnit.MILLISECONDS);
            status = result.getStatus();
            return result;
        } catch (SecurityException e) {
            throw e;
        } catch (InterruptedException e) {
            Thread.currentThread().interrupt();
            return new UserRemovalResult(UserRemovalResult.STATUS_ANDROID_FAILURE);
        } catch (ExecutionException | TimeoutException e) {
            return new UserRemovalResult(UserRemovalResult.STATUS_ANDROID_FAILURE);
        } catch (RemoteException | RuntimeException e) {
            return handleExceptionFromCarService(e,
                    new UserRemovalResult(UserRemovalResult.STATUS_ANDROID_FAILURE));
        } finally {
            EventLogHelper.writeCarUserManagerRemoveUserResp(uid, status);
        }
    }

    /**
     * Adds a listener for {@link UserLifecycleEvent user lifecycle events}.
     *
     * @throws IllegalStateException if the listener was already added.
     *
     * @hide
     */
    @SystemApi
    @RequiresPermission(anyOf = {INTERACT_ACROSS_USERS, INTERACT_ACROSS_USERS_FULL})
    @AddedInOrBefore(majorVersion = 33)
    public void addListener(@NonNull @CallbackExecutor Executor executor,
            @NonNull UserLifecycleListener listener) {
        addListenerInternal(executor, /* filter= */null, listener);
    }

    /**
     * Adds a listener for {@link UserLifecycleEvent user lifecycle events} with a filter that can
     * specify a specific event type or a user id.
     *
     * @throws IllegalStateException if the listener was already added.
     *
     * @hide
     */
    @SystemApi
    @RequiresPermission(anyOf = {INTERACT_ACROSS_USERS, INTERACT_ACROSS_USERS_FULL})
    @AddedInOrBefore(majorVersion = 33)
    public void addListener(@NonNull @CallbackExecutor Executor executor,
            @NonNull UserLifecycleEventFilter filter, @NonNull UserLifecycleListener listener) {
        Objects.requireNonNull(filter, "filter cannot be null");

        addListenerInternal(executor, filter, listener);
    }

    private void addListenerInternal(@CallbackExecutor Executor executor,
            @Nullable UserLifecycleEventFilter filter, UserLifecycleListener listener) {
        Objects.requireNonNull(executor, "executor cannot be null");
        Objects.requireNonNull(listener, "listener cannot be null");

        int uid = myUid();
        String packageName = getContext().getPackageName();
        if (DBG) {
            Log.d(TAG, "addListener(): uid=" + uid + ", pkg=" + packageName
                    + ", listener=" + listener + ", filter= " + filter);
        }
        synchronized (mLock) {
            Preconditions.checkState(mListeners == null || !mListeners.containsKey(listener),
                    "already called for this listener");
            if (mReceiver == null) {
                mReceiver = new LifecycleResultReceiver();
                if (DBG) {
                    Log.d(TAG, "Setting lifecycle receiver with filter " + filter
                            + " for uid " + uid + " and package " + packageName);
                }
            } else {
                if (DBG) {
                    Log.d(TAG, "Already set receiver for uid " + uid + " and package "
                            + packageName + " adding new filter " + filter);
                }
            }
            try {
                boolean hasFilter = filter != null;
                EventLogHelper.writeCarUserManagerAddListener(uid, packageName, hasFilter);
                mService.setLifecycleListenerForApp(packageName, filter, mReceiver);
            } catch (RemoteException e) {
                handleRemoteExceptionFromCarService(e);
            }

            if (mListeners == null) {
                mListeners = new ArrayMap<>(1); // Most likely app will have just one listener
            } else if (DBG) {
                Log.d(TAG, "addListener(" + getLambdaName(listener) + "): context " + getContext()
                        + " already has " + mListeners.size() + " listeners: "
                        + mListeners.keySet().stream()
                                .map((l) -> getLambdaName(l))
                                .collect(Collectors.toList()), new Exception("caller's stack"));
            }
            if (DBG) Log.d(TAG, "Adding listener: " + listener + " with filter " + filter);
            mListeners.put(listener, Pair.create(filter, executor));
        }
    }

    /**
     * Removes a listener for {@link UserLifecycleEvent user lifecycle events}.
     *
     * @throws IllegalStateException if the listener was not added beforehand.
     *
     * @hide
     */
    @SystemApi
    @RequiresPermission(anyOf = {INTERACT_ACROSS_USERS, INTERACT_ACROSS_USERS_FULL})
    @AddedInOrBefore(majorVersion = 33)
    public void removeListener(@NonNull UserLifecycleListener listener) {
        Objects.requireNonNull(listener, "listener cannot be null");

        int uid = myUid();
        String packageName = getContext().getPackageName();
        if (DBG) {
            Log.d(TAG, "removeListener(): uid=" + uid + ", pkg=" + packageName
                    + ", listener=" + listener);
        }
        synchronized (mLock) {
            Preconditions.checkState(mListeners != null && mListeners.containsKey(listener),
                    "not called for this listener yet");
            mListeners.remove(listener);

            // Note that there can be some rare corner cases that a listener is removed but its
            // corresponding filter remains in the service side. This may cause slight inefficiency
            // due to unnecessary receiver calls. It will still be functionally correct, because the
            // removed listener will no longer be invoked.
            if (!mListeners.isEmpty()) {
                if (DBG) Log.d(TAG, "removeListeners(): still " + mListeners.size() + " left");
                return;
            }
            mListeners = null;

            if (mReceiver == null) {
                Log.wtf(TAG, "removeListener(): receiver already null");
                return;
            }

            EventLogHelper.writeCarUserManagerRemoveListener(uid, packageName);
            if (DBG) {
                Log.d(TAG, "Removing lifecycle receiver for uid=" + uid + " and package "
                        + packageName);
            }
            try {
                mService.resetLifecycleListenerForApp(mReceiver);
                mReceiver = null;
            } catch (RemoteException e) {
                handleRemoteExceptionFromCarService(e);
            }
        }
    }

    /**
     * Check if user hal supports user association.
     *
     * @hide
     */
    @AddedInOrBefore(majorVersion = 33)
    public boolean isUserHalUserAssociationSupported() {
        try {
            return mService.isUserHalUserAssociationSupported();
        } catch (RemoteException | RuntimeException e) {
            return handleExceptionFromCarService(e, false);
        }
    }

    /**
     * Gets the user authentication types associated with this manager's user.
     *
     * @hide
     */
    @NonNull
    @RequiresPermission(anyOf = {android.Manifest.permission.MANAGE_USERS,
            android.Manifest.permission.CREATE_USERS})
    @AddedInOrBefore(majorVersion = 33)
    public UserIdentificationAssociationResponse getUserIdentificationAssociation(
            @UserIdentificationAssociationType int... types) {
        Preconditions.checkArgument(!ArrayUtils.isEmpty(types), "must have at least one type");
        EventLogHelper.writeCarUserManagerGetUserAuthReq(convertToObjectArray(types));
        try {
            UserIdentificationAssociationResponse response =
                    mService.getUserIdentificationAssociation(types);
            if (response != null) {
                int[] values = response.getValues();
                EventLogHelper.writeCarUserManagerGetUserAuthResp(convertToObjectArray(values));
            }
            return response;
        } catch (SecurityException e) {
            throw e;
        } catch (RemoteException | RuntimeException e) {
            return handleExceptionFromCarService(e,
                    UserIdentificationAssociationResponse.forFailure(e.getMessage()));
        }
    }

    @Nullable
    private Object[] convertToObjectArray(int[] input) {
        if (input == null) return null;
        Object[] output = new Object[input.length];
        for (int i = 0; i < input.length; i++) {
            output[i] = input[i];
        }
        return output;
    }

    /**
     * Sets the user authentication types associated with this manager's user.
     *
     * @hide
     */
    @NonNull
    @RequiresPermission(anyOf = {android.Manifest.permission.MANAGE_USERS,
            android.Manifest.permission.CREATE_USERS})
    @AddedInOrBefore(majorVersion = 33)
    public AsyncFuture<UserIdentificationAssociationResponse> setUserIdentificationAssociation(
            @UserIdentificationAssociationType int[] types,
            @UserIdentificationAssociationSetValue int[] values) {
        Preconditions.checkArgument(!ArrayUtils.isEmpty(types), "must have at least one type");
        Preconditions.checkArgument(!ArrayUtils.isEmpty(values), "must have at least one value");
        if (types.length != values.length) {
            throw new IllegalArgumentException("types (" + Arrays.toString(types) + ") and values ("
                    + Arrays.toString(values) + ") should have the same length");
        }
        // TODO(b/153900032): move this logic to a common helper
        Object[] loggedValues = new Integer[types.length * 2];
        for (int i = 0; i < types.length; i++) {
            loggedValues[i * 2] = types[i];
            loggedValues[i * 2 + 1 ] = values[i];
        }
        EventLogHelper.writeCarUserManagerSetUserAuthReq(loggedValues);

        try {
            AndroidFuture<UserIdentificationAssociationResponse> future =
                    new AndroidFuture<UserIdentificationAssociationResponse>() {
                @Override
                protected void onCompleted(UserIdentificationAssociationResponse result,
                        Throwable err) {
                    if (result != null) {
                        int[] rawValues = result.getValues();
                        // TODO(b/153900032): move this logic to a common helper
                        if (rawValues != null) {
                            Object[] loggedValues = new Object[rawValues.length];
                            for (int i = 0; i < rawValues.length; i++) {
                                loggedValues[i] = rawValues[i];
                            }
                            EventLogHelper.writeCarUserManagerSetUserAuthResp(loggedValues);
                        }
                    } else {
                        Log.w(TAG, "setUserIdentificationAssociation(" + Arrays.toString(types)
                                + ", " + Arrays.toString(values) + ") failed: " + err);
                    }
                    super.onCompleted(result, err);
                };
            };
            mService.setUserIdentificationAssociation(HAL_TIMEOUT_MS, types, values, future);
            return new AndroidAsyncFuture<>(future);
        } catch (SecurityException e) {
            throw e;
        } catch (RemoteException | RuntimeException e) {
            AndroidFuture<UserIdentificationAssociationResponse> future = new AndroidFuture<>();
            future.complete(UserIdentificationAssociationResponse.forFailure());
            return handleExceptionFromCarService(e, new AndroidAsyncFuture<>(future));
        }
    }

    // TODO(b/272817932): Update notation to reflect removal timeline.
    /**
     * Sets a callback to be notified before user switch. It should only be used by Car System UI.
     *
     * @hide
     * @deprecated use {@link #setUserSwitchUiCallback(Executor, UserHandleSwitchUiCallback)}
     * instead. It will be marked removed in {@code V} and hard removed in {@code X}.
     */
    @Deprecated
    @RequiresPermission(android.Manifest.permission.MANAGE_USERS)
    @AddedInOrBefore(majorVersion = 33)
    public void setUserSwitchUiCallback(@NonNull UserSwitchUiCallback callback) {
        Preconditions.checkArgument(callback != null, "Null callback");
        UserHandleSwitchUiCallback userHandleSwitchUiCallback = (userHandle) -> {
            callback.showUserSwitchDialog(userHandle.getIdentifier());
        };
        setUserSwitchUiCallback(Runnable::run, userHandleSwitchUiCallback);
    }

    /**
     * Sets a callback to be notified before user switch.
     *
     * <p> It should only be used by Car System UI. Setting this callback will notify the Car
     * System UI to show the user switching dialog.
     *
     * @hide
     */
    @SystemApi
    @RequiresPermission(android.Manifest.permission.MANAGE_USERS)
    @ApiRequirements(minCarVersion = ApiRequirements.CarVersion.UPSIDE_DOWN_CAKE_0,
            minPlatformVersion = ApiRequirements.PlatformVersion.TIRAMISU_0)
    public void setUserSwitchUiCallback(@NonNull @CallbackExecutor Executor executor,
            @NonNull UserHandleSwitchUiCallback callback) {
        Preconditions.checkArgument(callback != null, "Null callback");
        UserSwitchUiCallbackReceiver userSwitchUiCallbackReceiver =
                new UserSwitchUiCallbackReceiver(callback);
        try {
            mService.setUserSwitchUiCallback(userSwitchUiCallbackReceiver);
        } catch (RemoteException e) {
            handleRemoteExceptionFromCarService(e);
        }
    }

    // TODO(b/154958003): use mReceiver instead as now there are two binder objects
    /**
     * {@code ICarResultReceiver} used to receive user switch UI Callback.
     */
    private final class UserSwitchUiCallbackReceiver extends ICarResultReceiver.Stub {

        private final UserHandleSwitchUiCallback mUserHandleSwitchUiCallback;

        UserSwitchUiCallbackReceiver(UserHandleSwitchUiCallback callback) {
            mUserHandleSwitchUiCallback = callback;
        }

        @Override
        public void send(int userId, Bundle unused) throws RemoteException {
            mUserHandleSwitchUiCallback.onUserSwitchStart(UserHandle.of(userId));
        }
    }

    /**
     * {@code ICarResultReceiver} used to receive lifecycle events and dispatch to the proper
     * listener.
     */
    private class LifecycleResultReceiver extends ICarResultReceiver.Stub {
        @Override
        public void send(int resultCode, Bundle resultData) {
            if (resultData == null) {
                Log.w(TAG, "Received result (" + resultCode + ") without data");
                return;
            }
            int from = resultData.getInt(BUNDLE_PARAM_PREVIOUS_USER_ID,
                    UserManagerHelper.USER_NULL);
            int to = resultCode;
            int eventType = resultData.getInt(BUNDLE_PARAM_ACTION);
            UserLifecycleEvent event = new UserLifecycleEvent(eventType, from, to);
            ArrayMap<UserLifecycleListener, Pair<UserLifecycleEventFilter, Executor>> listeners;
            synchronized (mLock) {
                if (mListeners == null) {
                    Log.w(TAG, "No listeners for event " + event);
                    return;
                }
                listeners = new ArrayMap<>(mListeners);
            }
            int size = listeners.size();
            EventLogHelper.writeCarUserManagerNotifyLifecycleListener(size, eventType, from, to);
            for (int i = 0; i < size; i++) {
                UserLifecycleListener listener = listeners.keyAt(i);
                UserLifecycleEventFilter filter = listeners.valueAt(i).first;
                if (filter != null && !filter.apply(event)) {
                    if (DBG) {
                        Log.d(TAG, "Listener " + getLambdaName(listener)
                                + " is skipped for the event " + event + " due to the filter "
                                + filter);
                    }
                    continue;
                }
                Executor executor = listeners.valueAt(i).second;
                if (DBG) {
                    Log.d(TAG, "Calling " + getLambdaName(listener) + " for event " + event);
                }
                executor.execute(() -> listener.onEvent(event));
            }
            mNumberReceivedEvents++;
            if (VERBOSE) {
                if (mEvents == null) {
                    mEvents = new ArrayList<>();
                }
                mEvents.add(event);
            }
        }
    }

    /** @hide */
    @Override
    @AddedInOrBefore(majorVersion = 33)
    public void onCarDisconnected() {
        // nothing to do
    }

    private final class Dumper implements Dumpable {
        @Override
        public void dump(PrintWriter pw, String[] args) {
            String prefix = "  ";

            pw.printf("DBG=%b, VERBOSE=%b\n", DBG, VERBOSE);
            int listenersSize = 0;
            synchronized (mLock) {
                pw.printf("mReceiver: %s\n", mReceiver);
                if (mListeners == null) {
                    pw.println("no listeners");
                } else {
                    listenersSize = mListeners.size();
                    pw.printf("%d listeners\n", listenersSize);
                }
                if (DBG) {
                    for (int i = 0; i < listenersSize; i++) {
                        pw.printf("%s%d: %s\n", prefix, i + 1, mListeners.keyAt(i));
                    }
                }
            }
            pw.printf("mNumberReceivedEvents: %d\n", mNumberReceivedEvents);
            if (VERBOSE && mEvents != null) {
                for (int i = 0; i < mEvents.size(); i++) {
                    pw.printf("%s%d: %s\n", prefix, i + 1, mEvents.get(i));
                }
            }
        }

        @Override
        public String getDumpableName() {
            return CarUserManager.class.getSimpleName();
        }
    }

    /**
     * @hide
     */
    @SystemApi
    @ApiRequirements(minCarVersion = ApiRequirements.CarVersion.UPSIDE_DOWN_CAKE_0,
            minPlatformVersion = ApiRequirements.PlatformVersion.TIRAMISU_0)
    @NonNull
    public static String lifecycleEventTypeToString(@UserLifecycleEventType int type) {
        switch (type) {
            case USER_LIFECYCLE_EVENT_TYPE_STARTING:
                return "STARTING";
            case USER_LIFECYCLE_EVENT_TYPE_SWITCHING:
                return "SWITCHING";
            case USER_LIFECYCLE_EVENT_TYPE_UNLOCKING:
                return "UNLOCKING";
            case USER_LIFECYCLE_EVENT_TYPE_UNLOCKED:
                return "UNLOCKED";
            case USER_LIFECYCLE_EVENT_TYPE_STOPPING:
                return "STOPPING";
            case USER_LIFECYCLE_EVENT_TYPE_STOPPED:
                return "STOPPED";
            case USER_LIFECYCLE_EVENT_TYPE_POST_UNLOCKED:
                return "POST_UNLOCKED";
            case USER_LIFECYCLE_EVENT_TYPE_CREATED:
                return "CREATED";
            case USER_LIFECYCLE_EVENT_TYPE_REMOVED:
                return "REMOVED";
            case USER_LIFECYCLE_EVENT_TYPE_VISIBLE:
                return "VISIBLE";
            case USER_LIFECYCLE_EVENT_TYPE_INVISIBLE:
                return "INVISIBLE";
            default:
                return "UNKNOWN-" + type;
        }
    }

    // TODO(b/272817932): Update notation to reflect removal timeline.
    /**
     * Checks if the given {@code userId} represents a valid user.
     *
     * <p>A "valid" user:
     *
     * <ul>
     *   <li>Must exist in the device.
     *   <li>Is not in the process of being deleted.
     *   <li>Cannot be the {@link UserHandle#isSystem() system} user on devices that use
     *   {@link UserManager#isHeadlessSystemUserMode() headless system user mode}.
     * </ul>
     *
     * @hide
     * @deprecated use {@link #isValidUser(UserHandle)} instead. It
     * will be marked removed in {@code V} and hard removed in {@code X}.
     */
    @Deprecated
    @RequiresPermission(anyOf = {android.Manifest.permission.MANAGE_USERS,
            android.Manifest.permission.CREATE_USERS})
    @AddedInOrBefore(majorVersion = 33)
    public boolean isValidUser(@UserIdInt int userId) {
        return isValidUser(UserHandle.of(userId));
    }

    /**
     * Checks if the given {@code userHandle} represents a valid user.
     *
     * <p>A "valid" user:
     *
     * <ul>
     *   <li>Must exist in the device.
     *   <li>Is not in the process of being deleted.
     *   <li>Cannot be the {@link UserHandle#isSystem() system} user on devices that use
     *   {@link UserManager#isHeadlessSystemUserMode() headless system user mode}.
     * </ul>
     *
     */
    @RequiresPermission(anyOf = {android.Manifest.permission.MANAGE_USERS,
            android.Manifest.permission.CREATE_USERS})
    @ApiRequirements(minCarVersion = ApiRequirements.CarVersion.UPSIDE_DOWN_CAKE_0,
            minPlatformVersion = ApiRequirements.PlatformVersion.TIRAMISU_0)
    @SuppressWarnings("UserHandle")
    public boolean isValidUser(@NonNull UserHandle userHandle) {
        List<UserHandle> allUsers = mUserManager.getUserHandles(/* excludeDying=*/ true);
        for (int i = 0; i < allUsers.size(); i++) {
            UserHandle user = allUsers.get(i);
            if (user.equals(userHandle) && (!userHandle.equals(UserHandle.SYSTEM)
                    || !UserManager.isHeadlessSystemUserMode())) {
                return true;
            }
        }
        return false;
    }

    /**
     * Defines a lifecycle event for an Android user.
     *
     * @hide
     */
    @SystemApi
    public static final class UserLifecycleEvent {
        private final @UserLifecycleEventType int mEventType;
        private final @UserIdInt int mUserId;
        private final @UserIdInt int mPreviousUserId;

        /** @hide */
        public UserLifecycleEvent(@UserLifecycleEventType int eventType,
                @UserIdInt int from, @UserIdInt int to) {
            mEventType = eventType;
            mPreviousUserId = from;
            mUserId = to;
        }

        /** @hide */
        public UserLifecycleEvent(@UserLifecycleEventType int eventType, @UserIdInt int to) {
            this(eventType, UserManagerHelper.USER_NULL, to);
        }

        /**
         * Gets the event type.
         *
         * @return either {@link CarUserManager#USER_LIFECYCLE_EVENT_TYPE_STARTING},
         * {@link CarUserManager#USER_LIFECYCLE_EVENT_TYPE_SWITCHING},
         * {@link CarUserManager#USER_LIFECYCLE_EVENT_TYPE_UNLOCKING},
         * {@link CarUserManager#USER_LIFECYCLE_EVENT_TYPE_UNLOCKED},
         * {@link CarUserManager#USER_LIFECYCLE_EVENT_TYPE_STOPPING} or
         * {@link CarUserManager#USER_LIFECYCLE_EVENT_TYPE_STOPPED} for all apps;
         * for apps {@link CarPackageManager#getTargetCarVersion() targeting car version}
         * {@link CarVersion.VERSION_CODES#TIRAMISU_1} or higher, it could be new types
         * added on later releases, such as
         * {@link CarUserManager#USER_LIFECYCLE_EVENT_TYPE_CREATED},
         * {@link CarUserManager#USER_LIFECYCLE_EVENT_TYPE_REMOVED} and possibly others.
         *
         */
        @UserLifecycleEventType
        @AddedInOrBefore(majorVersion = 33)
        public int getEventType() {
            return mEventType;
        }

        /**
         * Gets the id of the user whose event is being reported.
         *
         * @hide
         */
        @UserIdInt
        @AddedInOrBefore(majorVersion = 33)
        public int getUserId() {
            return mUserId;
        }

        /**
         * Gets the handle of the user whose event is being reported.
         */
        @NonNull
        @AddedInOrBefore(majorVersion = 33)
        public UserHandle getUserHandle() {
            return UserHandle.of(mUserId);
        }

        /**
         * Gets the id of the user being switched from.
         *
         * <p>This method returns {@link UserHandle#USER_NULL} for all event types but
         * {@link CarUserManager#USER_LIFECYCLE_EVENT_TYPE_SWITCHING}.
         *
         * @hide
         */
        @UserIdInt
        @AddedInOrBefore(majorVersion = 33)
        public int getPreviousUserId() {
            return mPreviousUserId;
        }

        /**
         * Gets the handle of the user being switched from.
         *
         * <p>This method returns {@code null} for all event types but
         * {@link CarUserManager#USER_LIFECYCLE_EVENT_TYPE_SWITCHING}.
         */
        @Nullable
        @AddedInOrBefore(majorVersion = 33)
        public UserHandle getPreviousUserHandle() {
            return mPreviousUserId == UserManagerHelper.USER_NULL ? null
                    : UserHandle.of(mPreviousUserId);
        }

        @Override
        public String toString() {
            StringBuilder builder = new StringBuilder("Event[type=")
                    .append(lifecycleEventTypeToString(mEventType));
            if (mPreviousUserId != UserManagerHelper.USER_NULL) {
                builder
                    .append(",from=").append(mPreviousUserId)
                    .append(",to=").append(mUserId);
            } else {
                builder.append(",user=").append(mUserId);
            }

            return builder.append(']').toString();
        }

        @Override
        public boolean equals(@Nullable Object o) {
            if (this == o) return true;
            if (o == null || getClass() != o.getClass()) return false;

            UserLifecycleEvent that = (UserLifecycleEvent) o;
            return mEventType == that.mEventType && mUserId == that.mUserId
                    && mPreviousUserId == that.mPreviousUserId;
        }

        @Override
        public int hashCode() {
            int hash = 23;
            hash = 17 * hash + mEventType;
            hash = 17 * hash + mUserId;
            hash = 17 * hash + mPreviousUserId;

            return hash;
        }
    }

    /**
     * Listener for Android User lifecycle events.
     *
     * <p>Must be registered using {@link CarUserManager#addListener(UserLifecycleListener)} and
     * unregistered through {@link CarUserManager#removeListener(UserLifecycleListener)}.
     *
     * @hide
     */
    @SystemApi
    public interface UserLifecycleListener {

        /**
         * Called to notify the given {@code event}.
         */
        @AddedInOrBefore(majorVersion = 33)
        void onEvent(@NonNull UserLifecycleEvent event);
    }

    /**
     * Callback for notifying user switch before switch started.
     *
     * <p> It should only be used by Car System UI. The purpose of this callback is to notify the
     * Car System UI to display the user switch UI.
     *
     * @hide
     * @deprecated use {@link #UserHandleSwitchUiCallback} instead.
     */
    @Deprecated
    public interface UserSwitchUiCallback {

        /**
         * Called to notify that user switch dialog should be shown now.
         */
        @AddedInOrBefore(majorVersion = 33)
        void showUserSwitchDialog(@UserIdInt int userId);
    }

    /**
     * Callback for notifying user switch before switch started.
     *
     * @hide
     */
    @SystemApi
    @ApiRequirements(minCarVersion = ApiRequirements.CarVersion.UPSIDE_DOWN_CAKE_0,
            minPlatformVersion = ApiRequirements.PlatformVersion.TIRAMISU_0)
    public interface UserHandleSwitchUiCallback {

        /**
         * Called before the user switch starts.
         *
         * <p> This is typically used to show the user dialog.
         */
        @ApiRequirements(minCarVersion = ApiRequirements.CarVersion.UPSIDE_DOWN_CAKE_0,
                minPlatformVersion = ApiRequirements.PlatformVersion.TIRAMISU_0)
        @SuppressWarnings("UserHandleName")
        void onUserSwitchStart(@NonNull UserHandle userHandle);
    }
}<|MERGE_RESOLUTION|>--- conflicted
+++ resolved
@@ -35,6 +35,7 @@
 import android.car.ICarResultReceiver;
 import android.car.ICarUserService;
 import android.car.ResultCallback;
+import android.car.SyncResultCallback;
 import android.car.annotation.AddedInOrBefore;
 import android.car.annotation.ApiRequirements;
 import android.car.builtin.os.UserManagerHelper;
@@ -754,12 +755,9 @@
     public void removeUser(@NonNull UserRemovalRequest userRemovalRequest,
             @NonNull @CallbackExecutor Executor executor,
             @NonNull ResultCallback<UserRemovalResult> callback) {
-        // TODO(b/235994391): Call directly to CarUserService with callback
-        UserRemovalResult userRemovalResult = removeUser(
+        int uid = myUid();
+        EventLogHelper.writeCarUserManagerRemoveUserReq(uid,
                 userRemovalRequest.getUserHandle().getIdentifier());
-<<<<<<< HEAD
-        executor.execute(() -> callback.onResult(userRemovalResult));
-=======
         try {
             ResultCallbackImpl<UserRemovalResult> resultCallbackImpl = new ResultCallbackImpl<>(
                     executor, callback);
@@ -776,10 +774,8 @@
             EventLogHelper.writeCarUserManagerRemoveUserResp(uid,
                     UserRemovalResult.STATUS_ANDROID_FAILURE);
         }
->>>>>>> 1fe6147d
-    }
-
-    // TODO(b/235994391): Deprecate this method.
+    }
+
     /**
      * Removes the given user.
      *
@@ -788,35 +784,37 @@
      * @return whether the user was successfully removed.
      *
      * @hide
-     */
+     *
+     * @deprecated use {@link #removeUser(UserRemovalRequest, Executor, ResultCallback)} instead.
+     * It will be marked removed in {@code V} and hard removed in {@code X}.
+     */
+    @Deprecated
     @RequiresPermission(anyOf = {android.Manifest.permission.MANAGE_USERS,
             android.Manifest.permission.CREATE_USERS})
     @NonNull
     @AddedInOrBefore(majorVersion = 33)
     public UserRemovalResult removeUser(@UserIdInt int userId) {
-        int uid = myUid();
-        EventLogHelper.writeCarUserManagerRemoveUserReq(uid, userId);
-        int status = UserRemovalResult.STATUS_ANDROID_FAILURE;
+        UserRemovalRequest userRemovalRequest = new UserRemovalRequest.Builder(
+                UserHandle.of(userId)).build();
+        SyncResultCallback<UserRemovalResult> userRemovalResultCallback =
+                new SyncResultCallback<>();
+
+        removeUser(userRemovalRequest, Runnable::run, userRemovalResultCallback);
+
+        UserRemovalResult userRemovalResult = new UserRemovalResult(
+                UserRemovalResult.STATUS_ANDROID_FAILURE);
+
         try {
-            AndroidFuture<UserRemovalResult> future = new AndroidFuture<UserRemovalResult>();
-            mService.removeUser(userId, future);
-            UserRemovalResult result = future.get(REMOVE_USER_CALL_TIMEOUT_MS,
+            userRemovalResult = userRemovalResultCallback.get(REMOVE_USER_CALL_TIMEOUT_MS,
                     TimeUnit.MILLISECONDS);
-            status = result.getStatus();
-            return result;
-        } catch (SecurityException e) {
-            throw e;
+        } catch (TimeoutException e) {
+            Log.e(TAG, "CarUserManager removeUser(" + userId + "): ", e);
         } catch (InterruptedException e) {
             Thread.currentThread().interrupt();
-            return new UserRemovalResult(UserRemovalResult.STATUS_ANDROID_FAILURE);
-        } catch (ExecutionException | TimeoutException e) {
-            return new UserRemovalResult(UserRemovalResult.STATUS_ANDROID_FAILURE);
-        } catch (RemoteException | RuntimeException e) {
-            return handleExceptionFromCarService(e,
-                    new UserRemovalResult(UserRemovalResult.STATUS_ANDROID_FAILURE));
-        } finally {
-            EventLogHelper.writeCarUserManagerRemoveUserResp(uid, status);
-        }
+            Log.e(TAG, "CarUserManager removeUser(" + userId + "): ", e);
+        }
+
+        return userRemovalResult;
     }
 
     /**
