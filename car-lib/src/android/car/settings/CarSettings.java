--- conflicted
+++ resolved
@@ -147,25 +147,15 @@
         @ApiRequirements(minCarVersion = ApiRequirements.CarVersion.UPSIDE_DOWN_CAKE_0,
                 minPlatformVersion = ApiRequirements.PlatformVersion.UPSIDE_DOWN_CAKE_0)
         public static final String DISPLAY_INPUT_LOCK =
-<<<<<<< HEAD
-                        "android.car.DISPLAY_INPUT_LOCK";
-=======
                 "android.car.DISPLAY_INPUT_LOCK";
->>>>>>> 4ff9ffb3
 
         /**
          * Defines display power mode to assign per each display.
          *
-<<<<<<< HEAD
-         * <p>The value of this will be a ',' separated list of displayId:mode. displayId and mode
-         * should be a string of decimal integer. Example can be "0:2,1:0,2:1" where display 0 set
-         * mode 2, display 1 set mode 0 and display 2 set mode 1 allocated.
-=======
          * <p>The value of this will be a ',' separated list of displayPort:mode.
          * display port and mode should be a string of decimal integer.
          * Example can be "0:2,1:0,2:1" where display 0 set mode 2, display 1 set mode 0
          * and display 2 set mode 1 allocated.
->>>>>>> 4ff9ffb3
          *
          * <p>When system boots up, car service will set those modes to the specified displays.
          * If any entry in the value is invalid, the value will be ignored and no mode will be set.
@@ -173,17 +163,10 @@
          *
          * <p>The mode is an integer (0, 1 or 2) where:
          * <ul>
-<<<<<<< HEAD
-         * <li>0 indicates ON should be applied to screen off timeout and allowed to manually turn
-         * off the display.
-         * <li>1 indicates OFF should applied to intentionally turn off the display and not be
-         * allowed to manually turn on the display
-=======
          * <li>0 indicates OFF should applied to intentionally turn off the display and not be
          * allowed to manually turn on the display
          * <li>1 indicates ON should be applied to screen off timeout and allowed to manually turn
          * off the display.
->>>>>>> 4ff9ffb3
          * <li>2 indicates ALWAYS ON should be applied to keep the display on and allowed to
          * manually turn off the display
          * </ul>
