// Copyright (C) 2018 The Android Open Source Project
//
// Licensed under the Apache License, Version 2.0 (the "License");
// you may not use this file except in compliance with the License.
// You may obtain a copy of the License at
//
//      http://www.apache.org/licenses/LICENSE-2.0
//
// Unless required by applicable law or agreed to in writing, software
// distributed under the License is distributed on an "AS IS" BASIS,
// WITHOUT WARRANTIES OR CONDITIONS OF ANY KIND, either express or implied.
// See the License for the specific language governing permissions and
// limitations under the License.

package {
    default_team: "trendy_team_aaos_framework",
    default_applicable_licenses: ["Android-Apache-2.0"],
}

filegroup {
    name: "android.car.cluster.navigation-src",
    srcs: ["src/android/car/navigation/navigation_state.proto"],
    visibility: [
        "//packages/services/Car/car-lib",
        "//packages/services/Car/service",
    ],
}

// Public protos for CarTelemetryManager clients.
filegroup {
    name: "cartelemetryservice-proto-srcs",
    srcs: [
        "src/android/car/telemetry/telemetry.proto",
    ],
}

java_library {
    name: "android.car.cluster.navigation",
    proto: {
        type: "lite",
    },
    sdk_version: "module_current",
    min_sdk_version: "31",
    apex_available: [
        "//apex_available:platform",
        "com.android.car.framework",
    ],
    static_libs: ["libprotobuf-java-lite"],
    srcs: ["src/android/car/navigation/navigation_state.proto"],
}

filegroup {
    name: "android.car-full-src",
    srcs: [
        "src/**/*.java",
        "src/**/*.aidl",
    ],
    visibility: [
        "//packages/services/Car/car-lib",
        "//packages/services/Car/car-lib-module",
        "//packages/services/Car/tests/CarLibHostUnitTest",
    ],
}

java_defaults {
    name: "android.car-defaults",
    defaults: [
        "car-framework-aconfig-libraries",
    ],
    srcs: [
        ":android.car-full-src",
    ],
    aidl: {
        include_dirs: [
            "packages/modules/Bluetooth/framework/aidl-export",
        ],
    },
    libs: [
        "android.car.builtin",
        "framework-annotations-lib",
        "framework-wifi",
        "framework-bluetooth",
        "framework-location",
        "modules-utils-preconditions",
    ],
    installable: true,
    // TODO(b/288271411): enable it when car mainline module is supported
    // min_sdk_version: "33",
    sdk_version: "module_current",
}

java_library {
    name: "android.car",
    defaults: [
        "android.car-defaults",
    ],
    static_libs: [
        "com.android.car.internal.dep",
    ],
}

// TODO(b/248635421): these annotations are part of android.car, but
// they're still need on ATS
java_library_static {
    name: "android.car.annotations.compile-only",
    srcs: [
        "src/android/car/annotation/*",
        "src/android/car/ApiVersion.java",
        "src/android/car/CarVersion.java",
        "src/android/car/PlatformVersion.java",
    ],
}

stubs_defaults {
    name: "android.car-docs-default",
    srcs: [
        "src/**/*.java",
    ],
    libs: [
        "android.car",
    ],
}

droidstubs {
    name: "android.car-stubs-docs",
    defaults: ["android.car-docs-default"],
    args: "--hide UnavailableSymbol --hide HiddenSuperclass --stub-packages android.car* " +
        "--hide-package com.android.internal --hide-package com.android.car.internal " +
        "--error UnflaggedApi",
    installable: false,
    check_api: {
        last_released: {
            api_file: ":android.car.api.combined.public.latest",
            removed_api_file: ":android.car-removed.api.combined.public.latest",
        },
        current: {
            api_file: "api/current.txt",
            removed_api_file: "api/removed.txt",
        },
        api_lint: {
            enabled: true,
            new_since: ":android.car.api.combined.public.latest",
            baseline_file: "api/lint-baseline.txt",
        },
    },
}

droidstubs {
    name: "android.car-system-stubs-docs",
    defaults: ["android.car-docs-default"],
    // TODO(b/174572385): Remove CallbackInterface once this b/174572385 is fixed
    args: "--hide CallbackInterface --hide UnavailableSymbol --hide HiddenSuperclass " +
        "--stub-packages android.car* " +
        "--show-annotation android.annotation.SystemApi --hide-package com.android.internal " +
        "--hide-package com.android.car.internal --error UnflaggedApi",
    installable: false,
    check_api: {
        last_released: {
            api_file: ":android.car.api.combined.system.latest",
            removed_api_file: ":android.car-removed.api.combined.system.latest",
        },
        current: {
            api_file: "api/system-current.txt",
            removed_api_file: "api/system-removed.txt",
        },
        api_lint: {
            enabled: true,
            new_since: ":android.car.api.combined.system.latest",
            baseline_file: "api/system-lint-baseline.txt",
        },
    },
}

droidstubs {
    name: "android.car-test-stubs-docs",
    defaults: ["android.car-docs-default"],
    args: "--hide HiddenSuperclass --hide UnavailableSymbol --stub-packages android.car* " +
        "--show-annotation android.annotation.TestApi " +
        "--show-annotation android.annotation.SystemApi",
    installable: false,
    check_api: {
        current: {
            api_file: "api/test-current.txt",
            removed_api_file: "api/test-removed.txt",
<<<<<<< HEAD
=======
            args: " -error 2 -error 3 -error 4 -error 5 -error 6 -error 7 -error 8 -error 9 -error 10 -error 11 " +
                " -error 12 -error 13 -error 14 -error 15 -error 16 -error 17 -error 18 -error 19 -error 20 " +
                " -error 21 -error 23 -error 24 -error 25 -hide 113 ",
>>>>>>> 76f8392c
        },
    },
}

droidstubs {
    name: "android.car-stub-docs",
    srcs: [
        "src/**/*.java",
    ],
    libs: [
        "android.car",
    ],
    api_filename: "api.txt",
    args: "--hide HiddenSuperclass --hide UnavailableSymbol --stub-packages android.car* ",
    installable: false,
}

// Generates stubs for API documentation.
droidstubs {
    name: "car-doc-stubs",
    srcs: [
        "src/**/*.java",
    ],
    create_doc_stubs: true,
    annotations_enabled: true,
    api_levels_annotations_enabled: true,
    api_levels_jar_filename: "android.car.jar",
    api_levels_annotations_dirs: [
        "sdk-dir",
        "api-versions-jars-dir",
    ],
    previous_api: ":android.car.api.combined.public.latest",
    merge_annotations_dirs: [
        "metalava-manual",
    ],
    arg_files: [
        "AndroidManifest.xml",
    ],
    // Add --verbose to print metalava details.
    args: "--manifest $(location AndroidManifest.xml) " +
        "--error UnhiddenSystemApi " +
        "--hide RequiresPermission " +
        "--hide CallbackInterface " +
        "--hide MissingPermission " +
        "--hide HiddenSuperclass --hide DeprecationMismatch --hide UnavailableSymbol " +
        "--hide SdkConstant --hide HiddenTypeParameter " +
        "--hide Todo ",
    write_sdk_values: true,
}

// Generates API docs for go/devsite.
//
// How API docs are generated:
//    source files -> (droidstubs/metalava) -> stub source files -> (droiddoc/doclava) -> docs
//
// The metalava conversion is done by droidstub module "car-doc-stubs".
//
// TODO(b/162958231): Remove "ds-car-docs" from build/soong/java/legacy_core_platform_api_usage.go.
droiddoc {
    name: "ds-car-docs",
    srcs: [
        ":car-doc-stubs",
    ],
    libs: [
        "stub-annotations",
        "unsupportedappusage",
    ],
    custom_template: "droiddoc-templates-sdk",
    // These variables that are used in doclava templates.
    hdf: [
        "dac true",
        "sdk.preview 0", // Not a preview version.
        "sdk.version 31",
        "android.whichdoc online",
        "android.hasSamples false",
    ],
    arg_files: [
        "AndroidManifest.xml",
    ],
    proofread_file: "ds-sdk-docs-proofrerad.txt",
    // See doclava docs in https://github.com/tinks/doclava.
    // See error numbers in external/doclava/src/com/google/doclava/Errors.java.
    // TODO(b/163831343): Add -werror -lerror to catch bad javadocs
    args: "-android -manifest $(location AndroidManifest.xml) -toroot / -devsite -yamlV2 -metalavaApiSince " +
        "-hide 111 -hide 113 -hide 125 -hide 126 -hide 127 -hide 128 " +
        "-stubpackages android.car -dac_libraryroot android/car ",
}

java_defaults {
    name: "android.car-stubs.jar_defaults",
    java_version: "1.8",
    installable: false,
}

java_defaults {
    name: "android.car-stubs-dex.jar_defaults",
    compile_dex: true,
}

java_library {
    name: "android.car-stubs",
    defaults: ["android.car-stubs.jar_defaults"],
    srcs: [
        ":android.car-stub-docs",
    ],
    sdk_version: "current",
    dist: {
        targets: ["dist_files"],
    },
}

java_library {
    name: "android.car-stubs-dex",
    defaults: ["android.car-stubs-dex.jar_defaults"],
    static_libs: ["android.car-stubs"],
    sdk_version: "current",
}

java_library {
    name: "android.car-system-stubs",
    defaults: ["android.car-stubs.jar_defaults"],
    srcs: [
        ":android.car-system-stubs-docs",
    ],
    sdk_version: "system_current",
    dist: {
        targets: ["dist_files"],
    },
}

java_library {
    name: "android.car-system-stubs-dex",
    defaults: ["android.car-stubs-dex.jar_defaults"],
    static_libs: ["android.car-system-stubs"],
    sdk_version: "system_current",
}

java_library {
    name: "android.car-test-stubs",
    defaults: ["android.car-stubs.jar_defaults"],
    srcs: [
        ":android.car-test-stubs-docs",
    ],
    sdk_version: "test_current",
}

java_library {
    name: "android.car-test-stubs-dex",
    defaults: ["android.car-stubs-dex.jar_defaults"],
    static_libs: ["android.car-test-stubs"],
    sdk_version: "test_current",
    dist: {
        targets: ["dist_files"],
    },
}

// Export the api/system-current.txt file.
filegroup {
    name: "car-api-system-current.txt",
    visibility: [
        "//cts/tests/signature/api",
    ],
    srcs: [
        "api/system-current.txt",
    ],
}

// Export the api/system-removed.txt file.
filegroup {
    name: "car-api-system-removed.txt",
    visibility: [
        "//cts/tests/signature/api",
    ],
    srcs: [
        "api/system-removed.txt",
    ],
}<|MERGE_RESOLUTION|>--- conflicted
+++ resolved
@@ -182,12 +182,6 @@
         current: {
             api_file: "api/test-current.txt",
             removed_api_file: "api/test-removed.txt",
-<<<<<<< HEAD
-=======
-            args: " -error 2 -error 3 -error 4 -error 5 -error 6 -error 7 -error 8 -error 9 -error 10 -error 11 " +
-                " -error 12 -error 13 -error 14 -error 15 -error 16 -error 17 -error 18 -error 19 -error 20 " +
-                " -error 21 -error 23 -error 24 -error 25 -hide 113 ",
->>>>>>> 76f8392c
         },
     },
 }
