// Copyright (C) 2018 The Android Open Source Project
//
// Licensed under the Apache License, Version 2.0 (the "License");
// you may not use this file except in compliance with the License.
// You may obtain a copy of the License at
//
//      http://www.apache.org/licenses/LICENSE-2.0
//
// Unless required by applicable law or agreed to in writing, software
// distributed under the License is distributed on an "AS IS" BASIS,
// WITHOUT WARRANTIES OR CONDITIONS OF ANY KIND, either express or implied.
// See the License for the specific language governing permissions and
// limitations under the License.

filegroup {
    name: "libcarpowermanager_aidl",
    srcs: [
        "src/android/car/ICar.aidl",
        "src/android/car/hardware/power/ICarPower.aidl",
        "src/android/car/hardware/power/ICarPowerStateListener.aidl",
    ],
    path: "src",
}

cc_library {
    name: "libcarpowermanager",
    vendor_available: true,

    aidl: {
        export_aidl_headers: true,
        local_include_dirs: [
            "src",
        ],
    },

    cflags: [
        "-Wall",
        "-Werror",
        "-Wextra",
        "-Wno-unused-parameter",
    ],

    include_dirs: [
        "packages/services/Car/car-lib/native/include",
    ],

    shared_libs: [
        "libbinder",
        "liblog",
        "libutils",
    ],

    srcs: [
        ":libcarpowermanager_aidl",
        "native/CarPowerManager/CarPowerManager.cpp",
    ],
}

java_library {
    name: "android.car.cluster.navigation",
    proto: {
        type: "lite",
    },
    static_libs: ["libprotobuf-java-lite"],
    srcs: ["src/android/car/navigation/navigation_state.proto"]
}

// library to access settings from CarSettings
java_library {
    name: "android.car.settings",
    srcs: ["src/android/car/settings/CarSettings.java"]
}

java_library {
    name: "android.car",
    srcs: [
        "src/**/*.java",
        "src_feature_future/**/*.java",
        "src/**/I*.aidl",
    ],
    aidl: {
        include_dirs: [
            "system/bt/binder",
        ],
    },
    exclude_srcs: [
        "src/android/car/storagemonitoring/IoStats.aidl",
        "src/android/car/storagemonitoring/IoStatsEntry.aidl",
    ],
    product_variables: {
        pdk: {
            enabled: false,
        },
    },
    installable: true,
}

stubs_defaults {
    name: "android.car-docs-default",
    srcs: [
        "src/**/*.java",
        "src_feature_future/**/*.java",
    ],
    libs: [
        "android.car",
    ],
    product_variables: {
        pdk: {
            enabled: false,
        },
    },
}

genrule {
    name: "android-car-last-released-api",
    srcs: [
        "api/released/*.txt",
    ],
    cmd: "cp -f $$(echo $(in) | tr \" \" \"\\n\" | sort -n | tail -1) $(genDir)/last-released-api.txt",
    out: [
        "last-released-api.txt",
    ],
}

genrule {
    name: "android-car-last-released-system-api",
    srcs: [
        "api/system-released/*.txt",
    ],
    cmd: "cp -f $$(echo $(in) | tr \" \" \"\\n\" | sort -n | tail -1) $(genDir)/last-released-system-api.txt",
    out: [
        "last-released-system-api.txt",
    ],
}

droidstubs {
    name: "android.car-stubs-docs",
    defaults: ["android.car-docs-default"],
    api_tag_name: "ANDROID_CAR",
    api_filename: "api.txt",
    removed_api_filename: "removed.txt",
    args: "--hide UnavailableSymbol --no-docs --stub-packages android.car* ",
    installable: false,
    check_api: {
        last_released: {
            api_file: ":android-car-last-released-api",
            removed_api_file: "api/removed.txt",
            args: " -hide 2 -hide 3 -hide 4 -hide 5 -hide 6 -hide 24 -hide 25 -hide 26 -hide 27 " +
                " -warning 7 -warning 8 -warning 9 -warning 10 -warning 11 -warning 12 " +
                " -warning 13 -warning 14 -warning 15 -warning 16 -warning 17 -warning 18 -hide 113 ",
        },
        current: {
            api_file: "api/current.txt",
            removed_api_file: "api/removed.txt",
            args: " -error 2 -error 3 -error 4 -error 5 -error 6 -error 7 -error 8 -error 9 -error 10 -error 11 " +
                " -error 12 -error 13 -error 14 -error 15 -error 16 -error 17 -error 18 -error 19 -error 20 " +
                " -error 21 -error 23 -error 24 -error 25 -hide 113 ",
        },
    },
}

droidstubs {
    name: "android.car-system-stubs-docs",
    defaults: ["android.car-docs-default"],
    api_tag_name: "ANDROID_CAR_SYSTEM",
    api_filename: "api.txt",
    removed_api_filename: "removed.txt",
    args: "--hide UnavailableSymbol --no-docs --stub-packages android.car* " +
        "--show-annotation android.annotation.SystemApi ",
    installable: false,
    check_api: {
        last_released: {
            api_file: ":android-car-last-released-system-api",
            removed_api_file: "api/system-removed.txt",
            args: " -hide 2 -hide 3 -hide 4 -hide 5 -hide 6 -hide 24 -hide 25 -hide 26 -hide 27 " +
                " -warning 7 -warning 8 -warning 9 -warning 10 -warning 11 -warning 12 " +
                " -warning 13 -warning 14 -warning 15 -warning 16 -warning 17 -warning 18 -hide 113 ",
        },
        current: {
            api_file: "api/system-current.txt",
            removed_api_file: "api/system-removed.txt",
            args: " -error 2 -error 3 -error 4 -error 5 -error 6 -error 7 -error 8 -error 9 -error 10 -error 11 " +
                " -error 12 -error 13 -error 14 -error 15 -error 16 -error 17 -error 18 -error 19 -error 20 " +
                " -error 21 -error 23 -error 24 -error 25 -hide 113 ",
        },
    },
}

droidstubs {
    name: "android.car-test-stubs-docs",
    defaults: ["android.car-docs-default"],
    api_tag_name: "ANDROID_CAR_SYSTEM",
    api_filename: "api.txt",
    removed_api_filename: "removed.txt",
    args: "--hide UnavailableSymbol --no-docs --stub-packages android.car* " +
        "--show-annotation android.annotation.TestApi ",
    installable: false,
    check_api: {
        current: {
            api_file: "api/test-current.txt",
            removed_api_file: "api/test-removed.txt",
            args: " -error 2 -error 3 -error 4 -error 5 -error 6 -error 7 -error 8 -error 9 -error 10 -error 11 " +
                  " -error 12 -error 13 -error 14 -error 15 -error 16 -error 17 -error 18 -error 19 -error 20 " +
                  " -error 21 -error 23 -error 24 -error 25 -hide 113 ",
        },
    },
}

droidstubs {
    name: "android.car-stub-docs",
    srcs: [
        "src/**/*.java",
    ],
    libs: [
        "android.car",
    ],
    api_tag_name: "ANDROID_CAR_STUB",
    api_filename: "api.txt",
    args: "--hide UnavailableSymbol --no-docs --stub-packages android.car* ",
    installable: false,
    product_variables: {
        pdk: {
            enabled: false,
        },
    },
}

java_library {
    name: "android.car-stubs",
    srcs: [
        ":android.car-stub-docs",
    ],
    sdk_version: "current",
    product_variables: {
        pdk: {
            enabled: false,
        },
    },
    compile_dex: true,
    dist: {
        targets: ["dist_files"],
    }
}

java_library {
    name: "android.car-system-stubs",
    srcs: [
        ":android.car-system-stubs-docs",
        "src_stub/**/*.java",
    ],
    sdk_version: "system_current",
    product_variables: {
        pdk: {
            enabled: false,
        },
    },
    compile_dex: true,
    dist: {
        targets: ["dist_files"],
    }
}

java_library {
    name: "android.car-test-stubs",
    srcs: [
        ":android.car-test-stubs-docs",
    ],
    sdk_version: "test_current",
    product_variables: {
        pdk: {
            enabled: false,
        },
    },
    compile_dex: true,
<<<<<<< HEAD
}

// Export the api/system-current.txt file.
filegroup {
    name: "car-api-system-current.txt",
    visibility: [
        "//cts/tests/signature/api",
    ],
    srcs: [
        "api/system-current.txt",
    ],
}

// Export the api/system-removed.txt file.
filegroup {
    name: "car-api-system-removed.txt",
    visibility: [
        "//cts/tests/signature/api",
    ],
    srcs: [
        "api/system-removed.txt",
    ],
=======
    dist: {
        targets: ["dist_files"],
    }
>>>>>>> 066ab801
}<|MERGE_RESOLUTION|>--- conflicted
+++ resolved
@@ -12,19 +12,8 @@
 // See the License for the specific language governing permissions and
 // limitations under the License.
 
-filegroup {
-    name: "libcarpowermanager_aidl",
-    srcs: [
-        "src/android/car/ICar.aidl",
-        "src/android/car/hardware/power/ICarPower.aidl",
-        "src/android/car/hardware/power/ICarPowerStateListener.aidl",
-    ],
-    path: "src",
-}
-
 cc_library {
     name: "libcarpowermanager",
-    vendor_available: true,
 
     aidl: {
         export_aidl_headers: true,
@@ -51,7 +40,9 @@
     ],
 
     srcs: [
-        ":libcarpowermanager_aidl",
+        "src/android/car/ICar.aidl",
+        "src/android/car/hardware/power/ICarPower.aidl",
+        "src/android/car/hardware/power/ICarPowerStateListener.aidl",
         "native/CarPowerManager/CarPowerManager.cpp",
     ],
 }
@@ -146,15 +137,15 @@
             api_file: ":android-car-last-released-api",
             removed_api_file: "api/removed.txt",
             args: " -hide 2 -hide 3 -hide 4 -hide 5 -hide 6 -hide 24 -hide 25 -hide 26 -hide 27 " +
-                " -warning 7 -warning 8 -warning 9 -warning 10 -warning 11 -warning 12 " +
-                " -warning 13 -warning 14 -warning 15 -warning 16 -warning 17 -warning 18 -hide 113 ",
+                  " -warning 7 -warning 8 -warning 9 -warning 10 -warning 11 -warning 12 " +
+                  " -warning 13 -warning 14 -warning 15 -warning 16 -warning 17 -warning 18 -hide 113 ",
         },
         current: {
             api_file: "api/current.txt",
             removed_api_file: "api/removed.txt",
             args: " -error 2 -error 3 -error 4 -error 5 -error 6 -error 7 -error 8 -error 9 -error 10 -error 11 " +
-                " -error 12 -error 13 -error 14 -error 15 -error 16 -error 17 -error 18 -error 19 -error 20 " +
-                " -error 21 -error 23 -error 24 -error 25 -hide 113 ",
+                  " -error 12 -error 13 -error 14 -error 15 -error 16 -error 17 -error 18 -error 19 -error 20 " +
+                  " -error 21 -error 23 -error 24 -error 25 -hide 113 ",
         },
     },
 }
@@ -173,15 +164,15 @@
             api_file: ":android-car-last-released-system-api",
             removed_api_file: "api/system-removed.txt",
             args: " -hide 2 -hide 3 -hide 4 -hide 5 -hide 6 -hide 24 -hide 25 -hide 26 -hide 27 " +
-                " -warning 7 -warning 8 -warning 9 -warning 10 -warning 11 -warning 12 " +
-                " -warning 13 -warning 14 -warning 15 -warning 16 -warning 17 -warning 18 -hide 113 ",
+                  " -warning 7 -warning 8 -warning 9 -warning 10 -warning 11 -warning 12 " +
+                  " -warning 13 -warning 14 -warning 15 -warning 16 -warning 17 -warning 18 -hide 113 ",
         },
         current: {
             api_file: "api/system-current.txt",
             removed_api_file: "api/system-removed.txt",
             args: " -error 2 -error 3 -error 4 -error 5 -error 6 -error 7 -error 8 -error 9 -error 10 -error 11 " +
-                " -error 12 -error 13 -error 14 -error 15 -error 16 -error 17 -error 18 -error 19 -error 20 " +
-                " -error 21 -error 23 -error 24 -error 25 -hide 113 ",
+                  " -error 12 -error 13 -error 14 -error 15 -error 16 -error 17 -error 18 -error 19 -error 20 " +
+                  " -error 21 -error 23 -error 24 -error 25 -hide 113 ",
         },
     },
 }
@@ -272,32 +263,7 @@
         },
     },
     compile_dex: true,
-<<<<<<< HEAD
-}
-
-// Export the api/system-current.txt file.
-filegroup {
-    name: "car-api-system-current.txt",
-    visibility: [
-        "//cts/tests/signature/api",
-    ],
-    srcs: [
-        "api/system-current.txt",
-    ],
-}
-
-// Export the api/system-removed.txt file.
-filegroup {
-    name: "car-api-system-removed.txt",
-    visibility: [
-        "//cts/tests/signature/api",
-    ],
-    srcs: [
-        "api/system-removed.txt",
-    ],
-=======
     dist: {
         targets: ["dist_files"],
     }
->>>>>>> 066ab801
 }