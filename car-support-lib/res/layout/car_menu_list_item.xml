--- conflicted
+++ resolved
@@ -68,13 +68,8 @@
     </LinearLayout>
     <ViewStub
         android:id="@+id/right_item"
-<<<<<<< HEAD
-        android:layout_width="wrap_content"
-        android:layout_height="wrap_content"
-=======
         android:layout_width="@dimen/car_list_item_right_icon_size"
         android:layout_height="@dimen/car_list_item_right_icon_size"
         android:layout_marginEnd="32dp"
->>>>>>> 1f3657e1
         android:layout_gravity="center_vertical" />
 </LinearLayout>