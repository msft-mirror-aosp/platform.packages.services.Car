--- conflicted
+++ resolved
@@ -210,11 +210,7 @@
     EXPECT_CALL(*mMockVehicle, setValue(_, _))
             .WillOnce([](const IHalPropValue&,
                          const std::shared_ptr<MockVehicle::SetValueCallbackFunc>& callback) {
-<<<<<<< HEAD
-                (*callback)(Error(static_cast<int>(StatusCode::NOT_AVAILABLE)));
-=======
                 (*callback)(StatusError(StatusCode::NOT_AVAILABLE));
->>>>>>> 0ee822a1
             });
 
     EXPECT_EQ(BindingStatus::ERROR, setVehicleBindingSeed(mMockVehicle, mMockExecutor, mMockCsrng));
