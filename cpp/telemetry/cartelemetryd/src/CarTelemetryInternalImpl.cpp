/*
 * Copyright (c) 2021, The Android Open Source Project
 *
 * Licensed under the Apache License, Version 2.0 (the "License");
 * you may not use this file except in compliance with the License.
 * You may obtain a copy of the License at
 *
 *     http://www.apache.org/licenses/LICENSE-2.0
 *
 * Unless required by applicable law or agreed to in writing, software
 * distributed under the License is distributed on an "AS IS" BASIS,
 * WITHOUT WARRANTIES OR CONDITIONS OF ANY KIND, either express or implied.
 * See the License for the specific language governing permissions and
 * limitations under the License.
 */

#include "CarTelemetryInternalImpl.h"

#include <aidl/android/automotive/telemetry/internal/BnCarDataListener.h>
#include <aidl/android/automotive/telemetry/internal/CarDataInternal.h>
#include <aidl/android/automotive/telemetry/internal/ICarDataListener.h>
#include <android-base/logging.h>
#include <android-base/stringprintf.h>
#include <android-base/strings.h>

namespace android {
namespace automotive {
namespace telemetry {

using ::aidl::android::automotive::telemetry::internal::BnCarDataListener;
using ::aidl::android::automotive::telemetry::internal::CarDataInternal;
using ::aidl::android::automotive::telemetry::internal::ICarDataListener;
using ::android::base::StringPrintf;

CarTelemetryInternalImpl::CarTelemetryInternalImpl(TelemetryServer* server) :
      mTelemetryServer(server),
      mBinderDeathRecipient(
              ::AIBinder_DeathRecipient_new(CarTelemetryInternalImpl::listenerBinderDied)) {}

ndk::ScopedAStatus CarTelemetryInternalImpl::setListener(
        const std::shared_ptr<ICarDataListener>& listener) {
    LOG(VERBOSE) << "Received a setListener call";
    auto result = mTelemetryServer->setListener(listener);
    if (!result.ok()) {
        LOG(WARNING) << __func__ << ": " << result.error().message();
        return ndk::ScopedAStatus::fromExceptionCodeWithMessage(result.error().code(),
                                                                result.error().message().c_str());
    }

    // If passed a local binder, AIBinder_linkToDeath will do nothing and return
    // STATUS_INVALID_OPERATION. We ignore this case because we only use local binders in tests
    // where this is not an error.
    if (!listener->isRemote()) {
        return ndk::ScopedAStatus::ok();
    }

    auto status = ndk::ScopedAStatus::fromStatus(
            ::AIBinder_linkToDeath(listener->asBinder().get(), mBinderDeathRecipient.get(), this));
    if (!status.isOk()) {
        LOG(WARNING) << __func__ << ": Failed to linkToDeath: " << status.getMessage();
        mTelemetryServer->clearListener();
        return ndk::ScopedAStatus::fromExceptionCodeWithMessage(::EX_ILLEGAL_STATE,
                                                                status.getMessage());
    }
    return ndk::ScopedAStatus::ok();
}

ndk::ScopedAStatus CarTelemetryInternalImpl::clearListener() {
    auto listener = mTelemetryServer->getListener();
    mTelemetryServer->clearListener();
    if (listener == nullptr) {
        return ndk::ScopedAStatus::ok();
    }
    auto status = ndk::ScopedAStatus::fromStatus(
            ::AIBinder_unlinkToDeath(listener->asBinder().get(), mBinderDeathRecipient.get(),
                                     this));
    if (!status.isOk()) {
        LOG(WARNING) << __func__
                     << ": unlinkToDeath failed, continuing anyway: " << status.getMessage();
    }
    return ndk::ScopedAStatus::ok();
}

ndk::ScopedAStatus CarTelemetryInternalImpl::addCarDataIds(const std::vector<int32_t>& ids) {
<<<<<<< HEAD
    // TODO(b/238226979): implement
    // status is ok because this function is called in CarTelemetrydPublisher
=======
    mTelemetryServer->addCarDataIds(ids);
>>>>>>> eb1e02af
    return ndk::ScopedAStatus::ok();
}

ndk::ScopedAStatus CarTelemetryInternalImpl::removeCarDataIds(const std::vector<int32_t>& ids) {
<<<<<<< HEAD
    // TODO(b/238226979): implement
    return ndk::ScopedAStatus::fromExceptionCode(EX_UNSUPPORTED_OPERATION);
=======
    mTelemetryServer->removeCarDataIds(ids);
    return ndk::ScopedAStatus::ok();
>>>>>>> eb1e02af
}

binder_status_t CarTelemetryInternalImpl::dump(int fd, const char** args, uint32_t numArgs) {
    dprintf(fd, "ICarTelemetryInternal:\n");
    mTelemetryServer->dump(fd);
    return ::STATUS_OK;
}

// Removes the listener if its binder dies.
void CarTelemetryInternalImpl::listenerBinderDiedImpl() {
    LOG(WARNING) << "A ICarDataListener died, clearing the listener.";
    mTelemetryServer->clearListener();
}

// static
void CarTelemetryInternalImpl::listenerBinderDied(void* cookie) {
    // We expect the pointer to be alive as there is only a single instance of
    // CarTelemetryInternalImpl and if it dies, the whole process should die too.
    auto thiz = static_cast<CarTelemetryInternalImpl*>(cookie);
    thiz->listenerBinderDiedImpl();
}

}  // namespace telemetry
}  // namespace automotive
}  // namespace android<|MERGE_RESOLUTION|>--- conflicted
+++ resolved
@@ -82,23 +82,13 @@
 }
 
 ndk::ScopedAStatus CarTelemetryInternalImpl::addCarDataIds(const std::vector<int32_t>& ids) {
-<<<<<<< HEAD
-    // TODO(b/238226979): implement
-    // status is ok because this function is called in CarTelemetrydPublisher
-=======
     mTelemetryServer->addCarDataIds(ids);
->>>>>>> eb1e02af
     return ndk::ScopedAStatus::ok();
 }
 
 ndk::ScopedAStatus CarTelemetryInternalImpl::removeCarDataIds(const std::vector<int32_t>& ids) {
-<<<<<<< HEAD
-    // TODO(b/238226979): implement
-    return ndk::ScopedAStatus::fromExceptionCode(EX_UNSUPPORTED_OPERATION);
-=======
     mTelemetryServer->removeCarDataIds(ids);
     return ndk::ScopedAStatus::ok();
->>>>>>> eb1e02af
 }
 
 binder_status_t CarTelemetryInternalImpl::dump(int fd, const char** args, uint32_t numArgs) {
