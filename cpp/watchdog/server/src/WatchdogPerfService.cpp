--- conflicted
+++ resolved
@@ -86,12 +86,7 @@
         return Error() << "Value not provided";
     }
     uint64_t value;
-<<<<<<< HEAD
-    if (std::string strValue = std::string(String8(args[pos]).c_str());
-        !ParseUint(strValue, &value)) {
-=======
     if (std::string strValue = std::string(args[pos]); !ParseUint(strValue, &value)) {
->>>>>>> 3e891bfa
         return Error() << "Invalid value " << strValue << ", must be an integer";
     }
     return std::chrono::seconds(value);
@@ -506,24 +501,13 @@
                     return Error(BAD_VALUE)
                             << "Must provide value for '" << kFilterPackagesFlag << "' flag";
                 }
-<<<<<<< HEAD
-                std::vector<std::string> packages =
-                        Split(std::string(String8(args[i + 1]).c_str()), ",");
-=======
                 std::vector<std::string> packages = Split(std::string(args[i + 1]), ",");
->>>>>>> 3e891bfa
                 std::copy(packages.begin(), packages.end(),
                           std::inserter(filterPackages, filterPackages.end()));
                 ++i;
                 continue;
             }
-<<<<<<< HEAD
-            ALOGW("Unknown flag %s provided to start custom performance data collection",
-                  String8(args[i]).c_str());
-            return Error(BAD_VALUE) << "Unknown flag " << String8(args[i]).c_str()
-=======
             return Error(BAD_VALUE) << "Unknown flag " << args[i]
->>>>>>> 3e891bfa
                                     << " provided to start custom performance data collection";
         }
         if (const auto& result = startCustomCollection(interval, maxDuration, filterPackages);
