<?xml version="1.0" encoding="UTF-8"?>
<!--  Copyright (C) 2015 The Android Open Source Project

     Licensed under the Apache License, Version 2.0 (the "License");
     you may not use this file except in compliance with the License.
     You may obtain a copy of the License at

          http://www.apache.org/licenses/LICENSE-2.0

     Unless required by applicable law or agreed to in writing, software
     distributed under the License is distributed on an "AS IS" BASIS,
     WITHOUT WARRANTIES OR CONDITIONS OF ANY KIND, either express or implied.
     See the License for the specific language governing permissions and
     limitations under the License.
 -->

<resources xmlns:android="http://schemas.android.com/apk/res/android"
    xmlns:xliff="urn:oasis:names:tc:xliff:document:1.2">
    <string name="car_permission_label" msgid="2215078736675564541">"Renseignements sur la voiture"</string>
    <string name="car_permission_desc" msgid="3584369074931334964">"accéder aux renseignements relatifs à la voiture"</string>
    <string name="car_permission_label_camera" msgid="3725702064841827180">"accéder à la caméra de la voiture"</string>
    <string name="car_permission_desc_camera" msgid="917024932164501426">"Accéder aux caméras de la voiture."</string>
    <string name="car_permission_label_energy" msgid="7409144323527821558">"accéder aux renseignements énergétiques de la voiture"</string>
    <string name="car_permission_desc_energy" msgid="3392963810053235407">"Accéder aux renseignements énergétiques de la voiture."</string>
    <string name="car_permission_label_control_car_energy" msgid="2788215385574313796">"Gérer les paramètres de charge du véhicule électrique"</string>
    <string name="car_permission_desc_control_car_energy" msgid="8765015897869031807">"Gérez les paramètres de charge de votre véhicule électrique."</string>
    <string name="car_permission_label_adjust_range_remaining" msgid="839033553999920138">"réglez l\'autonomie restante du véhicule"</string>
    <string name="car_permission_desc_adjust_range_remaining" msgid="2369321650437370673">"Réglez la valeur de l\'autonomie restante du véhicule."</string>
    <string name="car_permission_label_hvac" msgid="1499454192558727843">"accéder à l\'élément CVC de la voiture"</string>
    <string name="car_permission_desc_hvac" msgid="3754229695589774195">"Accéder à l\'élément CVC de la voiture."</string>
    <string name="car_permission_label_mileage" msgid="4661317074631150551">"accéder au kilométrage de la voiture"</string>
    <string name="car_permission_desc_mileage" msgid="7179735693278681090">"Accéder au kilométrage de la voiture."</string>
    <string name="car_permission_label_speed" msgid="1149027717860529745">"lire la vitesse de la voiture"</string>
    <string name="car_permission_desc_speed" msgid="2047965198165448241">"Accéder à la vitesse de la voiture."</string>
    <string name="car_permission_label_vehicle_dynamics_state" msgid="313779267420048367">"accéder à l\'état des éléments dynamiques de la voiture"</string>
    <string name="car_permission_desc_vehicle_dynamics_state" msgid="8891506193446375660">"Accéder à l\'état des éléments dynamiques de votre voiture."</string>
    <string name="car_permission_label_vendor_extension" msgid="7141601811734127361">"accéder à la chaîne du fournisseur de la voiture"</string>
    <string name="car_permission_desc_vendor_extension" msgid="2970718502334714035">"Accéder à la chaîne du fournisseur de la voiture afin d\'échanger de l\'information propre à cette dernière."</string>
    <string name="car_permission_label_radio" msgid="6009465291685935112">"gérer la radio de la voiture"</string>
    <string name="car_permission_desc_radio" msgid="3385999027478186964">"Accéder à la radio de la voiture."</string>
    <string name="car_permission_label_projection" msgid="9107156380287576787">"diffuser l\'interface d\'un téléphone sur l\'écran de la voiture"</string>
    <string name="car_permission_desc_projection" msgid="2352178999656292944">"Permet à une application de diffuser l\'interface d\'un téléphone sur l\'écran de la voiture."</string>
    <string name="car_permission_label_access_projection_status" msgid="4231618890836627402">"accéder à l\'état de projection"</string>
    <string name="car_permission_desc_access_projection_status" msgid="8497351979100616278">"Permet à l\'application de recevoir l\'état des autres applications diffusées sur l\'écran de la voiture."</string>
    <string name="car_permission_label_audio_volume" msgid="310587969373137690">"contrôler le volume audio de la voiture"</string>
    <string name="car_permission_label_audio_settings" msgid="6524703796944023977">"gérer les paramètres audio de la voiture"</string>
    <string name="car_permission_label_mock_vehicle_hal" msgid="7198852512207405935">"émuler le système HAL du véhicule"</string>
    <string name="car_permission_label_receive_ducking" msgid="4884538660766756573">"recevoir les événements d\'atténuation audio"</string>
    <string name="car_permission_desc_receive_ducking" msgid="776376388266656512">"Permet à une application de recevoir des notifications lorsque son volume est réduit en raison d\'une autre source audio jouant dans la voiture."</string>
    <string name="car_permission_desc_mock_vehicle_hal" msgid="5235596491098649155">"Émuler le système HAL de la voiture à des fins de test interne."</string>
    <string name="car_permission_desc_audio_volume" msgid="536626185654307889">"Contrôlez le volume audio de la voiture."</string>
    <string name="car_permission_desc_audio_settings" msgid="7192007170677915937">"Contrôler les paramètres audio de la voiture."</string>
    <string name="car_permission_label_control_app_blocking" msgid="9112678596919993386">"Blocage d\'applications"</string>
    <string name="car_permission_desc_control_app_blocking" msgid="7539378161760696190">"Contrôler le blocage des applications pendant la conduite."</string>
    <string name="car_permission_car_navigation_manager" msgid="5895461364007854077">"Gestionnaire de navigation"</string>
    <string name="car_permission_desc_car_navigation_manager" msgid="6188751054665471537">"Transmettre les données de navigation au groupe d\'instruments"</string>
    <string name="car_permission_car_display_in_cluster" msgid="4005987646292458684">"Diriger le rendu vers le groupe d\'instruments"</string>
    <string name="car_permission_desc_car_display_in_cluster" msgid="2668300546822672927">"Autoriser une application à déclarer des activités à afficher dans le groupe d\'instruments"</string>
    <string name="car_permission_car_cluster_control" msgid="1382247204230165674">"Contrôle du groupe d\'instruments"</string>
    <string name="car_permission_desc_car_cluster_control" msgid="9222776665281176031">"Lancer les applications dans le groupe d\'instruments"</string>
    <string name="car_permission_car_monitor_cluster_navigation_state" msgid="7025307242306902441">"État de la navigation dans le groupe d\'instruments"</string>
    <string name="car_permission_desc_car_monitor_cluster_navigation_state" msgid="8745047153878713339">"Écouter les changements de l\'état de la navigation dans le groupe d\'instruments"</string>
    <string name="car_permission_label_car_ux_restrictions_configuration" msgid="6801393970411049725">"Configuration des restrictions relatives à l\'expérience utilisateur"</string>
    <string name="car_permission_desc_car_ux_restrictions_configuration" msgid="5711926927484813777">"Configurer les restrictions relatives à l\'expérience utilisateur"</string>
    <string name="car_permission_label_access_private_display_id" msgid="6712116114341634316">"Accès en lecture à l\'identifiant privé d\'écran"</string>
    <string name="car_permission_desc_access_private_display_id" msgid="8535974477610944721">"Autorise l\'accès en lecture à l\'identifiant privé d\'écran"</string>
    <string name="car_permission_label_car_handle_usb_aoap_device" msgid="72783989504378036">"Communiquer avec les appareils USB en mode AOAP"</string>
    <string name="car_permission_desc_car_handle_usb_aoap_device" msgid="273505990971317034">"Permet à une application de communiquer avec un appareil en mode AOAP"</string>
    <string name="car_permission_label_read_car_occupant_awareness_state" msgid="125517953575032758">"Accès en lecture au système de détection des occupants"</string>
    <string name="car_permission_desc_read_car_occupant_awareness_state" msgid="188865882598414986">"Permet de lire les données liées à l\'état et à la détection du système de détection des occupants"</string>
    <string name="car_permission_label_control_car_occupant_awareness_system" msgid="7163330266691094542">"Contrôler le graphique du système de détection des occupants"</string>
    <string name="car_permission_desc_control_car_occupant_awareness_system" msgid="7123482622084531911">"Permet de contrôler le démarrage et l\'arrêt du graphique de détection du système de détection des occupants"</string>
    <string name="car_permission_label_read_driver_monitoring_settings" msgid="5208935577581001710">"Lecture des informations sur les paramètres de surveillance du conducteur de la voiture"</string>
    <string name="car_permission_desc_read_driver_monitoring_settings" msgid="3721117607024237175">"Lecture des informations sur les paramètres de surveillance du conducteur de la voiture."</string>
    <string name="car_permission_label_control_driver_monitoring_settings" msgid="239453247872865455">"Contrôle des informations sur les paramètres de surveillance du conducteur de la voiture"</string>
    <string name="car_permission_desc_control_driver_monitoring_settings" msgid="7244804817277236221">"Contrôle des informations sur les paramètres de surveillance du conducteur de la voiture."</string>
    <string name="car_permission_label_read_driver_monitoring_states" msgid="1555412806741155523">"Lecture des informations sur les états de surveillance du conducteur de la voiture"</string>
    <string name="car_permission_desc_read_driver_monitoring_states" msgid="3124328827934661489">"Lecture des informations sur les états de surveillance du conducteur de la voiture."</string>
    <string name="car_permission_label_diag_read" msgid="7248894224877702604">"lire des données de diagnostic"</string>
    <string name="car_permission_desc_diag_read" msgid="1121426363040966178">"Lire des données de diagnostic à partir de la voiture."</string>
    <string name="car_permission_label_diag_clear" msgid="4783070510879698157">"effacer les données de diagnostic"</string>
    <string name="car_permission_desc_diag_clear" msgid="7453222114866042786">"Effacer les données de diagnostic de la voiture."</string>
    <string name="car_permission_label_vms_publisher" msgid="3049934078926106641">"Éditeur de messages de signalisation dynamique"</string>
    <string name="car_permission_desc_vms_publisher" msgid="5589489298597386828">"Publier les messages de signalisation dynamique"</string>
    <string name="car_permission_label_vms_subscriber" msgid="5648841182059222299">"Abonné aux messages de signalisation dynamique"</string>
    <string name="car_permission_desc_vms_subscriber" msgid="7551009457847673620">"S\'abonner aux messages de signalisation dynamique"</string>
    <string name="car_permission_label_storage_monitoring" msgid="2327639346522530549">"Surveillance de la mémoire flash"</string>
    <string name="car_permission_desc_storage_monitoring" msgid="2075712271139671318">"Surveiller l\'utilisation de la mémoire flash"</string>
    <string name="car_permission_label_driving_state" msgid="7754624599537393650">"écouter l\'état de la conduite"</string>
    <string name="car_permission_desc_driving_state" msgid="2684025262811635737">"Détecter les changements relatifs à la conduite."</string>
    <string name="car_permission_label_use_telemetry_service" msgid="948005838683758846">"Utilisez le service de télémétrie automobile"</string>
    <string name="car_permission_desc_use_telemetry_service" msgid="3633214312435700766">"Collectez des données sur la santé du système automobile."</string>
    <string name="car_permission_label_use_evs_service" msgid="1729276125209310607">"Utiliser le service EVS du véhicule"</string>
    <string name="car_permission_desc_use_evs_service" msgid="2374737642186632816">"S\'abonner aux flux vidéo EVS"</string>
    <string name="car_permission_label_request_evs_activity" msgid="3906551972883482883">"Demander l\'activité d\'aperçu EVS"</string>
    <string name="car_permission_desc_request_evs_activity" msgid="4582768053649138488">"Demander au système de lancer l\'activité d\'aperçu EVS"</string>
    <string name="car_permission_label_control_evs_activity" msgid="2030069860204405679">"Contrôler l\'activité d\'aperçu EVS"</string>
    <string name="car_permission_desc_control_evs_activity" msgid="691646545916976346">"Contrôler l\'activité d\'aperçu EVS du système"</string>
    <string name="car_permission_label_use_evs_camera" msgid="3607720208623955067">"Utiliser la caméra EVS"</string>
    <string name="car_permission_desc_use_evs_camera" msgid="1625845902221003985">"S\'abonner aux flux de la caméra EVS"</string>
    <string name="car_permission_label_monitor_evs_status" msgid="2091521314159379622">"Surveiller l\'état du service EVS"</string>
    <string name="car_permission_desc_monitor_evs_status" msgid="2764278897143573535">"Écouter les changements d\'état du service EVS"</string>
    <string name="car_permission_label_car_engine_detailed" msgid="8911992719173587337">"accéder aux détails sur le moteur de la voiture"</string>
    <string name="car_permission_desc_car_engine_detailed" msgid="1746863362811347700">"Accéder aux renseignements détaillés sur le moteur de votre voiture."</string>
    <string name="car_permission_label_car_energy_ports" msgid="8548990315169219454">"accéder à la porte du réservoir de carburant et au port de recharge de la voiture"</string>
    <string name="car_permission_desc_car_energy_ports" msgid="7771185999828794949">"Accéder à la porte du réservoir de carburant et au port de recharge de la voiture."</string>
    <string name="car_permission_label_control_car_energy_ports" msgid="4375137311026313475">"contrôler la porte du réservoir de carburant et le port de recharge du véhicule"</string>
    <string name="car_permission_desc_control_car_energy_ports" msgid="7364633710492525387">"Contrôler la porte du réservoir de carburant et le port de recharge du véhicule."</string>
    <string name="car_permission_label_car_identification" msgid="5896712510164020478">"lire l\'identification de la voiture"</string>
    <string name="car_permission_desc_car_identification" msgid="4132040867171275059">"Accéder à l\'identification de la voiture."</string>
    <string name="car_permission_label_control_car_doors" msgid="3032058819250195700">"contrôler les portières de la voiture"</string>
    <string name="car_permission_desc_control_car_doors" msgid="6287353311980590092">"Contrôler les portières de la voiture."</string>
    <string name="car_permission_label_control_car_windows" msgid="2452854429996653029">"contrôler les fenêtres de la voiture"</string>
    <string name="car_permission_desc_control_car_windows" msgid="7693657991521595635">"Contrôler les fenêtres de la voiture."</string>
    <string name="car_permission_label_control_car_mirrors" msgid="8470700538827409476">"contrôler les rétroviseurs de la voiture"</string>
    <string name="car_permission_desc_control_car_mirrors" msgid="1224135684068855032">"Contrôler les rétroviseurs de la voiture."</string>
    <string name="car_permission_label_control_car_seats" msgid="1826934820585497135">"contrôler les sièges de la voiture"</string>
    <string name="car_permission_desc_control_car_seats" msgid="2407536601226470563">"Contrôler les sièges de la voiture."</string>
    <string name="car_permission_label_control_car_airbags" msgid="6823727183218389617">"contrôler les coussins gonflables de la voiture"</string>
    <string name="car_permission_desc_control_car_airbags" msgid="6181671903761622348">"Contrôler les coussins gonflables de la voiture."</string>
    <string name="car_permission_label_car_info" msgid="4707513570676492315">"accéder aux renseignements de base de la voiture"</string>
    <string name="car_permission_desc_car_info" msgid="2118081474543537653">"Accéder aux renseignements de base de la voiture."</string>
    <string name="car_permission_label_privileged_car_info" msgid="1304018073760220785">"accéder aux informations privilégiées de la voiture"</string>
    <string name="car_permission_desc_privileged_car_info" msgid="2245117655328125350">"Accédez aux informations privilégiées de la voiture."</string>
    <string name="car_permission_label_vendor_permission_info" msgid="4471260460536888654">"accéder aux renseignements d\'autorisation du fournisseur du véhicule"</string>
    <string name="car_permission_desc_vendor_permission_info" msgid="8152113853528488398">"Accédez aux renseignements d\'autorisation du fournisseur du véhicule."</string>
    <string name="car_permission_label_car_exterior_lights" msgid="541304469604902110">"lire l\'état des feux extérieurs de la voiture"</string>
    <string name="car_permission_desc_car_exterior_lights" msgid="4038037584100849318">"Accéder à l\'état des feux extérieurs de la voiture."</string>
    <string name="car_permission_label_control_glove_box" msgid="992118647212706782">"accès à l\'état de la boîte à gants de la voiture"</string>
    <string name="car_permission_desc_control_glove_box" msgid="2888062136750123261">"Accès à l\'état de la boîte à gants de la voiture."</string>
    <string name="car_permission_label_car_epoch_time" msgid="6303397910662625112">"accédez à l\'heure Unix du véhicule"</string>
    <string name="car_permission_desc_car_epoch_time" msgid="398907082895238558">"Accédez à l\'heure Unix du véhicule."</string>
    <string name="car_permission_label_control_car_exterior_lights" msgid="101357531386232141">"lire les feux extérieurs de la voiture"</string>
    <string name="car_permission_desc_control_car_exterior_lights" msgid="6332252612685264180">"Contrôler les feux extérieurs de la voiture."</string>
    <string name="car_permission_label_car_interior_lights" msgid="8506302199784427680">"lire les lampes intérieures de la voiture"</string>
    <string name="car_permission_desc_car_interior_lights" msgid="6204775354692372506">"Accéder à l\'état des lampes intérieures de la voiture."</string>
    <string name="car_permission_label_control_car_interior_lights" msgid="6685386372012664281">"contrôler les lampes intérieures de la voiture"</string>
    <string name="car_permission_desc_control_car_interior_lights" msgid="797201814109701538">"Contrôler les lampes intérieures de la voiture."</string>
    <string name="car_permission_label_car_exterior_environment" msgid="3385924985991299436">"lire la température extérieure de la voiture"</string>
    <string name="car_permission_desc_car_exterior_environment" msgid="1716656004731603379">"Accéder à la température extérieure de la voiture."</string>
    <string name="car_permission_label_car_tires" msgid="4379255261197836840">"accéder aux renseignements sur les pneus de la voiture"</string>
    <string name="car_permission_desc_car_tires" msgid="8134496466769810134">"Accéder aux renseignements sur les pneus de la voiture."</string>
    <string name="car_permission_label_car_steering" msgid="7779530447441232479">"lire des renseignements sur l\'angle de direction de la voiture"</string>
    <string name="car_permission_desc_car_steering" msgid="1357331844530708138">"Accéder aux renseignements sur l\'angle de direction de la voiture."</string>
    <string name="car_permission_label_read_car_display_units" msgid="7617008314862097183">"lire des unités d\'affichage de la voiture"</string>
    <string name="car_permission_desc_read_car_display_units" msgid="6891898275208542385">"Lire des unités d\'affichage."</string>
    <string name="car_permission_label_control_car_display_units" msgid="4975303668183173076">"contrôler les unités d\'affichage de la voiture"</string>
    <string name="car_permission_desc_control_car_display_units" msgid="8744397195158556945">"Contrôler les unités d\'affichage."</string>
    <string name="car_permission_label_control_car_powertrain" msgid="234831541490237603">"contrôler les renseignements sur le groupe motopropulseur de la voiture"</string>
    <string name="car_permission_desc_control_car_powertrain" msgid="8205110385130069179">"Contrôler les renseignements sur le groupe motopropulseur de la voiture."</string>
    <string name="car_permission_label_car_powertrain" msgid="4586122326622134886">"lire des renseignements sur le groupe motopropulseur de la voiture"</string>
    <string name="car_permission_desc_car_powertrain" msgid="1116007372551797796">"Accéder aux renseignements sur le groupe motopropulseur de la voiture."</string>
    <string name="car_permission_label_car_power" msgid="8111448088314368268">"lecture de l\'état de l\'alimentation de la voiture"</string>
    <string name="car_permission_desc_car_power" msgid="9202079903668652864">"Accéder à l\'état de l\'alimentation de la voiture."</string>
    <string name="car_permission_label_enroll_trust" msgid="3512907900486690218">"Inscription d\'un appareil de confiance"</string>
    <string name="car_permission_desc_enroll_trust" msgid="4148649994602185130">"Autoriser l\'inscription d\'un appareil de confiance"</string>
    <string name="car_permission_label_car_test_service" msgid="9159328930558208708">"Contrôler le mode test du véhicule"</string>
    <string name="car_permission_desc_car_test_service" msgid="7426844534110145843">"Contrôler le mode test du véhicule"</string>
    <string name="car_permission_label_control_car_features" msgid="3905791560378888286">"Activez ou désactivez les fonctionnalités du véhicule"</string>
    <string name="car_permission_desc_control_car_features" msgid="7646711104530599901">"Activez ou désactivez les fonctionnalités du véhicule."</string>
    <string name="car_permission_label_use_car_watchdog" msgid="6973938293170413475">"utilisez le service de surveillance automobile"</string>
    <string name="car_permission_desc_use_car_watchdog" msgid="8244592601805516086">"Utilisez le service de surveillance automobile."</string>
    <string name="car_permission_label_control_car_watchdog_config" msgid="7002301555689209243">"contrôlez la configuration du service de surveillance automobile"</string>
    <string name="car_permission_desc_control_car_watchdog_config" msgid="2276721198186100781">"Contrôlez la configuration du service de surveillance automobile."</string>
    <string name="car_permission_label_collect_car_watchdog_metrics" msgid="6868646053065666480">"collectez les mesures du service de surveillance automobile"</string>
    <string name="car_permission_desc_collect_car_watchdog_metrics" msgid="5712074376194601441">"Collectez les mesures du service de surveillance automobile."</string>
    <string name="car_permission_label_read_car_power_policy" msgid="4597484321338979324">"Lire la politique sur la gestion de l\'alimentation dans la voiture"</string>
    <string name="car_permission_desc_read_car_power_policy" msgid="5430714179790601808">"Lire la politique sur la gestion de l\'alimentation dans la voiture."</string>
    <string name="car_permission_label_control_car_power_policy" msgid="6840069695926008330">"Contrôler la politique sur la gestion de l\'alimentation dans la voiture"</string>
    <string name="car_permission_desc_control_car_power_policy" msgid="8565782440893507028">"Politique sur la gestion de l\'alimentation dans la voiture"</string>
    <string name="car_permission_label_adjust_shutdown_process" msgid="184826150481255557">"régler le processus d\'arrêt"</string>
    <string name="car_permission_desc_adjust_shutdown_process" msgid="5059212045073049971">"Réglez le processus d\'arrêt."</string>
    <string name="car_permission_label_template_renderer" msgid="3464887382919754850">"render effectuer un rendu des modèles"</string>
    <string name="car_permission_desc_template_renderer" msgid="6047233999260920122">"Effectuer un rendu des modèles."</string>
    <string name="car_permission_label_control_car_app_launch" msgid="214632389637409226">"contrôler le lancement d\'applications"</string>
    <string name="car_permission_desc_control_car_app_launch" msgid="4245527461733374198">"Contrôler le lancement d\'applications."</string>
    <string name="car_permission_label_manage_thread_priority" msgid="6775846409863509575">"gérer la priorité du fil d\'exécution"</string>
    <string name="car_permission_desc_manage_thread_priority" msgid="3833845502119615929">"Gérer la priorité du fil d\'exécution."</string>
    <string name="car_permission_label_manage_occupant_zone" msgid="1390420387640478679">"gérer la zone des occupants"</string>
    <string name="car_permission_desc_manage_occupant_zone" msgid="1641484205694436465">"Gérer la zone des occupants."</string>
    <string name="car_permission_label_use_remote_access" msgid="4192095854784769805">"utiliser l\'accès à la télécommande"</string>
    <string name="car_permission_desc_use_remote_access" msgid="7287637348044911791">"Utiliser l\'accès à la télécommande."</string>
    <string name="car_permission_label_control_remote_access" msgid="4247590162299914718">"contrôler l\'accès à la télécommande"</string>
    <string name="car_permission_desc_control_remote_access" msgid="127215188256669260">"Contrôler l\'accès à la télécommande."</string>
    <string name="car_permission_label_control_steering_wheel" msgid="6244908950907824488">"contrôler le volant du véhicule"</string>
    <string name="car_permission_desc_control_steering_wheel" msgid="8408970211196600423">"Contrôler le volant du véhicule"</string>
    <string name="car_permission_label_read_adas_settings" msgid="151296373212801328">"Lire les informations sur les paramètres du système avancé d\'aide à la conduite de la voiture"</string>
    <string name="car_permission_desc_read_adas_settings" msgid="8490545343454791279">"Lire les informations sur les paramètres du système avancé d\'aide à la conduite de la voiture."</string>
    <string name="car_permission_label_control_adas_settings" msgid="2535088218472880855">"Contrôler les informations sur les paramètres du système avancé d\'aide à la conduite de la voiture"</string>
    <string name="car_permission_desc_control_adas_settings" msgid="8781131640392345285">"Contrôler les informations sur les paramètres du système avancé d\'aide à la conduite de la voiture."</string>
    <string name="car_permission_label_read_adas_states" msgid="8968657466958098106">"Lire les informations sur les états du système avancé d\'aide à la conduite de la voiture"</string>
    <string name="car_permission_desc_read_adas_states" msgid="5042430899788416991">"Lire les informations sur les états du système avancé d\'aide à la conduite de la voiture."</string>
    <string name="car_permission_label_control_adas_states" msgid="758803765406463138">"Contrôler les informations sur les états du système avancé d\'aide à la conduite de la voiture"</string>
    <string name="car_permission_desc_control_adas_states" msgid="1893171217779342348">"Contrôler les informations sur les états du système avancé d\'aide à la conduite de la voiture."</string>
    <string name="car_permission_label_read_windshield_wipers" msgid="896867772546890348">"lecture des données relatives aux essuie-glaces de la voiture"</string>
    <string name="car_permission_desc_read_windshield_wipers" msgid="597300271560195986">"Lecture des données relatives aux essuie-glaces de la voiture."</string>
    <string name="car_permission_label_control_windshield_wipers" msgid="7971852482734087493">"contrôle des essuie-glaces de la voiture"</string>
    <string name="car_permission_desc_control_windshield_wipers" msgid="3803429825323199728">"Contrôle des essuie-glaces de la voiture."</string>
    <string name="car_permission_label_manage_remote_device" msgid="1144368625081074994">"surveiller l\'état des autres zones pour passagers dans la voiture et des applications similaires (applications qui ont le même nom de l\'ensemble que l\'appelant) installées dans ces zones, et gérer leur alimentation."</string>
    <string name="car_permission_desc_manage_remote_device" msgid="4802785901453919948">"Surveiller l\'état des autres zones pour passagers dans la voiture et des applications similaires (applications qui ont le même nom de l\'ensemble que l\'appelant) installées dans ces zones, et gérer leur alimentation."</string>
    <string name="car_permission_label_manage_occupant_connection" msgid="6007579379849984187">"établir une connexion et communiquer avec des applications similaires (applications qui ont le même nom de l\'ensemble que l\'appelant) installées dans d\'autres zones pour passagers de la voiture"</string>
    <string name="car_permission_desc_manage_occupant_connection" msgid="6525045077082552965">"Établir une connexion et communiquer avec des applications similaires (applications qui ont le même nom de l\'ensemble que l\'appelant) installées dans d\'autres zones pour passagers de la voiture."</string>
    <string name="car_permission_label_access_mirrored_surface" msgid="6235459468766618021">"dupliquer l\'écran des autres applications"</string>
    <string name="car_permission_desc_access_mirrored_surface" msgid="7701151689600074639">"Dupliquer l\'écran des autres applications."</string>
    <string name="car_permission_label_mirror_display" msgid="7591958768912962529">"dupliquer l\'écran des autres utilisateurs"</string>
    <string name="car_permission_desc_mirror_display" msgid="2403249980834394896">"Dupliquer l\'écran des autres utilisateurs."</string>
<<<<<<< HEAD
=======
    <string name="car_permission_label_register_car_system_ui_proxy" msgid="4211405049007842422">"Fournir un mandataire d\'IU système qui peut être utilisé par d\'autres applications pour gérer l\'IU système et créer des aperçus de tâches."</string>
    <string name="car_permission_desc_register_car_system_ui_proxy" msgid="8863676956785764681">"Fournir un mandataire d\'IU système qui peut être utilisé par d\'autres applications pour gérer l\'IU système et créer des aperçus de tâches."</string>
    <string name="car_permission_label_manage_car_system_ui" msgid="1361615518679353414">"Communiquer avec l\'IU système de la voiture pour créer des aperçus de tâches ou être informé des modifications de l\'IU système."</string>
    <string name="car_permission_desc_manage_car_system_ui" msgid="6201733970421818637">"Communiquer avec l\'IU système de la voiture pour créer des aperçus de tâches ou être informé des modifications de l\'IU système."</string>
>>>>>>> 4ff9ffb3
    <string name="car_can_bus_failure" msgid="2334035748788283914">"Défaillance du bus de données CAN"</string>
    <string name="car_can_bus_failure_desc" msgid="4125516222786484733">"Le bus de données CAN ne répond pas. Débranchez et rebranchez le boîtier de l\'unité centrale, puis redémarrez la voiture"</string>
    <string name="trust_device_default_name" msgid="4213625926070261253">"Mon appareil"</string>
    <string name="default_guest_name" msgid="2912812799433131476">"Invité"</string>
</resources><|MERGE_RESOLUTION|>--- conflicted
+++ resolved
@@ -204,13 +204,10 @@
     <string name="car_permission_desc_access_mirrored_surface" msgid="7701151689600074639">"Dupliquer l\'écran des autres applications."</string>
     <string name="car_permission_label_mirror_display" msgid="7591958768912962529">"dupliquer l\'écran des autres utilisateurs"</string>
     <string name="car_permission_desc_mirror_display" msgid="2403249980834394896">"Dupliquer l\'écran des autres utilisateurs."</string>
-<<<<<<< HEAD
-=======
     <string name="car_permission_label_register_car_system_ui_proxy" msgid="4211405049007842422">"Fournir un mandataire d\'IU système qui peut être utilisé par d\'autres applications pour gérer l\'IU système et créer des aperçus de tâches."</string>
     <string name="car_permission_desc_register_car_system_ui_proxy" msgid="8863676956785764681">"Fournir un mandataire d\'IU système qui peut être utilisé par d\'autres applications pour gérer l\'IU système et créer des aperçus de tâches."</string>
     <string name="car_permission_label_manage_car_system_ui" msgid="1361615518679353414">"Communiquer avec l\'IU système de la voiture pour créer des aperçus de tâches ou être informé des modifications de l\'IU système."</string>
     <string name="car_permission_desc_manage_car_system_ui" msgid="6201733970421818637">"Communiquer avec l\'IU système de la voiture pour créer des aperçus de tâches ou être informé des modifications de l\'IU système."</string>
->>>>>>> 4ff9ffb3
     <string name="car_can_bus_failure" msgid="2334035748788283914">"Défaillance du bus de données CAN"</string>
     <string name="car_can_bus_failure_desc" msgid="4125516222786484733">"Le bus de données CAN ne répond pas. Débranchez et rebranchez le boîtier de l\'unité centrale, puis redémarrez la voiture"</string>
     <string name="trust_device_default_name" msgid="4213625926070261253">"Mon appareil"</string>
