--- conflicted
+++ resolved
@@ -204,13 +204,10 @@
     <string name="car_permission_desc_access_mirrored_surface" msgid="7701151689600074639">"अन्य ऐप्लिकेशन की स्क्रीन का डुप्लीकेट वर्शन बनाएं."</string>
     <string name="car_permission_label_mirror_display" msgid="7591958768912962529">"अन्य लोगों के सेट किए गए डिसप्ले का डुप्लीकेट वर्शन बनाएं"</string>
     <string name="car_permission_desc_mirror_display" msgid="2403249980834394896">"अन्य लोगों के सेट किए गए डिसप्ले का डुप्लीकेट वर्शन बनाएं."</string>
-<<<<<<< HEAD
-=======
     <string name="car_permission_label_register_car_system_ui_proxy" msgid="4211405049007842422">"सिस्टम यूज़र इंटरफ़ेस (यूआई) के लिए प्रॉक्सी उपलब्ध कराएं, ताकि इसका इस्तेमाल करके दूसरे ऐप्लिकेशन सिस्टम यूज़र इंटरफ़ेस (यूआई) को मैनेज कर सकें और टास्क व्यू बना सकें."</string>
     <string name="car_permission_desc_register_car_system_ui_proxy" msgid="8863676956785764681">"सिस्टम यूज़र इंटरफ़ेस (यूआई) के लिए प्रॉक्सी उपलब्ध कराएं, ताकि इसका इस्तेमाल करके दूसरे ऐप्लिकेशन सिस्टम यूज़र इंटरफ़ेस (यूआई) को मैनेज कर सकें और टास्क व्यू बना सकें."</string>
     <string name="car_permission_label_manage_car_system_ui" msgid="1361615518679353414">"टास्क व्यू बनाने या सिस्टम यूज़र इंटरफ़ेस (यूआई) में हुए बदलावों की सूचना पाने के लिए, कार के सिस्टम यूज़र इंटरफ़ेस (यूआई) से कनेक्ट करें."</string>
     <string name="car_permission_desc_manage_car_system_ui" msgid="6201733970421818637">"टास्क व्यू बनाने या सिस्टम यूज़र इंटरफ़ेस (यूआई) में हुए बदलावों की सूचना पाने के लिए, कार के सिस्टम यूज़र इंटरफ़ेस (यूआई) से कनेक्ट करें."</string>
->>>>>>> 4ff9ffb3
     <string name="car_can_bus_failure" msgid="2334035748788283914">"\'CAN बस\' काम नहीं कर पा रहा है"</string>
     <string name="car_can_bus_failure_desc" msgid="4125516222786484733">"\'CAN बस\' जवाब नहीं दे रहा है. हेडयूनिट बॉक्स का प्लग निकालकर वापस लगाएं और कार को रीस्टार्ट करें"</string>
     <string name="trust_device_default_name" msgid="4213625926070261253">"मेरा डिवाइस"</string>
