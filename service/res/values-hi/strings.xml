<?xml version="1.0" encoding="UTF-8"?>
<!--  Copyright (C) 2015 The Android Open Source Project

     Licensed under the Apache License, Version 2.0 (the "License");
     you may not use this file except in compliance with the License.
     You may obtain a copy of the License at

          http://www.apache.org/licenses/LICENSE-2.0

     Unless required by applicable law or agreed to in writing, software
     distributed under the License is distributed on an "AS IS" BASIS,
     WITHOUT WARRANTIES OR CONDITIONS OF ANY KIND, either express or implied.
     See the License for the specific language governing permissions and
     limitations under the License.
 -->

<resources xmlns:android="http://schemas.android.com/apk/res/android"
    xmlns:xliff="urn:oasis:names:tc:xliff:document:1.2">
    <string name="car_permission_label" msgid="2215078736675564541">"कार की जानकारी"</string>
    <string name="car_permission_desc" msgid="162499818870052725">"आपकी कार की जानकारी एक्सेस कर सकता है"</string>
    <string name="car_permission_label_cabin" msgid="7737204489497269651">"कार का केबिन"</string>
    <string name="car_permission_desc_cabin" msgid="4495805806748641822">"आपकी कार के दरवाज़ों, शीशों, सीटों, और खिड़कियों के साथ ही उसकी एक्सेसरी एक्सेस कर सकता है."</string>
    <string name="car_permission_label_camera" msgid="608969838109034886">"कार का कैमरा"</string>
    <string name="car_permission_desc_camera" msgid="917024932164501426">"आपकी कार के कैमरे एक्सेस कर सकता है."</string>
    <string name="car_permission_label_energy" msgid="3398092932402178393">"कार की ऊर्जा"</string>
    <string name="car_permission_desc_energy" msgid="3392963810053235407">"आपकी कार की ऊर्जा से जुड़ी जानकारी एक्सेस कर सकता है."</string>
    <string name="car_permission_label_hvac" msgid="8047274427463154164">"कार का एचवीएसी"</string>
    <string name="car_permission_desc_hvac" msgid="3754229695589774195">"आपकी कार का एचवीएसी एक्सेस कर सकता है."</string>
    <string name="car_permission_label_mileage" msgid="811821331694754443">"कार की माइलेज"</string>
    <string name="car_permission_desc_mileage" msgid="7179735693278681090">"आपकी कार की माइलेज से जुड़ी जानकारी एक्सेस कर सकता है."</string>
    <string name="car_permission_label_speed" msgid="7315924371063443241">"कार की रफ़्तार"</string>
    <string name="car_permission_desc_speed" msgid="2047965198165448241">"आपकी कार की रफ़्तार की जानकारी एक्सेस कर सकता है."</string>
    <string name="car_permission_label_vehicle_dynamics_state" msgid="6475840407257670137">"वाहन की गतिशीलता की स्थिति"</string>
    <string name="car_permission_desc_vehicle_dynamics_state" msgid="8226448484805146681">"आपकी कार की गतिशीलता की स्थिति एक्सेस कर सकता है"</string>
    <string name="car_permission_label_vendor_extension" msgid="9173884051360575867">"कार का विक्रेता चैनल"</string>
    <string name="car_permission_desc_vendor_extension" msgid="2970718502334714035">"कार की खास जानकारी लेने-देने के लिए आपकी कार का विक्रेता, चैनल एक्सेस कर सकता है."</string>
    <string name="car_permission_label_radio" msgid="4768692394049267617">"कार का रेडियो"</string>
    <string name="car_permission_desc_radio" msgid="3385999027478186964">"आपकी कार का रेडियो एक्सेस कर सकता है."</string>
    <string name="car_permission_label_projection" msgid="7830068427803303154">"कार का प्रोजेक्शन"</string>
    <string name="car_permission_label_audio_volume" msgid="4802249016680066596">"कार के ऑडियो की आवाज़"</string>
    <string name="car_permission_label_audio_settings" msgid="7788327093945466775">"कार की ऑडियो सेटिंग"</string>
    <string name="car_permission_desc_projection" msgid="2680001094361534439">"फ़ोन इंटरफ़ेस को कार के डिसप्ले पर ला सकता है."</string>
    <string name="car_permission_label_mock_vehicle_hal" msgid="7429043278386896118">"vehicle HAL की तरह काम करना"</string>
    <string name="car_permission_desc_mock_vehicle_hal" msgid="5235596491098649155">"अंदरूनी टेस्ट के मकसद से आपकी कार के vehicle HAL की तरह काम कर सकता है."</string>
    <string name="car_permission_desc_audio_volume" msgid="536626185654307889">"आपकी कार के ऑडियो की आवाज़ नियंत्रित कर सकता है."</string>
    <string name="car_permission_desc_audio_settings" msgid="7192007170677915937">"आपकी कार की ऑडियो सेटिंग नियंत्रित कर सकता है."</string>
    <string name="car_permission_label_control_app_blocking" msgid="9112678596919993386">"ऐप्लिकेशन ब्लॉक करना"</string>
    <string name="car_permission_desc_control_app_blocking" msgid="7539378161760696190">"गाड़ी चलाते समय ऐप्लिकेशन ब्लॉक करने की सुविधा नियंत्रित कर सकता है."</string>
    <string name="car_permission_car_navigation_manager" msgid="5895461364007854077">"नेविगेशन मैनेजर"</string>
    <string name="car_permission_desc_car_navigation_manager" msgid="6188751054665471537">"इंस्ट्रूमेंट क्लस्टर में नेविगेशन डेटा की रिपोर्ट कर सकता है"</string>
    <string name="car_permission_car_display_in_cluster" msgid="4005987646292458684">"इंस्ट्रूमेंट क्लस्टर में सीधे तौर पर होने वाली रेंडरिंग"</string>
    <string name="car_permission_desc_car_display_in_cluster" msgid="2668300546822672927">"ऐप्लिकेशन को इंस्ट्रूमेंट क्लस्टर में दिखाई जाने वाली गतिविधियों की घोषणा करने दें"</string>
    <string name="car_permission_car_cluster_control" msgid="1382247204230165674">"इंस्ट्रूमेंट क्लस्टर का नियंत्रण"</string>
    <string name="car_permission_desc_car_cluster_control" msgid="9222776665281176031">"इंस्ट्रूमेंट क्लस्टर में ऐप्लिकेशन लॉन्च करें"</string>
    <string name="car_permission_label_bind_instrument_cluster_rendering" msgid="8627480897198377418">"इंस्ट्रूमेंट क्लस्टर रेंडर करने की सुविधा"</string>
    <string name="car_permission_desc_bind_instrument_cluster_rendering" msgid="5073596870485006783">"इंस्ट्रूमेंट क्लस्टर का डेटा पाएं"</string>
    <string name="car_permission_label_car_ux_restrictions_configuration" msgid="6801393970411049725">"UX पाबंदियों का कॉन्फ़िगरेशन"</string>
    <string name="car_permission_desc_car_ux_restrictions_configuration" msgid="5711926927484813777">"UX की पाबंदियां कॉन्फ़िगर करें"</string>
    <string name="car_permission_label_bind_input_service" msgid="6698489034024273750">"कार की इनपुट सेवा"</string>
    <string name="car_permission_desc_bind_input_service" msgid="1670323419931890170">"इनपुट से जुड़े इवेंट प्रबंधित कर सकता है"</string>
    <string name="car_can_bus_failure" msgid="2334035748788283914">"\'CAN बस\' काम नहीं कर पा रहा है"</string>
    <string name="car_can_bus_failure_desc" msgid="4125516222786484733">"\'CAN बस\' जवाब नहीं दे रहा है. हेडयूनिट बॉक्स का प्लग निकालकर वापस लगाएं और कार को रीस्टार्ट करें"</string>
    <string name="activity_blocked_text" msgid="8088902789540147995">"आप गाड़ी चलाते समय इस सुविधा का इस्तेमाल नहीं कर सकते"</string>
    <string name="exit_button_message" msgid="8554690915924055685">"सुरक्षित ऐप्लिकेशन सुविधाएं फिर से शुरू करने के लिए, <xliff:g id="EXIT_BUTTON">%s</xliff:g> चुनें."</string>
    <string name="exit_button" msgid="5829638404777671253">"वापस शुरू करें"</string>
<<<<<<< HEAD
    <string name="debug_button_text" msgid="6395881820644544676">"Debug Info"</string>
    <string name="car_permission_label_diag_read" msgid="2539365760945541902">"निदान का डेटा"</string>
    <string name="car_permission_desc_diag_read" msgid="6300061847723430001">"कार से निदान का डेटा पढ़ सकता है"</string>
    <string name="car_permission_label_diag_clear" msgid="5276954546130303905">"निदान का डेटा"</string>
    <string name="car_permission_desc_diag_clear" msgid="6890216593617069473">"कार से निदान का डेटा हटा सकता है"</string>
    <string name="car_permission_label_vms_publisher" msgid="5738544816086673968">"VMS प्रकाशित कर सकता है"</string>
    <string name="car_permission_desc_vms_publisher" msgid="154858011053838907">"vms मैसेज प्रकाशित कर सकता है"</string>
    <string name="car_permission_label_vms_subscriber" msgid="2776578987390414930">"VMS का सदस्य"</string>
    <string name="car_permission_desc_vms_subscriber" msgid="6846187370448294450">"vms मैसेज की सदस्यता ले सकता है"</string>
    <string name="car_permission_label_storage_monitoring" msgid="2327639346522530549">"फ़्लैश डिवाइस की मेमोरी पर नज़र रख सकता है"</string>
    <string name="car_permission_desc_storage_monitoring" msgid="2075712271139671318">"फ़्लैश डिवाइस की मेमोरी के इस्तेमाल की निगरानी कर सकता है"</string>
    <string name="car_permission_label_driving_state" msgid="6069696010591163256">"गाड़ी चलाने के दौरान की स्थिति"</string>
    <string name="car_permission_desc_driving_state" msgid="4082684279226021396">"गाड़ी चलाने के समय की स्थिति में होने वाले बदलावों पर नज़र रख सकता है"</string>
    <string name="car_permission_label_car_engine_detailed" msgid="9002892724697007617">"इंजन की पूरी जानकारी"</string>
    <string name="car_permission_desc_car_engine_detailed" msgid="2207487506454195487">"आपकी कार के इंजन की पूरी जानकारी एक्सेस कर सकता है"</string>
    <string name="car_permission_label_car_energy_ports" msgid="4263949434683308884">"एनर्जी पोर्ट"</string>
    <string name="car_permission_desc_car_energy_ports" msgid="557965577468080620">"इनर्जी पोर्ट एक्सेस कर सकता है"</string>
    <string name="car_permission_label_car_identification" msgid="1729154715508060432">"कार की पहचान"</string>
    <string name="car_permission_desc_car_identification" msgid="6209540619324873333">"कार की पहचान एक्सेस कर सकता है"</string>
    <string name="car_permission_label_control_car_doors" msgid="982176169678332325">"कार के दरवाज़े"</string>
    <string name="car_permission_desc_control_car_doors" msgid="4138087940094487785">"कार के दरवाज़े नियंत्रित कर सकता है"</string>
    <string name="car_permission_label_control_car_windows" msgid="8495424050848179521">"कार की खिड़कियां"</string>
    <string name="car_permission_desc_control_car_windows" msgid="7618554178690485310">"कार की खिड़कियां नियंत्रित कर सकता है"</string>
    <string name="car_permission_label_control_car_mirrors" msgid="5695032398073590372">"कार के शीशे"</string>
    <string name="car_permission_desc_control_car_mirrors" msgid="2644116799651071636">"कार के शीशे नियंत्रित कर सकता है"</string>
    <string name="car_permission_label_control_car_seats" msgid="4068728236135716379">"कार की सीटें"</string>
    <string name="car_permission_desc_control_car_seats" msgid="3918469592876954231">"कार की सीटें नियंत्रित कर सकता है"</string>
    <string name="car_permission_label_car_info" msgid="5638680944359440535">"कार की बुनियादी जानकारी"</string>
    <string name="car_permission_desc_car_info" msgid="1697298888275875496">"कार की बुनियादी जानकारी एक्सेस कर सकता है"</string>
    <string name="car_permission_label_car_exterior_lights" msgid="6756996909877627936">"कार की बाहर की लाइटें"</string>
    <string name="car_permission_desc_car_exterior_lights" msgid="5404593475424542202">"कार की बाहर की लाइटों की स्थिति एक्सेस कर सकता है"</string>
    <string name="car_permission_label_control_car_exterior_lights" msgid="822902629489856498">"कार की बाहर की लाइटें"</string>
    <string name="car_permission_desc_control_car_exterior_lights" msgid="1131149440610151914">"कार की बाहर की लाइटें नियंत्रित कर सकता है"</string>
    <!-- no translation found for car_permission_label_car_interior_lights (8621712545425524831) -->
    <skip />
    <!-- no translation found for car_permission_desc_car_interior_lights (840227872922412645) -->
    <skip />
    <!-- no translation found for car_permission_label_control_car_interior_lights (3491592176569557684) -->
    <skip />
    <!-- no translation found for car_permission_desc_control_car_interior_lights (3824832232269219288) -->
    <skip />
    <string name="car_permission_label_car_exterior_environment" msgid="7617025356417480155">"कार के बाहर का तापमान"</string>
    <string name="car_permission_desc_car_exterior_environment" msgid="7665860792016287191">"कार के बाहर के तापमान की जानकारी एक्सेस कर सकता है"</string>
    <string name="car_permission_label_car_tires" msgid="7261327603773636683">"कार के टायर"</string>
    <string name="car_permission_desc_car_tires" msgid="4398458490319322940">"कार के टायर की जानकारी एक्सेस कर सकता है"</string>
    <!-- no translation found for car_permission_label_car_steering (8647938979297456216) -->
    <skip />
    <!-- no translation found for car_permission_desc_car_steering (2260536897255153934) -->
    <skip />
    <!-- no translation found for car_permission_label_read_car_display_units (6460802833740285024) -->
    <skip />
    <!-- no translation found for car_permission_desc_read_car_display_units (7488927661568759471) -->
    <skip />
    <!-- no translation found for car_permission_label_control_car_display_units (6898209531910065261) -->
    <skip />
    <!-- no translation found for car_permission_desc_control_car_display_units (5701046407628424738) -->
    <skip />
    <string name="car_permission_label_car_powertrain" msgid="246182551556313624">"कार का पावरट्रेन"</string>
    <string name="car_permission_desc_car_powertrain" msgid="3838172429633520832">"कार के पावरट्रेन की जानकारी एक्सेस कर सकता है"</string>
    <string name="car_permission_label_car_power" msgid="3671174734416372201">"कार का पावर"</string>
    <string name="car_permission_desc_car_power" msgid="8955018800799758403">"कार के पावर की स्थिति एक्सेस कर सकता है"</string>
=======
    <string name="exit_button_close_application" msgid="8824289547809332460">"ऐप्लिकेशन बंद करें"</string>
    <string name="exit_button_go_back" msgid="3469083862100560326">"वापस जाएं"</string>
    <string name="car_permission_label_diag_read" msgid="7248894224877702604">"गड़बड़ी की पहचान का डेटा देख सकता है"</string>
    <string name="car_permission_desc_diag_read" msgid="1121426363040966178">"कार की \'गड़बड़ी की पहचान का डेटा\' देख सकता है."</string>
    <string name="car_permission_label_diag_clear" msgid="4783070510879698157">"गड़बड़ी की पहचान का डेटा मिटा सकता है"</string>
    <string name="car_permission_desc_diag_clear" msgid="7453222114866042786">"गड़बड़ी की पहचान का डेटा कार से हटा सकता है"</string>
    <string name="car_permission_label_vms_publisher" msgid="3049934078926106641">"वीएमएस का डेटा प्रकाशित कर सकता है"</string>
    <string name="car_permission_desc_vms_publisher" msgid="5589489298597386828">"वीएमएस मैसेज भेज सकता है"</string>
    <string name="car_permission_label_vms_subscriber" msgid="5648841182059222299">"वीएमएस का डेटा पा सकता है"</string>
    <string name="car_permission_desc_vms_subscriber" msgid="7551009457847673620">"वीएमएस मैसेज की सदस्यता ले सकता है"</string>
    <string name="car_permission_label_bind_vms_client" msgid="4889732900973280313">"वीएमएस क्लाइंट सुविधा"</string>
    <string name="car_permission_desc_bind_vms_client" msgid="4062835325264330564">"वीएमएस क्लाइंट से जोड़ सकता है"</string>
    <string name="car_permission_label_storage_monitoring" msgid="2327639346522530549">"फ़्लैश डिवाइस की मेमोरी पर नज़र रख सकता है"</string>
    <string name="car_permission_desc_storage_monitoring" msgid="2075712271139671318">"फ़्लैश डिवाइस की मेमोरी के इस्तेमाल की निगरानी कर सकता है"</string>
    <string name="car_permission_label_driving_state" msgid="7754624599537393650">"गाड़ी चलाते समय होने वाले बदलावों की स्थिति को सुन सकता है"</string>
    <string name="car_permission_desc_driving_state" msgid="2684025262811635737">"गाड़ी चलाते समय होने वाले बदलावों को सुन सकता है."</string>
    <string name="car_permission_label_car_engine_detailed" msgid="8911992719173587337">"कार के इंजन की जानकारी ऐक्सेस कर सकता है"</string>
    <string name="car_permission_desc_car_engine_detailed" msgid="1746863362811347700">"आपकी कार के इंजन की पूरी जानकारी ऐक्सेस कर सकता है."</string>
    <string name="car_permission_label_car_energy_ports" msgid="8548990315169219454">"कार की ईंधन टंकी का ढक्कन और चार्जिंग पोर्ट ऐक्सेस कर सकता है"</string>
    <string name="car_permission_desc_car_energy_ports" msgid="7771185999828794949">"कार की ईंधन टंकी का ढक्कन और चार्जिंग पोर्ट ऐक्सेस कर सकता है."</string>
    <string name="car_permission_label_car_identification" msgid="5896712510164020478">"कार की पहचान देख सकता है"</string>
    <string name="car_permission_desc_car_identification" msgid="4132040867171275059">"कार की पहचान ऐक्सेस कर सकता है."</string>
    <string name="car_permission_label_control_car_doors" msgid="3032058819250195700">"कार के दरवाज़े नियंत्रित कर सकता है"</string>
    <string name="car_permission_desc_control_car_doors" msgid="6287353311980590092">"कार के दरवाज़े नियंत्रित कर सकता है."</string>
    <string name="car_permission_label_control_car_windows" msgid="2452854429996653029">"कार की खिड़कियां नियंत्रित कर सकता है"</string>
    <string name="car_permission_desc_control_car_windows" msgid="7693657991521595635">"कार की खिड़कियां नियंत्रित कर सकता है."</string>
    <string name="car_permission_label_control_car_mirrors" msgid="8470700538827409476">"कार के शीशे नियंत्रित कर सकता है"</string>
    <string name="car_permission_desc_control_car_mirrors" msgid="1224135684068855032">"कार के शीशे नियंत्रित कर सकता है."</string>
    <string name="car_permission_label_control_car_seats" msgid="1826934820585497135">"कार की सीटें नियंत्रित कर सकता है"</string>
    <string name="car_permission_desc_control_car_seats" msgid="2407536601226470563">"कार की सीटें नियंत्रित कर सकता है."</string>
    <string name="car_permission_label_car_info" msgid="4707513570676492315">"कार की बुनियादी जानकारी ऐक्सेस कर सकता है"</string>
    <string name="car_permission_desc_car_info" msgid="2118081474543537653">"कार की बुनियादी जानकारी ऐक्सेस कर सकता है."</string>
    <string name="car_permission_label_car_exterior_lights" msgid="541304469604902110">"कार के बाहरी हिस्से में लगी लाइटों की स्थिति देख सकता है"</string>
    <string name="car_permission_desc_car_exterior_lights" msgid="4038037584100849318">"कार के बाहरी हिस्से में लगी लाइटों की स्थिति ऐक्सेस कर सकता है."</string>
    <string name="car_permission_label_control_car_exterior_lights" msgid="101357531386232141">"कार के बाहरी हिस्से में लगी लाइटें नियंत्रित कर सकता है"</string>
    <string name="car_permission_desc_control_car_exterior_lights" msgid="6332252612685264180">"कार के बाहरी हिस्से में लगी लाइटें नियंत्रित कर सकता है."</string>
    <string name="car_permission_label_car_interior_lights" msgid="8506302199784427680">"कार के अंदर लगी लाइटों की स्थिति देख सकता है"</string>
    <string name="car_permission_desc_car_interior_lights" msgid="6204775354692372506">"कार के अंदर लगी लाइटों की स्थिति ऐक्सेस कर सकता है."</string>
    <string name="car_permission_label_control_car_interior_lights" msgid="6685386372012664281">"कार के अंदर लगी लाइटें नियंत्रित कर सकता है"</string>
    <string name="car_permission_desc_control_car_interior_lights" msgid="797201814109701538">"कार के अंदर लगी लाइटें नियंत्रित कर सकता है."</string>
    <string name="car_permission_label_car_exterior_environment" msgid="3385924985991299436">"कार के बाहर के तापमान की जानकारी देख सकता है"</string>
    <string name="car_permission_desc_car_exterior_environment" msgid="1716656004731603379">"कार के बाहर के तापमान की जानकारी ऐक्सेस कर सकता है."</string>
    <string name="car_permission_label_car_tires" msgid="4379255261197836840">"कार के टायरों की जानकारी ऐक्सेस कर सकता है"</string>
    <string name="car_permission_desc_car_tires" msgid="8134496466769810134">"कार के टायर की जानकारी ऐक्सेस कर सकता है."</string>
    <string name="car_permission_label_car_steering" msgid="7779530447441232479">"कार के स्टीयरिंग एंगल की जानकारी देख सकता है"</string>
    <string name="car_permission_desc_car_steering" msgid="1357331844530708138">"कार के स्टीयरिंग एंगल की जानकारी ऐक्सेस कर सकता है."</string>
    <string name="car_permission_label_read_car_display_units" msgid="7617008314862097183">"कार के डिसप्ले यूनिट की जानकारी देख सकता है"</string>
    <string name="car_permission_desc_read_car_display_units" msgid="6891898275208542385">"डिसप्ले यूनिट देख सकता है."</string>
    <string name="car_permission_label_control_car_display_units" msgid="4975303668183173076">"कार के डिसप्ले यूनिट नियंत्रित कर सकता है"</string>
    <string name="car_permission_desc_control_car_display_units" msgid="8744397195158556945">"डिसप्ले यूनिट नियंत्रित कर सकता है."</string>
    <string name="car_permission_label_car_powertrain" msgid="4586122326622134886">"कार के पावरट्रेन की जानकारी देख सकता है"</string>
    <string name="car_permission_desc_car_powertrain" msgid="1116007372551797796">"कार के पावरट्रेन की जानकारी ऐक्सेस कर सकता है."</string>
    <string name="car_permission_label_car_power" msgid="8111448088314368268">"कार के पावर की स्थिति देख सकता है"</string>
    <string name="car_permission_desc_car_power" msgid="9202079903668652864">"कार के पावर की स्थिति ऐक्सेस कर सकता है."</string>
    <string name="car_permission_label_enroll_trust" msgid="3512907900486690218">"भरोसेमंद डिवाइस का नाम दर्ज करें"</string>
    <string name="car_permission_desc_enroll_trust" msgid="4148649994602185130">"भरोसेमंद डिवाइस का नाम दर्ज करने की अनुमति दें"</string>
    <string name="car_permission_label_car_test_service" msgid="9159328930558208708">"कार के जांच मोड को नियंत्रित करें"</string>
    <string name="car_permission_desc_car_test_service" msgid="7426844534110145843">"कार के जांच मोड को नियंत्रित करें"</string>
    <string name="trust_device_default_name" msgid="4213625926070261253">"मेरा डिवाइस"</string>
    <string name="default_guest_name" msgid="2912812799433131476">"मेहमान"</string>
>>>>>>> 066ab801
</resources><|MERGE_RESOLUTION|>--- conflicted
+++ resolved
@@ -16,31 +16,35 @@
 
 <resources xmlns:android="http://schemas.android.com/apk/res/android"
     xmlns:xliff="urn:oasis:names:tc:xliff:document:1.2">
-    <string name="car_permission_label" msgid="2215078736675564541">"कार की जानकारी"</string>
-    <string name="car_permission_desc" msgid="162499818870052725">"आपकी कार की जानकारी एक्सेस कर सकता है"</string>
-    <string name="car_permission_label_cabin" msgid="7737204489497269651">"कार का केबिन"</string>
-    <string name="car_permission_desc_cabin" msgid="4495805806748641822">"आपकी कार के दरवाज़ों, शीशों, सीटों, और खिड़कियों के साथ ही उसकी एक्सेसरी एक्सेस कर सकता है."</string>
-    <string name="car_permission_label_camera" msgid="608969838109034886">"कार का कैमरा"</string>
-    <string name="car_permission_desc_camera" msgid="917024932164501426">"आपकी कार के कैमरे एक्सेस कर सकता है."</string>
-    <string name="car_permission_label_energy" msgid="3398092932402178393">"कार की ऊर्जा"</string>
-    <string name="car_permission_desc_energy" msgid="3392963810053235407">"आपकी कार की ऊर्जा से जुड़ी जानकारी एक्सेस कर सकता है."</string>
-    <string name="car_permission_label_hvac" msgid="8047274427463154164">"कार का एचवीएसी"</string>
-    <string name="car_permission_desc_hvac" msgid="3754229695589774195">"आपकी कार का एचवीएसी एक्सेस कर सकता है."</string>
-    <string name="car_permission_label_mileage" msgid="811821331694754443">"कार की माइलेज"</string>
-    <string name="car_permission_desc_mileage" msgid="7179735693278681090">"आपकी कार की माइलेज से जुड़ी जानकारी एक्सेस कर सकता है."</string>
-    <string name="car_permission_label_speed" msgid="7315924371063443241">"कार की रफ़्तार"</string>
-    <string name="car_permission_desc_speed" msgid="2047965198165448241">"आपकी कार की रफ़्तार की जानकारी एक्सेस कर सकता है."</string>
-    <string name="car_permission_label_vehicle_dynamics_state" msgid="6475840407257670137">"वाहन की गतिशीलता की स्थिति"</string>
-    <string name="car_permission_desc_vehicle_dynamics_state" msgid="8226448484805146681">"आपकी कार की गतिशीलता की स्थिति एक्सेस कर सकता है"</string>
-    <string name="car_permission_label_vendor_extension" msgid="9173884051360575867">"कार का विक्रेता चैनल"</string>
-    <string name="car_permission_desc_vendor_extension" msgid="2970718502334714035">"कार की खास जानकारी लेने-देने के लिए आपकी कार का विक्रेता, चैनल एक्सेस कर सकता है."</string>
-    <string name="car_permission_label_radio" msgid="4768692394049267617">"कार का रेडियो"</string>
-    <string name="car_permission_desc_radio" msgid="3385999027478186964">"आपकी कार का रेडियो एक्सेस कर सकता है."</string>
-    <string name="car_permission_label_projection" msgid="7830068427803303154">"कार का प्रोजेक्शन"</string>
-    <string name="car_permission_label_audio_volume" msgid="4802249016680066596">"कार के ऑडियो की आवाज़"</string>
-    <string name="car_permission_label_audio_settings" msgid="7788327093945466775">"कार की ऑडियो सेटिंग"</string>
-    <string name="car_permission_desc_projection" msgid="2680001094361534439">"फ़ोन इंटरफ़ेस को कार के डिसप्ले पर ला सकता है."</string>
-    <string name="car_permission_label_mock_vehicle_hal" msgid="7429043278386896118">"vehicle HAL की तरह काम करना"</string>
+    <string name="car_permission_label" msgid="741004755205554376">"कार की जानकारी ऐक्सेस कर सकता है"</string>
+    <string name="car_permission_desc" msgid="162499818870052725">"आपकी कार की जानकारी ऐक्सेस कर सकता है"</string>
+    <string name="car_permission_label_camera" msgid="3725702064841827180">"कार का कैमरा ऐक्सेस कर सकता है"</string>
+    <string name="car_permission_desc_camera" msgid="917024932164501426">"आपकी कार के कैमरे ऐक्सेस कर सकता है."</string>
+    <string name="car_permission_label_energy" msgid="7409144323527821558">"कार की ऊर्जा की जानकारी ऐक्सेस कर सकता है"</string>
+    <string name="car_permission_desc_energy" msgid="3392963810053235407">"आपकी कार की ऊर्जा से जुड़ी जानकारी ऐक्सेस कर सकता है."</string>
+    <string name="car_permission_label_hvac" msgid="1499454192558727843">"कार का एचवीएसी ऐक्सेस कर सकता है"</string>
+    <string name="car_permission_desc_hvac" msgid="3754229695589774195">"आपकी कार का एचवीएसी ऐक्सेस कर सकता है."</string>
+    <string name="car_permission_label_mileage" msgid="4661317074631150551">"कार के माइलेज की जानकारी ऐक्सेस कर सकता है"</string>
+    <string name="car_permission_desc_mileage" msgid="7179735693278681090">"आपकी कार की माइलेज से जुड़ी जानकारी ऐक्सेस कर सकता है."</string>
+    <string name="car_permission_label_speed" msgid="1149027717860529745">"कार की रफ़्तार की जानकारी देख सकता है"</string>
+    <string name="car_permission_desc_speed" msgid="2047965198165448241">"आपकी कार की रफ़्तार की जानकारी ऐक्सेस कर सकता है."</string>
+    <string name="car_permission_label_vehicle_dynamics_state" msgid="313779267420048367">"कार के चलने की स्थिति ऐक्सेस कर सकता है"</string>
+    <string name="car_permission_desc_vehicle_dynamics_state" msgid="8891506193446375660">"आपकी कार के चलने से जुड़ी जानकारी ऐक्सेस कर सकता है."</string>
+    <string name="car_permission_label_vendor_extension" msgid="7141601811734127361">"कार बनाने वाली कंपनी से जुड़ी जानकारी ऐक्सेस कर सकता है"</string>
+    <string name="car_permission_desc_vendor_extension" msgid="2970718502334714035">"कार की खास जानकारी लेने-देने के लिए आपकी कार का विक्रेता, चैनल ऐक्सेस कर सकता है."</string>
+    <string name="car_permission_label_radio" msgid="6009465291685935112">"कार का रेडियो मैनेज कर सकता है"</string>
+    <string name="car_permission_desc_radio" msgid="3385999027478186964">"आपकी कार का रेडियो ऐक्सेस कर सकता है."</string>
+    <string name="car_permission_label_projection" msgid="9107156380287576787">"फ़ोन से कार की डिसप्ले पर किसी इंटरफ़ेस को प्रोजेक्ट कर सकता है"</string>
+    <string name="car_permission_desc_projection" msgid="2352178999656292944">"ऐप्लिकेशन कार की डिसप्ले पर, फ़ोन से किसी इंटरफ़ेस को प्रोजेक्ट कर सकता है."</string>
+    <string name="car_permission_label_access_projection_status" msgid="4231618890836627402">"प्रोजेक्ट करने की स्थिति को ऐक्सेस कर सकता है"</string>
+    <string name="car_permission_desc_access_projection_status" msgid="8497351979100616278">"ऐप्लिकेशन, कार की डिसप्ले पर प्रोजेक्ट किए जा रहे दूसरे ऐप्लिकेशन की स्थिति देख सकता है."</string>
+    <string name="car_permission_label_bind_projection_service" msgid="5362076216606651526">"प्रोजेक्ट करने की सुविधा इस्तेमाल कर सकता है"</string>
+    <string name="car_permission_desc_bind_projection_service" msgid="2282657787853408639">"उपोयगकर्ता को किसी प्रोजेक्ट करने की सुविधा के टॉप-लेवल इंटरफ़ेस से जोड़ता है. सामान्य ऐप्लिकेशन के लिए इसकी कभी ज़रूरत नहीं होती."</string>
+    <string name="car_permission_label_audio_volume" msgid="310587969373137690">"कार में ऑडियो की आवाज़ नियंत्रित कर सकता है"</string>
+    <string name="car_permission_label_audio_settings" msgid="6524703796944023977">"कार में ऑडियो की सेटिंग मैनेज कर सकता है"</string>
+    <string name="car_permission_label_mock_vehicle_hal" msgid="7198852512207405935">"वाहन एलएएल की तरह काम करना"</string>
+    <string name="car_permission_label_receive_ducking" msgid="4884538660766756573">"आवाज़ कम होने के इवेंट की सूचना पाएं"</string>
+    <string name="car_permission_desc_receive_ducking" msgid="776376388266656512">"जब कार में चल रहे दूसरे ऑडियो की वजह से किसी ऐप्लिकेशन की आवाज़ कम हो तो उसे इसकी सूचना पाने की मंज़ूरी दें."</string>
     <string name="car_permission_desc_mock_vehicle_hal" msgid="5235596491098649155">"अंदरूनी टेस्ट के मकसद से आपकी कार के vehicle HAL की तरह काम कर सकता है."</string>
     <string name="car_permission_desc_audio_volume" msgid="536626185654307889">"आपकी कार के ऑडियो की आवाज़ नियंत्रित कर सकता है."</string>
     <string name="car_permission_desc_audio_settings" msgid="7192007170677915937">"आपकी कार की ऑडियो सेटिंग नियंत्रित कर सकता है."</string>
@@ -56,6 +60,8 @@
     <string name="car_permission_desc_bind_instrument_cluster_rendering" msgid="5073596870485006783">"इंस्ट्रूमेंट क्लस्टर का डेटा पाएं"</string>
     <string name="car_permission_label_car_ux_restrictions_configuration" msgid="6801393970411049725">"UX पाबंदियों का कॉन्फ़िगरेशन"</string>
     <string name="car_permission_desc_car_ux_restrictions_configuration" msgid="5711926927484813777">"UX की पाबंदियां कॉन्फ़िगर करें"</string>
+    <string name="car_permission_label_car_handle_usb_aoap_device" msgid="72783989504378036">"एओएपी मोड में यूएसबी डिवाइस से कनेक्ट करें"</string>
+    <string name="car_permission_desc_car_handle_usb_aoap_device" msgid="273505990971317034">"ऐप्लिकेशन एओएपी मोड में किसी डिवाइस से कनेक्ट हो सकता है"</string>
     <string name="car_permission_label_bind_input_service" msgid="6698489034024273750">"कार की इनपुट सेवा"</string>
     <string name="car_permission_desc_bind_input_service" msgid="1670323419931890170">"इनपुट से जुड़े इवेंट प्रबंधित कर सकता है"</string>
     <string name="car_can_bus_failure" msgid="2334035748788283914">"\'CAN बस\' काम नहीं कर पा रहा है"</string>
@@ -63,69 +69,6 @@
     <string name="activity_blocked_text" msgid="8088902789540147995">"आप गाड़ी चलाते समय इस सुविधा का इस्तेमाल नहीं कर सकते"</string>
     <string name="exit_button_message" msgid="8554690915924055685">"सुरक्षित ऐप्लिकेशन सुविधाएं फिर से शुरू करने के लिए, <xliff:g id="EXIT_BUTTON">%s</xliff:g> चुनें."</string>
     <string name="exit_button" msgid="5829638404777671253">"वापस शुरू करें"</string>
-<<<<<<< HEAD
-    <string name="debug_button_text" msgid="6395881820644544676">"Debug Info"</string>
-    <string name="car_permission_label_diag_read" msgid="2539365760945541902">"निदान का डेटा"</string>
-    <string name="car_permission_desc_diag_read" msgid="6300061847723430001">"कार से निदान का डेटा पढ़ सकता है"</string>
-    <string name="car_permission_label_diag_clear" msgid="5276954546130303905">"निदान का डेटा"</string>
-    <string name="car_permission_desc_diag_clear" msgid="6890216593617069473">"कार से निदान का डेटा हटा सकता है"</string>
-    <string name="car_permission_label_vms_publisher" msgid="5738544816086673968">"VMS प्रकाशित कर सकता है"</string>
-    <string name="car_permission_desc_vms_publisher" msgid="154858011053838907">"vms मैसेज प्रकाशित कर सकता है"</string>
-    <string name="car_permission_label_vms_subscriber" msgid="2776578987390414930">"VMS का सदस्य"</string>
-    <string name="car_permission_desc_vms_subscriber" msgid="6846187370448294450">"vms मैसेज की सदस्यता ले सकता है"</string>
-    <string name="car_permission_label_storage_monitoring" msgid="2327639346522530549">"फ़्लैश डिवाइस की मेमोरी पर नज़र रख सकता है"</string>
-    <string name="car_permission_desc_storage_monitoring" msgid="2075712271139671318">"फ़्लैश डिवाइस की मेमोरी के इस्तेमाल की निगरानी कर सकता है"</string>
-    <string name="car_permission_label_driving_state" msgid="6069696010591163256">"गाड़ी चलाने के दौरान की स्थिति"</string>
-    <string name="car_permission_desc_driving_state" msgid="4082684279226021396">"गाड़ी चलाने के समय की स्थिति में होने वाले बदलावों पर नज़र रख सकता है"</string>
-    <string name="car_permission_label_car_engine_detailed" msgid="9002892724697007617">"इंजन की पूरी जानकारी"</string>
-    <string name="car_permission_desc_car_engine_detailed" msgid="2207487506454195487">"आपकी कार के इंजन की पूरी जानकारी एक्सेस कर सकता है"</string>
-    <string name="car_permission_label_car_energy_ports" msgid="4263949434683308884">"एनर्जी पोर्ट"</string>
-    <string name="car_permission_desc_car_energy_ports" msgid="557965577468080620">"इनर्जी पोर्ट एक्सेस कर सकता है"</string>
-    <string name="car_permission_label_car_identification" msgid="1729154715508060432">"कार की पहचान"</string>
-    <string name="car_permission_desc_car_identification" msgid="6209540619324873333">"कार की पहचान एक्सेस कर सकता है"</string>
-    <string name="car_permission_label_control_car_doors" msgid="982176169678332325">"कार के दरवाज़े"</string>
-    <string name="car_permission_desc_control_car_doors" msgid="4138087940094487785">"कार के दरवाज़े नियंत्रित कर सकता है"</string>
-    <string name="car_permission_label_control_car_windows" msgid="8495424050848179521">"कार की खिड़कियां"</string>
-    <string name="car_permission_desc_control_car_windows" msgid="7618554178690485310">"कार की खिड़कियां नियंत्रित कर सकता है"</string>
-    <string name="car_permission_label_control_car_mirrors" msgid="5695032398073590372">"कार के शीशे"</string>
-    <string name="car_permission_desc_control_car_mirrors" msgid="2644116799651071636">"कार के शीशे नियंत्रित कर सकता है"</string>
-    <string name="car_permission_label_control_car_seats" msgid="4068728236135716379">"कार की सीटें"</string>
-    <string name="car_permission_desc_control_car_seats" msgid="3918469592876954231">"कार की सीटें नियंत्रित कर सकता है"</string>
-    <string name="car_permission_label_car_info" msgid="5638680944359440535">"कार की बुनियादी जानकारी"</string>
-    <string name="car_permission_desc_car_info" msgid="1697298888275875496">"कार की बुनियादी जानकारी एक्सेस कर सकता है"</string>
-    <string name="car_permission_label_car_exterior_lights" msgid="6756996909877627936">"कार की बाहर की लाइटें"</string>
-    <string name="car_permission_desc_car_exterior_lights" msgid="5404593475424542202">"कार की बाहर की लाइटों की स्थिति एक्सेस कर सकता है"</string>
-    <string name="car_permission_label_control_car_exterior_lights" msgid="822902629489856498">"कार की बाहर की लाइटें"</string>
-    <string name="car_permission_desc_control_car_exterior_lights" msgid="1131149440610151914">"कार की बाहर की लाइटें नियंत्रित कर सकता है"</string>
-    <!-- no translation found for car_permission_label_car_interior_lights (8621712545425524831) -->
-    <skip />
-    <!-- no translation found for car_permission_desc_car_interior_lights (840227872922412645) -->
-    <skip />
-    <!-- no translation found for car_permission_label_control_car_interior_lights (3491592176569557684) -->
-    <skip />
-    <!-- no translation found for car_permission_desc_control_car_interior_lights (3824832232269219288) -->
-    <skip />
-    <string name="car_permission_label_car_exterior_environment" msgid="7617025356417480155">"कार के बाहर का तापमान"</string>
-    <string name="car_permission_desc_car_exterior_environment" msgid="7665860792016287191">"कार के बाहर के तापमान की जानकारी एक्सेस कर सकता है"</string>
-    <string name="car_permission_label_car_tires" msgid="7261327603773636683">"कार के टायर"</string>
-    <string name="car_permission_desc_car_tires" msgid="4398458490319322940">"कार के टायर की जानकारी एक्सेस कर सकता है"</string>
-    <!-- no translation found for car_permission_label_car_steering (8647938979297456216) -->
-    <skip />
-    <!-- no translation found for car_permission_desc_car_steering (2260536897255153934) -->
-    <skip />
-    <!-- no translation found for car_permission_label_read_car_display_units (6460802833740285024) -->
-    <skip />
-    <!-- no translation found for car_permission_desc_read_car_display_units (7488927661568759471) -->
-    <skip />
-    <!-- no translation found for car_permission_label_control_car_display_units (6898209531910065261) -->
-    <skip />
-    <!-- no translation found for car_permission_desc_control_car_display_units (5701046407628424738) -->
-    <skip />
-    <string name="car_permission_label_car_powertrain" msgid="246182551556313624">"कार का पावरट्रेन"</string>
-    <string name="car_permission_desc_car_powertrain" msgid="3838172429633520832">"कार के पावरट्रेन की जानकारी एक्सेस कर सकता है"</string>
-    <string name="car_permission_label_car_power" msgid="3671174734416372201">"कार का पावर"</string>
-    <string name="car_permission_desc_car_power" msgid="8955018800799758403">"कार के पावर की स्थिति एक्सेस कर सकता है"</string>
-=======
     <string name="exit_button_close_application" msgid="8824289547809332460">"ऐप्लिकेशन बंद करें"</string>
     <string name="exit_button_go_back" msgid="3469083862100560326">"वापस जाएं"</string>
     <string name="car_permission_label_diag_read" msgid="7248894224877702604">"गड़बड़ी की पहचान का डेटा देख सकता है"</string>
@@ -186,5 +129,4 @@
     <string name="car_permission_desc_car_test_service" msgid="7426844534110145843">"कार के जांच मोड को नियंत्रित करें"</string>
     <string name="trust_device_default_name" msgid="4213625926070261253">"मेरा डिवाइस"</string>
     <string name="default_guest_name" msgid="2912812799433131476">"मेहमान"</string>
->>>>>>> 066ab801
 </resources>