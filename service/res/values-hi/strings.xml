--- conflicted
+++ resolved
@@ -22,11 +22,8 @@
     <string name="car_permission_desc_camera" msgid="917024932164501426">"आपकी कार के कैमरे ऐक्सेस कर सकता है."</string>
     <string name="car_permission_label_energy" msgid="7409144323527821558">"कार की ऊर्जा की जानकारी ऐक्सेस कर सकता है"</string>
     <string name="car_permission_desc_energy" msgid="3392963810053235407">"आपकी कार की ऊर्जा से जुड़ी जानकारी ऐक्सेस कर सकता है."</string>
-<<<<<<< HEAD
-=======
     <string name="car_permission_label_control_car_energy" msgid="2788215385574313796">"कार की ईवी चार्जिंग की सेटिंग को कंट्रोल करें"</string>
     <string name="car_permission_desc_control_car_energy" msgid="8765015897869031807">"अपनी कार की ईवी चार्जिंग की सेटिंग को कंट्रोल करें."</string>
->>>>>>> 557437f6
     <string name="car_permission_label_adjust_range_remaining" msgid="839033553999920138">"मौजूदा बैटरी या फ़्यूल में कार कितनी दूरी तय कर सकती है, इस मान में बदलाव करें."</string>
     <string name="car_permission_desc_adjust_range_remaining" msgid="2369321650437370673">"मौजूदा बैटरी या फ़्यूल में कार कितनी दूरी तय कर सकती है, इस मान में बदलाव करें."</string>
     <string name="car_permission_label_hvac" msgid="1499454192558727843">"कार का एचवीएसी ऐक्सेस कर सकता है"</string>
@@ -63,11 +60,8 @@
     <string name="car_permission_desc_car_display_in_cluster" msgid="2668300546822672927">"ऐप्लिकेशन को इंस्ट्रूमेंट क्लस्टर में दिखाई जाने वाली गतिविधियों की घोषणा करने दें"</string>
     <string name="car_permission_car_cluster_control" msgid="1382247204230165674">"इंस्ट्रूमेंट क्लस्टर का नियंत्रण"</string>
     <string name="car_permission_desc_car_cluster_control" msgid="9222776665281176031">"इंस्ट्रूमेंट क्लस्टर में ऐप्लिकेशन लॉन्च करें"</string>
-<<<<<<< HEAD
-=======
     <string name="car_permission_car_monitor_cluster_navigation_state" msgid="7025307242306902441">"गाड़ी के इंस्ट्रुमेंट क्लस्टर के नेविगेशन की स्थिति"</string>
     <string name="car_permission_desc_car_monitor_cluster_navigation_state" msgid="8745047153878713339">"इंस्ट्रुमेंट क्लस्टर के नेविगेशन की स्थिति के बदलावों के लिए सुनें"</string>
->>>>>>> 557437f6
     <string name="car_permission_label_bind_instrument_cluster_rendering" msgid="8627480897198377418">"इंस्ट्रूमेंट क्लस्टर रेंडर करने की सुविधा"</string>
     <string name="car_permission_desc_bind_instrument_cluster_rendering" msgid="5073596870485006783">"इंस्ट्रूमेंट क्लस्टर का डेटा पाएं"</string>
     <string name="car_permission_label_car_ux_restrictions_configuration" msgid="6801393970411049725">"UX पाबंदियों का कॉन्फ़िगरेशन"</string>
@@ -82,8 +76,6 @@
     <string name="car_permission_desc_control_car_occupant_awareness_system" msgid="7123482622084531911">"इससे Occupant Awareness System के डिटेक्शन ग्राफ़ को शुरू करने या रोकने की अनुमति मिलती है"</string>
     <string name="car_permission_label_bind_input_service" msgid="6698489034024273750">"कार की इनपुट सेवा"</string>
     <string name="car_permission_desc_bind_input_service" msgid="1670323419931890170">"इनपुट से जुड़े इवेंट प्रबंधित कर सकता है"</string>
-<<<<<<< HEAD
-=======
     <string name="car_permission_label_diag_read" msgid="7248894224877702604">"गड़बड़ी की पहचान का डेटा देख सकता है"</string>
     <string name="car_permission_desc_diag_read" msgid="1121426363040966178">"कार की \'गड़बड़ी की पहचान का डेटा\' देख सकता है."</string>
     <string name="car_permission_label_diag_clear" msgid="4783070510879698157">"गड़बड़ी की पहचान का डेटा मिटा सकता है"</string>
@@ -180,115 +172,8 @@
     <string name="car_permission_desc_template_renderer" msgid="6047233999260920122">"टेंप्लेट बनाएं."</string>
     <string name="car_permission_label_control_car_app_launch" msgid="214632389637409226">"लॉन्च किए जाने वाले ऐप्लिकेशन कंट्रोल करता है"</string>
     <string name="car_permission_desc_control_car_app_launch" msgid="4245527461733374198">"लॉन्च किए जाने वाले ऐप्लिकेशन कंट्रोल करता है."</string>
->>>>>>> 557437f6
     <string name="car_can_bus_failure" msgid="2334035748788283914">"\'CAN बस\' काम नहीं कर पा रहा है"</string>
     <string name="car_can_bus_failure_desc" msgid="4125516222786484733">"\'CAN बस\' जवाब नहीं दे रहा है. हेडयूनिट बॉक्स का प्लग निकालकर वापस लगाएं और कार को रीस्टार्ट करें"</string>
-    <string name="activity_blocked_text" msgid="8088902789540147995">"आप गाड़ी चलाते समय इस सुविधा का इस्तेमाल नहीं कर सकते"</string>
-    <string name="exit_button_message" msgid="8554690915924055685">"सुरक्षित ऐप्लिकेशन सुविधाएं फिर से शुरू करने के लिए, <xliff:g id="EXIT_BUTTON">%s</xliff:g> चुनें."</string>
-    <string name="exit_button" msgid="5829638404777671253">"वापस शुरू करें"</string>
-    <string name="exit_button_close_application" msgid="8824289547809332460">"ऐप्लिकेशन बंद करें"</string>
-    <string name="exit_button_go_back" msgid="3469083862100560326">"वापस जाएं"</string>
-    <string name="car_permission_label_diag_read" msgid="7248894224877702604">"गड़बड़ी की पहचान का डेटा देख सकता है"</string>
-    <string name="car_permission_desc_diag_read" msgid="1121426363040966178">"कार की \'गड़बड़ी की पहचान का डेटा\' देख सकता है."</string>
-    <string name="car_permission_label_diag_clear" msgid="4783070510879698157">"गड़बड़ी की पहचान का डेटा मिटा सकता है"</string>
-    <string name="car_permission_desc_diag_clear" msgid="7453222114866042786">"गड़बड़ी की पहचान का डेटा कार से हटा सकता है"</string>
-    <string name="car_permission_label_vms_publisher" msgid="3049934078926106641">"वीएमएस का डेटा प्रकाशित कर सकता है"</string>
-    <string name="car_permission_desc_vms_publisher" msgid="5589489298597386828">"वीएमएस मैसेज भेज सकता है"</string>
-    <string name="car_permission_label_vms_subscriber" msgid="5648841182059222299">"वीएमएस का डेटा पा सकता है"</string>
-    <string name="car_permission_desc_vms_subscriber" msgid="7551009457847673620">"वीएमएस मैसेज की सदस्यता ले सकता है"</string>
-    <string name="car_permission_label_bind_vms_client" msgid="4889732900973280313">"वीएमएस क्लाइंट सुविधा"</string>
-    <string name="car_permission_desc_bind_vms_client" msgid="4062835325264330564">"वीएमएस क्लाइंट से जोड़ सकता है"</string>
-    <string name="car_permission_label_storage_monitoring" msgid="2327639346522530549">"फ़्लैश डिवाइस की मेमोरी पर नज़र रख सकता है"</string>
-    <string name="car_permission_desc_storage_monitoring" msgid="2075712271139671318">"फ़्लैश डिवाइस की मेमोरी के इस्तेमाल की निगरानी कर सकता है"</string>
-    <string name="car_permission_label_driving_state" msgid="7754624599537393650">"गाड़ी चलाते समय होने वाले बदलावों की स्थिति को सुन सकता है"</string>
-    <string name="car_permission_desc_driving_state" msgid="2684025262811635737">"गाड़ी चलाते समय होने वाले बदलावों को सुन सकता है."</string>
-    <string name="car_permission_label_use_telemetry_service" msgid="948005838683758846">"कार टेलीमेट्री सेवा इस्तेमाल करें"</string>
-    <string name="car_permission_desc_use_telemetry_service" msgid="3633214312435700766">"कार के सिस्टम की परफ़ॉर्मेंस का डेटा इकट्ठा करें."</string>
-    <string name="car_permission_label_use_evs_service" msgid="1729276125209310607">"कार की ईवीएस सेवा का इस्तेमाल करें"</string>
-    <string name="car_permission_desc_use_evs_service" msgid="2374737642186632816">"ईवीएस वीडियो स्ट्रीम की सदस्यता लें"</string>
-    <string name="car_permission_label_request_evs_activity" msgid="3906551972883482883">"ईवीएस की झलक से जुड़ी गतिविधि का अनुरोध करें"</string>
-    <string name="car_permission_desc_request_evs_activity" msgid="4582768053649138488">"ईवीएस की झलक से जुड़ी गतिविधि लॉन्च करने के लिए सिस्टम से अनुरोध करें"</string>
-    <string name="car_permission_label_control_evs_activity" msgid="2030069860204405679">"ईवीएस की झलक से जुड़ी गतिविधि कंट्रोल करें"</string>
-    <string name="car_permission_desc_control_evs_activity" msgid="691646545916976346">"सिस्टम की ईवीएस की झलक से जुड़ी गतिविधि कंट्रोल करें"</string>
-    <string name="car_permission_label_use_evs_camera" msgid="3607720208623955067">"ईवीएस कैमरा इस्तेमाल करें"</string>
-    <string name="car_permission_desc_use_evs_camera" msgid="1625845902221003985">"ईवीएस कैमरा स्ट्रीम की सदस्यता लें"</string>
-    <string name="car_permission_label_monitor_evs_status" msgid="2091521314159379622">"ईवीएस सेवा के स्टेटस पर नज़र रखें"</string>
-    <string name="car_permission_desc_monitor_evs_status" msgid="2764278897143573535">"ईवीएस सेवा के स्टेटस में हुए बदलावों पर नज़र रखें"</string>
-    <string name="car_permission_label_car_engine_detailed" msgid="8911992719173587337">"कार के इंजन की जानकारी ऐक्सेस कर सकता है"</string>
-    <string name="car_permission_desc_car_engine_detailed" msgid="1746863362811347700">"आपकी कार के इंजन की पूरी जानकारी ऐक्सेस कर सकता है."</string>
-    <string name="car_permission_label_car_energy_ports" msgid="8548990315169219454">"कार की ईंधन टंकी का ढक्कन और चार्जिंग पोर्ट ऐक्सेस कर सकता है"</string>
-    <string name="car_permission_desc_car_energy_ports" msgid="7771185999828794949">"कार की ईंधन टंकी का ढक्कन और चार्जिंग पोर्ट ऐक्सेस कर सकता है."</string>
-    <string name="car_permission_label_control_car_energy_ports" msgid="4375137311026313475">"इससे ऐप्लिकेशन को कार की ईंधन टंकी का ढक्कन और चार्जिंग पोर्ट कंट्रोल करने की अनुमति मिलती है"</string>
-    <string name="car_permission_desc_control_car_energy_ports" msgid="7364633710492525387">"इससे ऐप्लिकेशन को कार की ईंधन टंकी का ढक्कन और चार्जिंग पोर्ट कंट्रोल करने की अनुमति मिलती है."</string>
-    <string name="car_permission_label_car_identification" msgid="5896712510164020478">"कार की पहचान देख सकता है"</string>
-    <string name="car_permission_desc_car_identification" msgid="4132040867171275059">"कार की पहचान ऐक्सेस कर सकता है."</string>
-    <string name="car_permission_label_control_car_doors" msgid="3032058819250195700">"कार के दरवाज़े नियंत्रित कर सकता है"</string>
-    <string name="car_permission_desc_control_car_doors" msgid="6287353311980590092">"कार के दरवाज़े नियंत्रित कर सकता है."</string>
-    <string name="car_permission_label_control_car_windows" msgid="2452854429996653029">"कार की खिड़कियां नियंत्रित कर सकता है"</string>
-    <string name="car_permission_desc_control_car_windows" msgid="7693657991521595635">"कार की खिड़कियां नियंत्रित कर सकता है."</string>
-    <string name="car_permission_label_control_car_mirrors" msgid="8470700538827409476">"कार के शीशे नियंत्रित कर सकता है"</string>
-    <string name="car_permission_desc_control_car_mirrors" msgid="1224135684068855032">"कार के शीशे नियंत्रित कर सकता है."</string>
-    <string name="car_permission_label_control_car_seats" msgid="1826934820585497135">"कार की सीटें नियंत्रित कर सकता है"</string>
-    <string name="car_permission_desc_control_car_seats" msgid="2407536601226470563">"कार की सीटें नियंत्रित कर सकता है."</string>
-    <string name="car_permission_label_car_info" msgid="4707513570676492315">"कार की बुनियादी जानकारी ऐक्सेस कर सकता है"</string>
-    <string name="car_permission_desc_car_info" msgid="2118081474543537653">"कार की बुनियादी जानकारी ऐक्सेस कर सकता है."</string>
-    <string name="car_permission_label_vendor_permission_info" msgid="4471260460536888654">"कार के वेंडर की अनुमति संबंधित जानकारी ऐक्सेस करें"</string>
-    <string name="car_permission_desc_vendor_permission_info" msgid="8152113853528488398">"कार के वेंडर की अनुमति संबंधित जानकारी ऐक्सेस करें."</string>
-    <string name="car_permission_label_car_exterior_lights" msgid="541304469604902110">"कार के बाहरी हिस्से में लगी लाइटों की स्थिति देख सकता है"</string>
-    <string name="car_permission_desc_car_exterior_lights" msgid="4038037584100849318">"कार के बाहरी हिस्से में लगी लाइटों की स्थिति ऐक्सेस कर सकता है."</string>
-    <string name="car_permission_label_car_epoch_time" msgid="6303397910662625112">"कार के epoch टाइम को ऐक्सेस करें"</string>
-    <string name="car_permission_desc_car_epoch_time" msgid="398907082895238558">"कार के epoch टाइम को ऐक्सेस करें."</string>
-    <string name="car_permission_label_encryption_binding_seed" msgid="4652180636501144684">"कार के एन्क्रिप्शन बाइंडिंग सीड को ऐक्सेस करें"</string>
-    <string name="car_permission_desc_encryption_binding_seed" msgid="6290944678417286024">"कार के एन्क्रिप्शन बाइंडिंग सीड को ऐक्सेस करें"</string>
-    <string name="car_permission_label_control_car_exterior_lights" msgid="101357531386232141">"कार के बाहरी हिस्से में लगी लाइटें नियंत्रित कर सकता है"</string>
-    <string name="car_permission_desc_control_car_exterior_lights" msgid="6332252612685264180">"कार के बाहरी हिस्से में लगी लाइटें नियंत्रित कर सकता है."</string>
-    <string name="car_permission_label_car_interior_lights" msgid="8506302199784427680">"कार के अंदर लगी लाइटों की स्थिति देख सकता है"</string>
-    <string name="car_permission_desc_car_interior_lights" msgid="6204775354692372506">"कार के अंदर लगी लाइटों की स्थिति ऐक्सेस कर सकता है."</string>
-    <string name="car_permission_label_control_car_interior_lights" msgid="6685386372012664281">"कार के अंदर लगी लाइटें नियंत्रित कर सकता है"</string>
-    <string name="car_permission_desc_control_car_interior_lights" msgid="797201814109701538">"कार के अंदर लगी लाइटें नियंत्रित कर सकता है."</string>
-    <string name="car_permission_label_car_exterior_environment" msgid="3385924985991299436">"कार के बाहर के तापमान की जानकारी देख सकता है"</string>
-    <string name="car_permission_desc_car_exterior_environment" msgid="1716656004731603379">"कार के बाहर के तापमान की जानकारी ऐक्सेस कर सकता है."</string>
-    <string name="car_permission_label_car_tires" msgid="4379255261197836840">"कार के टायरों की जानकारी ऐक्सेस कर सकता है"</string>
-    <string name="car_permission_desc_car_tires" msgid="8134496466769810134">"कार के टायर की जानकारी ऐक्सेस कर सकता है."</string>
-    <string name="car_permission_label_car_steering" msgid="7779530447441232479">"कार के स्टीयरिंग एंगल की जानकारी देख सकता है"</string>
-    <string name="car_permission_desc_car_steering" msgid="1357331844530708138">"कार के स्टीयरिंग एंगल की जानकारी ऐक्सेस कर सकता है."</string>
-    <string name="car_permission_label_read_car_display_units" msgid="7617008314862097183">"कार के डिसप्ले यूनिट की जानकारी देख सकता है"</string>
-    <string name="car_permission_desc_read_car_display_units" msgid="6891898275208542385">"डिसप्ले यूनिट देख सकता है."</string>
-    <string name="car_permission_label_control_car_display_units" msgid="4975303668183173076">"कार के डिसप्ले यूनिट नियंत्रित कर सकता है"</string>
-    <string name="car_permission_desc_control_car_display_units" msgid="8744397195158556945">"डिसप्ले यूनिट नियंत्रित कर सकता है."</string>
-    <string name="car_permission_label_car_powertrain" msgid="4586122326622134886">"कार के पावरट्रेन की जानकारी देख सकता है"</string>
-    <string name="car_permission_desc_car_powertrain" msgid="1116007372551797796">"कार के पावरट्रेन की जानकारी ऐक्सेस कर सकता है."</string>
-    <string name="car_permission_label_car_power" msgid="8111448088314368268">"कार के पावर की स्थिति देख सकता है"</string>
-    <string name="car_permission_desc_car_power" msgid="9202079903668652864">"कार के पावर की स्थिति ऐक्सेस कर सकता है."</string>
-    <string name="car_permission_label_enroll_trust" msgid="3512907900486690218">"भरोसेमंद डिवाइस का नाम दर्ज करें"</string>
-    <string name="car_permission_desc_enroll_trust" msgid="4148649994602185130">"भरोसेमंद डिवाइस का नाम दर्ज करने की अनुमति दें"</string>
-    <string name="car_permission_label_car_test_service" msgid="9159328930558208708">"कार के जांच मोड को नियंत्रित करें"</string>
-    <string name="car_permission_desc_car_test_service" msgid="7426844534110145843">"कार के जांच मोड को नियंत्रित करें"</string>
-    <string name="car_permission_label_control_car_features" msgid="3905791560378888286">"कार की सुविधाएं चालू या बंद करें"</string>
-    <string name="car_permission_desc_control_car_features" msgid="7646711104530599901">"कार की सुविधाएं चालू या बंद करें."</string>
-    <string name="car_permission_label_use_car_watchdog" msgid="6973938293170413475">"कार के वॉचडॉग का इस्तेमाल करें"</string>
-    <string name="car_permission_desc_use_car_watchdog" msgid="8244592601805516086">"कार के वॉचडॉग का इस्तेमाल करें."</string>
-    <string name="car_permission_label_control_car_watchdog_config" msgid="7002301555689209243">"कार के वॉचडॉग कॉन्फ़िगरेशन को कंट्रोल करें"</string>
-    <string name="car_permission_desc_control_car_watchdog_config" msgid="2276721198186100781">"कार के वॉचडॉग कॉन्फ़िगरेशन को कंट्रोल करें."</string>
-    <string name="car_permission_label_collect_car_watchdog_metrics" msgid="6868646053065666480">"कार की वॉचडॉग मेट्रिक इकट्ठा करें"</string>
-    <string name="car_permission_desc_collect_car_watchdog_metrics" msgid="5712074376194601441">"कार की वॉचडॉग मेट्रिक इकट्ठा करें."</string>
-    <string name="car_permission_label_read_car_power_policy" msgid="4597484321338979324">"कार पावर नीति पढ़ें"</string>
-    <string name="car_permission_desc_read_car_power_policy" msgid="5430714179790601808">"कार पावर नीति पढ़ें."</string>
-    <string name="car_permission_label_control_car_power_policy" msgid="6840069695926008330">"कार पावर नीति कंट्रोल करें"</string>
-    <string name="car_permission_desc_control_car_power_policy" msgid="8565782440893507028">"कार पावर नीति कंट्रोल करें."</string>
-    <string name="car_permission_label_template_renderer" msgid="3464887382919754850">"टेंप्लेट बनाएं"</string>
-    <string name="car_permission_desc_template_renderer" msgid="6047233999260920122">"टेंप्लेट बनाएं."</string>
     <string name="trust_device_default_name" msgid="4213625926070261253">"मेरा डिवाइस"</string>
     <string name="default_guest_name" msgid="2912812799433131476">"मेहमान"</string>
-    <string name="importance_default" msgid="8587741629268312938">"डिफ़ॉल्ट अहमियत"</string>
-    <string name="importance_high" msgid="3141530792377745041">"ज़्यादा अहमियत वाला"</string>
-    <string name="factory_reset_notification_title" msgid="2530056626309489398">"फ़ैक्ट्री रीसेट ज़रूरी है"</string>
-    <string name="factory_reset_notification_text" msgid="6517642677900094724">"सूचना और मनोरंजन की सुविधा देने वाले डिवाइस से, पूरा डेटा हमेशा के लिए मिटा दिया जाएगा. रीसेट करने के बाद, आप एक नई प्रोफ़ाइल सेट अप कर सकते हैं."</string>
-    <string name="factory_reset_notification_button" msgid="5450535366202106371">"ज़्यादा देखें"</string>
-    <string name="factory_reset_parked_title" msgid="258340498079453871">"सूचना और मनोरंजन की सुविधा देने वाले डिवाइस को रीसेट करें"</string>
-    <string name="factory_reset_parked_text" msgid="910347526834275166">"आपके सिस्टम को, फ़ैक्ट्री रीसेट करने और पूरे डेटा को हमेशा के लिए मिटाने का अनुरोध मिला है. आप इसे अभी रीसेट कर सकते हैं या यह अगली बार कार के स्टार्ट होने पर रीसेट होगा. इसके बाद, आप नई प्रोफ़ाइल सेट अप कर सकते हैं."</string>
-    <string name="factory_reset_now_button" msgid="1245040835119663310">"अभी रीसेट करें"</string>
-    <string name="factory_reset_later_button" msgid="2401829720674483843">"बाद में रीसेट करें"</string>
-    <string name="factory_reset_later_text" msgid="5896142140528784784">"अगली बार कार के स्टार्ट होने पर, सूचना और मनोरंजन की सुविधा देने वाला डिवाइस रीसेट होगा."</string>
-    <string name="factory_reset_driving_text" msgid="6702298505761254553">"रीसेट शुरू करने के लिए ज़रूरी है कि कार पार्क हो."</string>
 </resources>