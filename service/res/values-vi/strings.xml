<?xml version="1.0" encoding="UTF-8"?>
<!--  Copyright (C) 2015 The Android Open Source Project

     Licensed under the Apache License, Version 2.0 (the "License");
     you may not use this file except in compliance with the License.
     You may obtain a copy of the License at

          http://www.apache.org/licenses/LICENSE-2.0

     Unless required by applicable law or agreed to in writing, software
     distributed under the License is distributed on an "AS IS" BASIS,
     WITHOUT WARRANTIES OR CONDITIONS OF ANY KIND, either express or implied.
     See the License for the specific language governing permissions and
     limitations under the License.
 -->

<resources xmlns:android="http://schemas.android.com/apk/res/android"
    xmlns:xliff="urn:oasis:names:tc:xliff:document:1.2">
    <string name="car_permission_label" msgid="2215078736675564541">"Thông tin về ô tô"</string>
    <string name="car_permission_desc" msgid="3584369074931334964">"truy cập vào thông tin của ô tô"</string>
    <string name="car_permission_label_camera" msgid="3725702064841827180">"truy cập vào camera ô tô"</string>
    <string name="car_permission_desc_camera" msgid="917024932164501426">"Truy cập vào (các) camera trên ô tô."</string>
    <string name="car_permission_label_energy" msgid="7409144323527821558">"truy cập vào thông tin về năng lượng của ô tô"</string>
    <string name="car_permission_desc_energy" msgid="3392963810053235407">"Truy cập vào thông tin về mức năng lượng trên ô tô của bạn."</string>
    <string name="car_permission_label_control_car_energy" msgid="2788215385574313796">"Kiểm soát chế độ sạc xe điện"</string>
    <string name="car_permission_desc_control_car_energy" msgid="8765015897869031807">"Kiểm soát chế độ sạc xe điện của bạn."</string>
    <string name="car_permission_label_adjust_range_remaining" msgid="839033553999920138">"điều chỉnh quãng đường còn đi được của ô tô"</string>
    <string name="car_permission_desc_adjust_range_remaining" msgid="2369321650437370673">"Điều chỉnh giá trị quãng đường còn đi được của ô tô."</string>
    <string name="car_permission_label_hvac" msgid="1499454192558727843">"truy cập vào hệ thống điều hòa không khí (hvac) của ô tô"</string>
    <string name="car_permission_desc_hvac" msgid="3754229695589774195">"Truy cập vào hvac của ô tô."</string>
    <string name="car_permission_label_mileage" msgid="4661317074631150551">"truy cập vào thông tin về quãng đường đi được của ô tô"</string>
    <string name="car_permission_desc_mileage" msgid="7179735693278681090">"Truy cập vào thông tin về số dặm đã đi trên ô tô của bạn."</string>
    <string name="car_permission_label_speed" msgid="1149027717860529745">"đọc tốc độ ô tô"</string>
    <string name="car_permission_desc_speed" msgid="2047965198165448241">"Truy cập vào thông tin về tốc độ của ô tô."</string>
    <string name="car_permission_label_vehicle_dynamics_state" msgid="313779267420048367">"truy cập vào trạng thái động của ô tô"</string>
    <string name="car_permission_desc_vehicle_dynamics_state" msgid="8891506193446375660">"Truy cập vào trạng thái động của ô tô."</string>
    <string name="car_permission_label_vendor_extension" msgid="7141601811734127361">"truy cập vào kênh của nhà cung cấp ô tô"</string>
    <string name="car_permission_desc_vendor_extension" msgid="2970718502334714035">"Truy cập vào kênh của nhà cung cấp ô tô để trao đổi thông tin cụ thể về ô tô."</string>
    <string name="car_permission_label_radio" msgid="6009465291685935112">"quản lý đài trên ô tô"</string>
    <string name="car_permission_desc_radio" msgid="3385999027478186964">"Truy cập vào đài trên ô tô."</string>
    <string name="car_permission_label_projection" msgid="9107156380287576787">"chiếu một giao diện từ điện thoại lên màn hình trên ô tô"</string>
    <string name="car_permission_desc_projection" msgid="2352178999656292944">"Cho phép ứng dụng chiếu giao diện của một điện thoại lên màn hình trên ô tô."</string>
    <string name="car_permission_label_access_projection_status" msgid="4231618890836627402">"truy cập vào trạng thái chiếu"</string>
    <string name="car_permission_desc_access_projection_status" msgid="8497351979100616278">"Cho phép ứng dụng nhận biết trạng thái của các ứng dụng khác đang chiếu lên màn hình trên ô tô."</string>
    <string name="car_permission_label_audio_volume" msgid="310587969373137690">"kiểm soát âm lượng trên ô tô"</string>
    <string name="car_permission_label_audio_settings" msgid="6524703796944023977">"quản lý tùy chọn cài đặt âm thanh của ô tô"</string>
    <string name="car_permission_label_mock_vehicle_hal" msgid="7198852512207405935">"mô phỏng HAL của phương tiện"</string>
    <string name="car_permission_label_receive_ducking" msgid="4884538660766756573">"nhận thông báo cho các trường hợp bị giảm âm thanh"</string>
    <string name="car_permission_desc_receive_ducking" msgid="776376388266656512">"Cho phép thông báo cho ứng dụng biết khi âm lượng của ứng dụng bị giảm do âm thanh khác đang phát trong ô tô."</string>
    <string name="car_permission_desc_mock_vehicle_hal" msgid="5235596491098649155">"Mô phỏng HAL phương tiện của ô tô cho mục đích kiểm tra nội bộ."</string>
    <string name="car_permission_desc_audio_volume" msgid="536626185654307889">"Kiểm soát âm lượng âm thanh trên ô tô."</string>
    <string name="car_permission_desc_audio_settings" msgid="7192007170677915937">"Kiểm soát tùy chọn cài đặt âm thanh trên ô tô."</string>
    <string name="car_permission_label_control_app_blocking" msgid="9112678596919993386">"Chặn ứng dụng"</string>
    <string name="car_permission_desc_control_app_blocking" msgid="7539378161760696190">"Kiểm soát tính năng chặn ứng dụng trong khi lái xe."</string>
    <string name="car_permission_car_navigation_manager" msgid="5895461364007854077">"Trình quản lý điều hướng"</string>
    <string name="car_permission_desc_car_navigation_manager" msgid="6188751054665471537">"Báo cáo dữ liệu điều hướng cho nhóm dụng cụ"</string>
    <string name="car_permission_car_display_in_cluster" msgid="4005987646292458684">"Hiển thị trực tiếp với nhóm dụng cụ"</string>
    <string name="car_permission_desc_car_display_in_cluster" msgid="2668300546822672927">"Cho phép ứng dụng khai báo các hoạt động sẽ hiển thị trong nhóm dụng cụ"</string>
    <string name="car_permission_car_cluster_control" msgid="1382247204230165674">"Kiểm soát nhóm dụng cụ"</string>
    <string name="car_permission_desc_car_cluster_control" msgid="9222776665281176031">"Khởi chạy ứng dụng trong nhóm dụng cụ"</string>
    <string name="car_permission_car_monitor_cluster_navigation_state" msgid="7025307242306902441">"Trạng thái điều hướng nhóm công cụ"</string>
    <string name="car_permission_desc_car_monitor_cluster_navigation_state" msgid="8745047153878713339">"Nghe thông tin về việc thay đổi trạng thái điều hướng nhóm công cụ"</string>
    <string name="car_permission_label_car_ux_restrictions_configuration" msgid="6801393970411049725">"Cấu hình hạn chế trải nghiệm người dùng"</string>
    <string name="car_permission_desc_car_ux_restrictions_configuration" msgid="5711926927484813777">"Định cấu hình các hạn chế trải nghiệm người dùng"</string>
    <string name="car_permission_label_access_private_display_id" msgid="6712116114341634316">"Quyền đọc mã màn hình riêng tư"</string>
    <string name="car_permission_desc_access_private_display_id" msgid="8535974477610944721">"Cho phép quyền đọc mã màn hình riêng tư"</string>
    <string name="car_permission_label_car_handle_usb_aoap_device" msgid="72783989504378036">"Kết nối với thiết bị USB ở chế độ AOAP"</string>
    <string name="car_permission_desc_car_handle_usb_aoap_device" msgid="273505990971317034">"Cho phép ứng dụng kết nối với một thiết bị ở chế độ AOAP"</string>
    <string name="car_permission_label_read_car_occupant_awareness_state" msgid="125517953575032758">"Quyền truy cập đọc Occupant Awareness System"</string>
    <string name="car_permission_desc_read_car_occupant_awareness_state" msgid="188865882598414986">"Cho phép đọc trạng thái và dữ liệu phát hiện của Occupant Awareness System"</string>
    <string name="car_permission_label_control_car_occupant_awareness_system" msgid="7163330266691094542">"Biểu đồ kiểm soát Occupant Awareness System"</string>
    <string name="car_permission_desc_control_car_occupant_awareness_system" msgid="7123482622084531911">"Cho phép kiểm soát việc bắt đầu và dừng biểu đồ phát hiện Occupant Awareness System"</string>
    <string name="car_permission_label_read_driver_monitoring_settings" msgid="5208935577581001710">"Xem thông tin cài đặt hệ thống giám sát người lái của ô tô"</string>
    <string name="car_permission_desc_read_driver_monitoring_settings" msgid="3721117607024237175">"Xem thông tin cài đặt hệ thống giám sát người lái của ô tô."</string>
    <string name="car_permission_label_control_driver_monitoring_settings" msgid="239453247872865455">"Kiểm soát thông tin cài đặt hệ thống giám sát người lái của ô tô."</string>
    <string name="car_permission_desc_control_driver_monitoring_settings" msgid="7244804817277236221">"Kiểm soát thông tin cài đặt hệ thống giám sát người lái của ô tô"</string>
    <string name="car_permission_label_read_driver_monitoring_states" msgid="1555412806741155523">"Xem thông tin trạng thái hệ thống giám sát người lái của ô tô"</string>
    <string name="car_permission_desc_read_driver_monitoring_states" msgid="3124328827934661489">"Xem thông tin trạng thái hệ thống giám sát người lái của ô tô."</string>
    <string name="car_permission_label_diag_read" msgid="7248894224877702604">"đọc dữ liệu chẩn đoán"</string>
    <string name="car_permission_desc_diag_read" msgid="1121426363040966178">"Đọc dữ liệu chẩn đoán từ ô tô."</string>
    <string name="car_permission_label_diag_clear" msgid="4783070510879698157">"xóa dữ liệu chẩn đoán"</string>
    <string name="car_permission_desc_diag_clear" msgid="7453222114866042786">"Xóa dữ liệu chẩn đoán khỏi ô tô."</string>
    <string name="car_permission_label_vms_publisher" msgid="3049934078926106641">"Công cụ xuất bản dữ liệu VMS"</string>
    <string name="car_permission_desc_vms_publisher" msgid="5589489298597386828">"Gửi tin nhắn VMS"</string>
    <string name="car_permission_label_vms_subscriber" msgid="5648841182059222299">"Công cụ đăng ký nhận dữ liệu VMS"</string>
    <string name="car_permission_desc_vms_subscriber" msgid="7551009457847673620">"Đăng ký nhận tin nhắn VMS"</string>
    <string name="car_permission_label_storage_monitoring" msgid="2327639346522530549">"Giám sát bộ nhớ flash"</string>
    <string name="car_permission_desc_storage_monitoring" msgid="2075712271139671318">"Giám sát mức sử dụng bộ nhớ flash"</string>
    <string name="car_permission_label_driving_state" msgid="7754624599537393650">"nghe trạng thái lái xe"</string>
    <string name="car_permission_desc_driving_state" msgid="2684025262811635737">"Nghe những thay đổi về trạng thái Lái xe."</string>
    <string name="car_permission_label_use_telemetry_service" msgid="948005838683758846">"Dùng dịch vụ Dữ liệu từ xa cho ô tô"</string>
    <string name="car_permission_desc_use_telemetry_service" msgid="3633214312435700766">"Thu thập dữ liệu về tình trạng của hệ thống trên ô tô."</string>
    <string name="car_permission_label_use_evs_service" msgid="1729276125209310607">"Sử dụng dịch vụ CarEvsService"</string>
    <string name="car_permission_desc_use_evs_service" msgid="2374737642186632816">"Theo dõi luồng video của EVS"</string>
    <string name="car_permission_label_request_evs_activity" msgid="3906551972883482883">"Yêu cầu hoạt động xem trước qua EVS"</string>
    <string name="car_permission_desc_request_evs_activity" msgid="4582768053649138488">"Yêu cầu hệ thống triển khai hoạt động xem trước qua EVS"</string>
    <string name="car_permission_label_control_evs_activity" msgid="2030069860204405679">"Kiểm soát hoạt động xem trước qua EVS"</string>
    <string name="car_permission_desc_control_evs_activity" msgid="691646545916976346">"Kiểm soát hoạt động xem trước của hệ thống qua EVS"</string>
    <string name="car_permission_label_use_evs_camera" msgid="3607720208623955067">"Sử dụng camera qua EVS"</string>
    <string name="car_permission_desc_use_evs_camera" msgid="1625845902221003985">"Đăng ký xem video của camera phát trực tuyến qua EVS"</string>
    <string name="car_permission_label_monitor_evs_status" msgid="2091521314159379622">"Theo dõi sự thay đổi trạng thái của dịch vụ EVS"</string>
    <string name="car_permission_desc_monitor_evs_status" msgid="2764278897143573535">"Theo dõi sự thay đổi trạng thái của dịch vụ EVS"</string>
    <string name="car_permission_label_car_engine_detailed" msgid="8911992719173587337">"truy cập vào thông tin chi tiết về động cơ ô tô"</string>
    <string name="car_permission_desc_car_engine_detailed" msgid="1746863362811347700">"Truy cập vào thông tin chi tiết về động cơ trên ô tô của bạn."</string>
    <string name="car_permission_label_car_energy_ports" msgid="8548990315169219454">"truy cập vào cổng sạc và cổng nhiên liệu của ô tô"</string>
    <string name="car_permission_desc_car_energy_ports" msgid="7771185999828794949">"Truy cập vào cổng sạc và cổng nhiên liệu trên ô tô."</string>
    <string name="car_permission_label_control_car_energy_ports" msgid="4375137311026313475">"kiểm soát cổng sạc và cổng nhiên liệu của ô tô"</string>
    <string name="car_permission_desc_control_car_energy_ports" msgid="7364633710492525387">"Kiểm soát cổng sạc và cổng nhiên liệu của ô tô."</string>
    <string name="car_permission_label_car_identification" msgid="5896712510164020478">"đọc thông tin nhận dạng ô tô"</string>
    <string name="car_permission_desc_car_identification" msgid="4132040867171275059">"Truy cập vào thông tin nhận dạng ô tô."</string>
    <string name="car_permission_label_control_car_doors" msgid="3032058819250195700">"kiểm soát cửa ô tô"</string>
    <string name="car_permission_desc_control_car_doors" msgid="6287353311980590092">"Kiểm soát cửa ô tô."</string>
    <string name="car_permission_label_control_car_windows" msgid="2452854429996653029">"kiểm soát cửa sổ ô tô"</string>
    <string name="car_permission_desc_control_car_windows" msgid="7693657991521595635">"Kiểm soát cửa sổ ô tô."</string>
    <string name="car_permission_label_control_car_mirrors" msgid="8470700538827409476">"kiểm soát gương ô tô"</string>
    <string name="car_permission_desc_control_car_mirrors" msgid="1224135684068855032">"Kiểm soát gương ô tô."</string>
    <string name="car_permission_label_control_car_seats" msgid="1826934820585497135">"kiểm soát ghế ngồi trên ô tô"</string>
    <string name="car_permission_desc_control_car_seats" msgid="2407536601226470563">"Kiểm soát ghế ngồi trên ô tô."</string>
    <string name="car_permission_label_control_car_airbags" msgid="6823727183218389617">"kiểm soát túi khí ô tô"</string>
    <string name="car_permission_desc_control_car_airbags" msgid="6181671903761622348">"Kiểm soát túi khí ô tô."</string>
    <string name="car_permission_label_car_info" msgid="4707513570676492315">"truy cập vào thông tin cơ bản của ô tô"</string>
    <string name="car_permission_desc_car_info" msgid="2118081474543537653">"Truy cập vào thông tin cơ bản của ô tô."</string>
    <string name="car_permission_label_privileged_car_info" msgid="1304018073760220785">"truy cập thông tin đặc quyền của ô tô"</string>
    <string name="car_permission_desc_privileged_car_info" msgid="2245117655328125350">"Truy cập thông tin đặc quyền của ô tô."</string>
    <string name="car_permission_label_vendor_permission_info" msgid="4471260460536888654">"truy cập vào thông tin về quyền của nhà sản xuất ô tô"</string>
    <string name="car_permission_desc_vendor_permission_info" msgid="8152113853528488398">"Truy cập vào thông tin về quyền của nhà sản xuất ô tô."</string>
    <string name="car_permission_label_car_exterior_lights" msgid="541304469604902110">"đọc trạng thái đèn bên ngoài ô tô"</string>
    <string name="car_permission_desc_car_exterior_lights" msgid="4038037584100849318">"Truy cập vào trạng thái đèn bên ngoài ô tô."</string>
    <string name="car_permission_label_control_glove_box" msgid="992118647212706782">"truy cập dữ liệu trạng thái của hộc trước ô tô"</string>
    <string name="car_permission_desc_control_glove_box" msgid="2888062136750123261">"Truy cập vào trạng thái của hộc trước ô tô."</string>
    <string name="car_permission_label_car_epoch_time" msgid="6303397910662625112">"truy cập vào thời gian bắt đầu của hệ thống trên ô tô"</string>
    <string name="car_permission_desc_car_epoch_time" msgid="398907082895238558">"Truy cập vào thời gian bắt đầu của hệ thống trên ô tô"</string>
    <string name="car_permission_label_control_car_exterior_lights" msgid="101357531386232141">"đọc đèn bên ngoài ô tô"</string>
    <string name="car_permission_desc_control_car_exterior_lights" msgid="6332252612685264180">"Kiểm soát đèn bên ngoài ô tô."</string>
    <string name="car_permission_label_car_interior_lights" msgid="8506302199784427680">"đọc trạng thái đèn bên trong ô tô"</string>
    <string name="car_permission_desc_car_interior_lights" msgid="6204775354692372506">"Truy cập vào trạng thái đèn bên trong ô tô."</string>
    <string name="car_permission_label_control_car_interior_lights" msgid="6685386372012664281">"kiểm soát đèn bên trong ô tô"</string>
    <string name="car_permission_desc_control_car_interior_lights" msgid="797201814109701538">"Kiểm soát đèn bên trong ô tô."</string>
    <string name="car_permission_label_car_exterior_environment" msgid="3385924985991299436">"đọc nhiệt độ bên ngoài ô tô"</string>
    <string name="car_permission_desc_car_exterior_environment" msgid="1716656004731603379">"Truy cập vào nhiệt độ bên ngoài ô tô."</string>
    <string name="car_permission_label_car_tires" msgid="4379255261197836840">"truy cập vào thông tin về lốp xe ô tô"</string>
    <string name="car_permission_desc_car_tires" msgid="8134496466769810134">"Truy cập vào thông tin về lốp xe ô tô."</string>
    <string name="car_permission_label_car_steering" msgid="7779530447441232479">"đọc thông tin về góc lái của ô tô"</string>
    <string name="car_permission_desc_car_steering" msgid="1357331844530708138">"Truy cập vào thông tin về góc lái của ô tô."</string>
    <string name="car_permission_label_read_car_display_units" msgid="7617008314862097183">"đọc thiết bị hiển thị trên ô tô"</string>
    <string name="car_permission_desc_read_car_display_units" msgid="6891898275208542385">"Đọc thiết bị hiển thị."</string>
    <string name="car_permission_label_control_car_display_units" msgid="4975303668183173076">"kiểm soát các thiết bị hiển thị trên ô tô"</string>
    <string name="car_permission_desc_control_car_display_units" msgid="8744397195158556945">"Kiểm soát thiết bị hiển thị."</string>
    <string name="car_permission_label_control_car_powertrain" msgid="234831541490237603">"kiểm soát thông tin hệ truyền động của ô tô"</string>
    <string name="car_permission_desc_control_car_powertrain" msgid="8205110385130069179">"Kiểm soát thông tin hệ truyền động của ô tô."</string>
    <string name="car_permission_label_car_powertrain" msgid="4586122326622134886">"đọc thông tin về hệ thống truyền động trên ô tô"</string>
    <string name="car_permission_desc_car_powertrain" msgid="1116007372551797796">"Truy cập vào thông tin về hệ thống truyền động của ô tô."</string>
    <string name="car_permission_label_car_power" msgid="8111448088314368268">"đọc trạng thái nguồn của ô tô"</string>
    <string name="car_permission_desc_car_power" msgid="9202079903668652864">"Truy cập vào trạng thái nguồn của ô tô."</string>
    <string name="car_permission_label_enroll_trust" msgid="3512907900486690218">"Đăng ký thiết bị tin cậy"</string>
    <string name="car_permission_desc_enroll_trust" msgid="4148649994602185130">"Cho phép đăng ký thiết bị tin cậy"</string>
    <string name="car_permission_label_car_test_service" msgid="9159328930558208708">"Kiểm soát chế độ kiểm tra của ô tô"</string>
    <string name="car_permission_desc_car_test_service" msgid="7426844534110145843">"Kiểm soát chế độ kiểm tra của ô tô"</string>
    <string name="car_permission_label_control_car_features" msgid="3905791560378888286">"Bật hoặc tắt các tính năng của ô tô"</string>
    <string name="car_permission_desc_control_car_features" msgid="7646711104530599901">"Bật hoặc tắt các tính năng của ô tô."</string>
    <string name="car_permission_label_use_car_watchdog" msgid="6973938293170413475">"dùng dịch vụ theo dõi tình trạng xe"</string>
    <string name="car_permission_desc_use_car_watchdog" msgid="8244592601805516086">"Dùng dịch vụ theo dõi tình trạng xe."</string>
    <string name="car_permission_label_control_car_watchdog_config" msgid="7002301555689209243">"kiểm soát cấu hình của bộ đếm giờ phòng vệ của ô tô"</string>
    <string name="car_permission_desc_control_car_watchdog_config" msgid="2276721198186100781">"Kiểm soát cấu hình của bộ đếm giờ phòng vệ của ô tô."</string>
    <string name="car_permission_label_collect_car_watchdog_metrics" msgid="6868646053065666480">"thu thập các chỉ số trong bộ đếm giờ phòng vệ của ô tô"</string>
    <string name="car_permission_desc_collect_car_watchdog_metrics" msgid="5712074376194601441">"Thu thập các chỉ số trong bộ đếm giờ phòng vệ của ô tô."</string>
    <string name="car_permission_label_read_car_power_policy" msgid="4597484321338979324">"đọc nguyên tắc sử dụng điện của ô tô"</string>
    <string name="car_permission_desc_read_car_power_policy" msgid="5430714179790601808">"Đọc nguyên tắc sử dụng điện của ô tô."</string>
    <string name="car_permission_label_control_car_power_policy" msgid="6840069695926008330">"kiểm soát nguyên tắc sử dụng điện của ô tô"</string>
    <string name="car_permission_desc_control_car_power_policy" msgid="8565782440893507028">"Kiểm soát nguyên tắc sử dụng điện của ô tô."</string>
    <string name="car_permission_label_adjust_shutdown_process" msgid="184826150481255557">"điều chỉnh quy trình tắt"</string>
    <string name="car_permission_desc_adjust_shutdown_process" msgid="5059212045073049971">"Điều chỉnh quy trình tắt."</string>
    <string name="car_permission_label_template_renderer" msgid="3464887382919754850">"mẫu kết xuất hình ảnh"</string>
    <string name="car_permission_desc_template_renderer" msgid="6047233999260920122">"Mẫu kết xuất hình ảnh."</string>
    <string name="car_permission_label_control_car_app_launch" msgid="214632389637409226">"kiểm soát việc mở ứng dụng"</string>
    <string name="car_permission_desc_control_car_app_launch" msgid="4245527461733374198">"Kiểm soát việc mở ứng dụng."</string>
    <string name="car_permission_label_manage_thread_priority" msgid="6775846409863509575">"quản lý mức độ ưu tiên của chuỗi"</string>
    <string name="car_permission_desc_manage_thread_priority" msgid="3833845502119615929">"Quản lý mức độ ưu tiên của chuỗi."</string>
    <string name="car_permission_label_manage_occupant_zone" msgid="1390420387640478679">"quản lý khu vực có người"</string>
    <string name="car_permission_desc_manage_occupant_zone" msgid="1641484205694436465">"Quản lý khu vực có người."</string>
    <string name="car_permission_label_use_remote_access" msgid="4192095854784769805">"sử dụng quyền truy cập từ xa"</string>
    <string name="car_permission_desc_use_remote_access" msgid="7287637348044911791">"Sử dụng quyền truy cập từ xa."</string>
    <string name="car_permission_label_control_remote_access" msgid="4247590162299914718">"kiểm soát quyền truy cập từ xa"</string>
    <string name="car_permission_desc_control_remote_access" msgid="127215188256669260">"Kiểm soát quyền truy cập từ xa."</string>
    <string name="car_permission_label_control_steering_wheel" msgid="6244908950907824488">"điều khiển vô lăng ô tô"</string>
    <string name="car_permission_desc_control_steering_wheel" msgid="8408970211196600423">"Điều khiển vô lăng ô tô."</string>
    <string name="car_permission_label_read_adas_settings" msgid="151296373212801328">"xem thông tin cài đặt Hệ thống hỗ trợ người lái nâng cao (ADAS) của ô tô"</string>
    <string name="car_permission_desc_read_adas_settings" msgid="8490545343454791279">"Xem thông tin cài đặt Hệ thống hỗ trợ người lái nâng cao (ADAS) của ô tô."</string>
    <string name="car_permission_label_control_adas_settings" msgid="2535088218472880855">"quản lý thông tin cài đặt Hệ thống hỗ trợ người lái nâng cao (ADAS) của ô tô"</string>
    <string name="car_permission_desc_control_adas_settings" msgid="8781131640392345285">"Quản lý thông tin cài đặt Hệ thống hỗ trợ người lái nâng cao (ADAS) của ô tô."</string>
    <string name="car_permission_label_read_adas_states" msgid="8968657466958098106">"xem thông tin trạng thái Hệ thống hỗ trợ người lái nâng cao (ADAS) của ô tô"</string>
    <string name="car_permission_desc_read_adas_states" msgid="5042430899788416991">"Xem thông tin trạng thái Hệ thống hỗ trợ người lái nâng cao (ADAS) của ô tô."</string>
    <string name="car_permission_label_control_adas_states" msgid="758803765406463138">"quản lý thông tin trạng thái Hệ thống hỗ trợ người lái nâng cao (ADAS) của ô tô"</string>
    <string name="car_permission_desc_control_adas_states" msgid="1893171217779342348">"Quản lý thông tin trạng thái Hệ thống hỗ trợ người lái nâng cao (ADAS) của ô tô."</string>
    <string name="car_permission_label_read_windshield_wipers" msgid="896867772546890348">"đọc dữ liệu của cần gạt nước ô tô"</string>
    <string name="car_permission_desc_read_windshield_wipers" msgid="597300271560195986">"Đọc dữ liệu của cần gạt nước ô tô."</string>
    <string name="car_permission_label_control_windshield_wipers" msgid="7971852482734087493">"kiểm soát cần gạt nước của ô tô"</string>
    <string name="car_permission_desc_control_windshield_wipers" msgid="3803429825323199728">"Kiểm soát cần gạt nước của ô tô."</string>
    <string name="car_permission_label_manage_remote_device" msgid="1144368625081074994">"theo dõi trạng thái và quản lý điện năng ở khu vực của những người khác trong xe cũng như các ứng dụng ngang hàng (ứng dụng có cùng tên gói với ứng dụng gọi) được cài đặt trong những khu vực đó."</string>
    <string name="car_permission_desc_manage_remote_device" msgid="4802785901453919948">"Theo dõi trạng thái và quản lý điện năng ở khu vực của những người khác trong xe cũng như các ứng dụng ngang hàng (ứng dụng có cùng tên gói với ứng dụng gọi) được cài đặt trong những khu vực đó."</string>
    <string name="car_permission_label_manage_occupant_connection" msgid="6007579379849984187">"thiết lập kết nối và giao tiếp với các ứng dụng ngang hàng (ứng dụng có cùng tên gói với ứng dụng gọi) được cài đặt ở khu vực của những người khác trong xe."</string>
    <string name="car_permission_desc_manage_occupant_connection" msgid="6525045077082552965">"Thiết lập kết nối và giao tiếp với các ứng dụng ngang hàng (ứng dụng có cùng tên gói với ứng dụng gọi) được cài đặt ở khu vực của những người khác trong xe."</string>
    <string name="car_permission_label_access_mirrored_surface" msgid="6235459468766618021">"phản chiếu màn hình của ứng dụng khác"</string>
    <string name="car_permission_desc_access_mirrored_surface" msgid="7701151689600074639">"Phản chiếu màn hình của ứng dụng khác."</string>
    <string name="car_permission_label_mirror_display" msgid="7591958768912962529">"phản chiếu màn hình của người dùng khác"</string>
    <string name="car_permission_desc_mirror_display" msgid="2403249980834394896">"Phản chiếu màn hình của người dùng khác."</string>
<<<<<<< HEAD
=======
    <string name="car_permission_label_register_car_system_ui_proxy" msgid="4211405049007842422">"Cung cấp proxy giao diện người dùng hệ thống cho các ứng dụng khác sử dụng để quản lý giao diện người dùng hệ thống và tạo các chế độ xem tác vụ."</string>
    <string name="car_permission_desc_register_car_system_ui_proxy" msgid="8863676956785764681">"Cung cấp proxy giao diện người dùng hệ thống cho các ứng dụng khác sử dụng để quản lý giao diện người dùng hệ thống và tạo các chế độ xem tác vụ."</string>
    <string name="car_permission_label_manage_car_system_ui" msgid="1361615518679353414">"Giao tiếp với giao diện người dùng hệ thống ô tô để tạo các chế độ xem tác vụ hoặc nhận thông báo về các thay đổi đối với giao diện người dùng hệ thống."</string>
    <string name="car_permission_desc_manage_car_system_ui" msgid="6201733970421818637">"Giao tiếp với giao diện người dùng hệ thống ô tô để tạo các chế độ xem tác vụ hoặc nhận thông báo về các thay đổi đối với giao diện người dùng hệ thống."</string>
>>>>>>> 4ff9ffb3
    <string name="car_can_bus_failure" msgid="2334035748788283914">"Đường dẫn chính CAN không hoạt động"</string>
    <string name="car_can_bus_failure_desc" msgid="4125516222786484733">"Đường dẫn chính CAN không phản hồi. Rút rồi cắm lại hộp bộ đầu và khởi động lại ô tô"</string>
    <string name="trust_device_default_name" msgid="4213625926070261253">"Thiết bị của tôi"</string>
    <string name="default_guest_name" msgid="2912812799433131476">"Khách"</string>
</resources><|MERGE_RESOLUTION|>--- conflicted
+++ resolved
@@ -204,13 +204,10 @@
     <string name="car_permission_desc_access_mirrored_surface" msgid="7701151689600074639">"Phản chiếu màn hình của ứng dụng khác."</string>
     <string name="car_permission_label_mirror_display" msgid="7591958768912962529">"phản chiếu màn hình của người dùng khác"</string>
     <string name="car_permission_desc_mirror_display" msgid="2403249980834394896">"Phản chiếu màn hình của người dùng khác."</string>
-<<<<<<< HEAD
-=======
     <string name="car_permission_label_register_car_system_ui_proxy" msgid="4211405049007842422">"Cung cấp proxy giao diện người dùng hệ thống cho các ứng dụng khác sử dụng để quản lý giao diện người dùng hệ thống và tạo các chế độ xem tác vụ."</string>
     <string name="car_permission_desc_register_car_system_ui_proxy" msgid="8863676956785764681">"Cung cấp proxy giao diện người dùng hệ thống cho các ứng dụng khác sử dụng để quản lý giao diện người dùng hệ thống và tạo các chế độ xem tác vụ."</string>
     <string name="car_permission_label_manage_car_system_ui" msgid="1361615518679353414">"Giao tiếp với giao diện người dùng hệ thống ô tô để tạo các chế độ xem tác vụ hoặc nhận thông báo về các thay đổi đối với giao diện người dùng hệ thống."</string>
     <string name="car_permission_desc_manage_car_system_ui" msgid="6201733970421818637">"Giao tiếp với giao diện người dùng hệ thống ô tô để tạo các chế độ xem tác vụ hoặc nhận thông báo về các thay đổi đối với giao diện người dùng hệ thống."</string>
->>>>>>> 4ff9ffb3
     <string name="car_can_bus_failure" msgid="2334035748788283914">"Đường dẫn chính CAN không hoạt động"</string>
     <string name="car_can_bus_failure_desc" msgid="4125516222786484733">"Đường dẫn chính CAN không phản hồi. Rút rồi cắm lại hộp bộ đầu và khởi động lại ô tô"</string>
     <string name="trust_device_default_name" msgid="4213625926070261253">"Thiết bị của tôi"</string>
