--- conflicted
+++ resolved
@@ -22,11 +22,8 @@
     <string name="car_permission_desc_camera" msgid="917024932164501426">"Truy cập vào (các) camera trên ô tô."</string>
     <string name="car_permission_label_energy" msgid="7409144323527821558">"truy cập vào thông tin về năng lượng của ô tô"</string>
     <string name="car_permission_desc_energy" msgid="3392963810053235407">"Truy cập vào thông tin về mức năng lượng trên ô tô của bạn."</string>
-<<<<<<< HEAD
-=======
     <string name="car_permission_label_control_car_energy" msgid="2788215385574313796">"Kiểm soát chế độ sạc xe điện"</string>
     <string name="car_permission_desc_control_car_energy" msgid="8765015897869031807">"Kiểm soát chế độ sạc xe điện của bạn."</string>
->>>>>>> 557437f6
     <string name="car_permission_label_adjust_range_remaining" msgid="839033553999920138">"điều chỉnh quãng đường còn đi được của ô tô"</string>
     <string name="car_permission_desc_adjust_range_remaining" msgid="2369321650437370673">"Điều chỉnh giá trị quãng đường còn đi được của ô tô."</string>
     <string name="car_permission_label_hvac" msgid="1499454192558727843">"truy cập vào hệ thống điều hòa không khí (hvac) của ô tô"</string>
@@ -63,11 +60,8 @@
     <string name="car_permission_desc_car_display_in_cluster" msgid="2668300546822672927">"Cho phép ứng dụng khai báo các hoạt động sẽ hiển thị trong nhóm dụng cụ"</string>
     <string name="car_permission_car_cluster_control" msgid="1382247204230165674">"Kiểm soát nhóm dụng cụ"</string>
     <string name="car_permission_desc_car_cluster_control" msgid="9222776665281176031">"Khởi chạy ứng dụng trong nhóm dụng cụ"</string>
-<<<<<<< HEAD
-=======
     <string name="car_permission_car_monitor_cluster_navigation_state" msgid="7025307242306902441">"Trạng thái điều hướng nhóm công cụ"</string>
     <string name="car_permission_desc_car_monitor_cluster_navigation_state" msgid="8745047153878713339">"Nghe thông tin về việc thay đổi trạng thái điều hướng nhóm công cụ"</string>
->>>>>>> 557437f6
     <string name="car_permission_label_bind_instrument_cluster_rendering" msgid="8627480897198377418">"Hiển thị nhóm dụng cụ"</string>
     <string name="car_permission_desc_bind_instrument_cluster_rendering" msgid="5073596870485006783">"Nhận dữ liệu nhóm dụng cụ"</string>
     <string name="car_permission_label_car_ux_restrictions_configuration" msgid="6801393970411049725">"Cấu hình hạn chế trải nghiệm người dùng"</string>
@@ -82,8 +76,6 @@
     <string name="car_permission_desc_control_car_occupant_awareness_system" msgid="7123482622084531911">"Cho phép kiểm soát việc bắt đầu và dừng biểu đồ phát hiện Occupant Awareness System"</string>
     <string name="car_permission_label_bind_input_service" msgid="6698489034024273750">"Dịch vụ nhập dành cho ô tô"</string>
     <string name="car_permission_desc_bind_input_service" msgid="1670323419931890170">"Xử lý sự kiện nhập"</string>
-<<<<<<< HEAD
-=======
     <string name="car_permission_label_diag_read" msgid="7248894224877702604">"đọc dữ liệu chẩn đoán"</string>
     <string name="car_permission_desc_diag_read" msgid="1121426363040966178">"Đọc dữ liệu chẩn đoán từ ô tô."</string>
     <string name="car_permission_label_diag_clear" msgid="4783070510879698157">"xóa dữ liệu chẩn đoán"</string>
@@ -180,115 +172,8 @@
     <string name="car_permission_desc_template_renderer" msgid="6047233999260920122">"Mẫu kết xuất hình ảnh."</string>
     <string name="car_permission_label_control_car_app_launch" msgid="214632389637409226">"kiểm soát việc mở ứng dụng"</string>
     <string name="car_permission_desc_control_car_app_launch" msgid="4245527461733374198">"Kiểm soát việc mở ứng dụng."</string>
->>>>>>> 557437f6
     <string name="car_can_bus_failure" msgid="2334035748788283914">"Đường dẫn chính CAN không hoạt động"</string>
     <string name="car_can_bus_failure_desc" msgid="4125516222786484733">"Đường dẫn chính CAN không phản hồi. Rút rồi cắm lại hộp bộ đầu và khởi động lại ô tô"</string>
-    <string name="activity_blocked_text" msgid="8088902789540147995">"Bạn không thể dùng tính năng này khi đang lái xe"</string>
-    <string name="exit_button_message" msgid="8554690915924055685">"Để bắt đầu lại với các tính năng an toàn của ứng dụng, hãy chọn <xliff:g id="EXIT_BUTTON">%s</xliff:g>."</string>
-    <string name="exit_button" msgid="5829638404777671253">"Quay lại"</string>
-    <string name="exit_button_close_application" msgid="8824289547809332460">"Tắt ứng dụng"</string>
-    <string name="exit_button_go_back" msgid="3469083862100560326">"Quay lại"</string>
-    <string name="car_permission_label_diag_read" msgid="7248894224877702604">"đọc dữ liệu chẩn đoán"</string>
-    <string name="car_permission_desc_diag_read" msgid="1121426363040966178">"Đọc dữ liệu chẩn đoán từ ô tô."</string>
-    <string name="car_permission_label_diag_clear" msgid="4783070510879698157">"xóa dữ liệu chẩn đoán"</string>
-    <string name="car_permission_desc_diag_clear" msgid="7453222114866042786">"Xóa dữ liệu chẩn đoán khỏi ô tô."</string>
-    <string name="car_permission_label_vms_publisher" msgid="3049934078926106641">"Công cụ xuất bản dữ liệu VMS"</string>
-    <string name="car_permission_desc_vms_publisher" msgid="5589489298597386828">"Gửi tin nhắn VMS"</string>
-    <string name="car_permission_label_vms_subscriber" msgid="5648841182059222299">"Công cụ đăng ký nhận dữ liệu VMS"</string>
-    <string name="car_permission_desc_vms_subscriber" msgid="7551009457847673620">"Đăng ký nhận tin nhắn VMS"</string>
-    <string name="car_permission_label_bind_vms_client" msgid="4889732900973280313">"Dịch vụ ứng dụng VMS"</string>
-    <string name="car_permission_desc_bind_vms_client" msgid="4062835325264330564">"Liên kết với ứng dụng VMS"</string>
-    <string name="car_permission_label_storage_monitoring" msgid="2327639346522530549">"Giám sát bộ nhớ flash"</string>
-    <string name="car_permission_desc_storage_monitoring" msgid="2075712271139671318">"Giám sát mức sử dụng bộ nhớ flash"</string>
-    <string name="car_permission_label_driving_state" msgid="7754624599537393650">"nghe trạng thái lái xe"</string>
-    <string name="car_permission_desc_driving_state" msgid="2684025262811635737">"Nghe những thay đổi về trạng thái Lái xe."</string>
-    <string name="car_permission_label_use_telemetry_service" msgid="948005838683758846">"Dùng dịch vụ Dữ liệu từ xa cho ô tô"</string>
-    <string name="car_permission_desc_use_telemetry_service" msgid="3633214312435700766">"Thu thập dữ liệu về tình trạng của hệ thống trên ô tô."</string>
-    <string name="car_permission_label_use_evs_service" msgid="1729276125209310607">"Sử dụng dịch vụ CarEvsService"</string>
-    <string name="car_permission_desc_use_evs_service" msgid="2374737642186632816">"Theo dõi luồng video của EVS"</string>
-    <string name="car_permission_label_request_evs_activity" msgid="3906551972883482883">"Yêu cầu hoạt động xem trước qua EVS"</string>
-    <string name="car_permission_desc_request_evs_activity" msgid="4582768053649138488">"Yêu cầu hệ thống triển khai hoạt động xem trước qua EVS"</string>
-    <string name="car_permission_label_control_evs_activity" msgid="2030069860204405679">"Kiểm soát hoạt động xem trước qua EVS"</string>
-    <string name="car_permission_desc_control_evs_activity" msgid="691646545916976346">"Kiểm soát hoạt động xem trước của hệ thống qua EVS"</string>
-    <string name="car_permission_label_use_evs_camera" msgid="3607720208623955067">"Sử dụng camera qua EVS"</string>
-    <string name="car_permission_desc_use_evs_camera" msgid="1625845902221003985">"Đăng ký xem video của camera phát trực tuyến qua EVS"</string>
-    <string name="car_permission_label_monitor_evs_status" msgid="2091521314159379622">"Theo dõi sự thay đổi trạng thái của dịch vụ EVS"</string>
-    <string name="car_permission_desc_monitor_evs_status" msgid="2764278897143573535">"Theo dõi sự thay đổi trạng thái của dịch vụ EVS"</string>
-    <string name="car_permission_label_car_engine_detailed" msgid="8911992719173587337">"truy cập vào thông tin chi tiết về động cơ ô tô"</string>
-    <string name="car_permission_desc_car_engine_detailed" msgid="1746863362811347700">"Truy cập vào thông tin chi tiết về động cơ trên ô tô của bạn."</string>
-    <string name="car_permission_label_car_energy_ports" msgid="8548990315169219454">"truy cập vào cổng sạc và cổng nhiên liệu của ô tô"</string>
-    <string name="car_permission_desc_car_energy_ports" msgid="7771185999828794949">"Truy cập vào cổng sạc và cổng nhiên liệu trên ô tô."</string>
-    <string name="car_permission_label_control_car_energy_ports" msgid="4375137311026313475">"kiểm soát cổng sạc và cổng nhiên liệu của ô tô"</string>
-    <string name="car_permission_desc_control_car_energy_ports" msgid="7364633710492525387">"Kiểm soát cổng sạc và cổng nhiên liệu của ô tô."</string>
-    <string name="car_permission_label_car_identification" msgid="5896712510164020478">"đọc thông tin nhận dạng ô tô"</string>
-    <string name="car_permission_desc_car_identification" msgid="4132040867171275059">"Truy cập vào thông tin nhận dạng ô tô."</string>
-    <string name="car_permission_label_control_car_doors" msgid="3032058819250195700">"kiểm soát cửa ô tô"</string>
-    <string name="car_permission_desc_control_car_doors" msgid="6287353311980590092">"Kiểm soát cửa ô tô."</string>
-    <string name="car_permission_label_control_car_windows" msgid="2452854429996653029">"kiểm soát cửa sổ ô tô"</string>
-    <string name="car_permission_desc_control_car_windows" msgid="7693657991521595635">"Kiểm soát cửa sổ ô tô."</string>
-    <string name="car_permission_label_control_car_mirrors" msgid="8470700538827409476">"kiểm soát gương ô tô"</string>
-    <string name="car_permission_desc_control_car_mirrors" msgid="1224135684068855032">"Kiểm soát gương ô tô."</string>
-    <string name="car_permission_label_control_car_seats" msgid="1826934820585497135">"kiểm soát ghế ngồi trên ô tô"</string>
-    <string name="car_permission_desc_control_car_seats" msgid="2407536601226470563">"Kiểm soát ghế ngồi trên ô tô."</string>
-    <string name="car_permission_label_car_info" msgid="4707513570676492315">"truy cập vào thông tin cơ bản của ô tô"</string>
-    <string name="car_permission_desc_car_info" msgid="2118081474543537653">"Truy cập vào thông tin cơ bản của ô tô."</string>
-    <string name="car_permission_label_vendor_permission_info" msgid="4471260460536888654">"truy cập vào thông tin về quyền của nhà sản xuất ô tô"</string>
-    <string name="car_permission_desc_vendor_permission_info" msgid="8152113853528488398">"Truy cập vào thông tin về quyền của nhà sản xuất ô tô."</string>
-    <string name="car_permission_label_car_exterior_lights" msgid="541304469604902110">"đọc trạng thái đèn bên ngoài ô tô"</string>
-    <string name="car_permission_desc_car_exterior_lights" msgid="4038037584100849318">"Truy cập vào trạng thái đèn bên ngoài ô tô."</string>
-    <string name="car_permission_label_car_epoch_time" msgid="6303397910662625112">"truy cập vào thời gian bắt đầu của hệ thống trên ô tô"</string>
-    <string name="car_permission_desc_car_epoch_time" msgid="398907082895238558">"Truy cập vào thời gian bắt đầu của hệ thống trên ô tô"</string>
-    <string name="car_permission_label_encryption_binding_seed" msgid="4652180636501144684">"truy cập vào số liên kết mã hóa của ô tô"</string>
-    <string name="car_permission_desc_encryption_binding_seed" msgid="6290944678417286024">"Truy cập vào số liên kết mã hóa của ô tô."</string>
-    <string name="car_permission_label_control_car_exterior_lights" msgid="101357531386232141">"đọc đèn bên ngoài ô tô"</string>
-    <string name="car_permission_desc_control_car_exterior_lights" msgid="6332252612685264180">"Kiểm soát đèn bên ngoài ô tô."</string>
-    <string name="car_permission_label_car_interior_lights" msgid="8506302199784427680">"đọc trạng thái đèn bên trong ô tô"</string>
-    <string name="car_permission_desc_car_interior_lights" msgid="6204775354692372506">"Truy cập vào trạng thái đèn bên trong ô tô."</string>
-    <string name="car_permission_label_control_car_interior_lights" msgid="6685386372012664281">"kiểm soát đèn bên trong ô tô"</string>
-    <string name="car_permission_desc_control_car_interior_lights" msgid="797201814109701538">"Kiểm soát đèn bên trong ô tô."</string>
-    <string name="car_permission_label_car_exterior_environment" msgid="3385924985991299436">"đọc nhiệt độ bên ngoài ô tô"</string>
-    <string name="car_permission_desc_car_exterior_environment" msgid="1716656004731603379">"Truy cập vào nhiệt độ bên ngoài ô tô."</string>
-    <string name="car_permission_label_car_tires" msgid="4379255261197836840">"truy cập vào thông tin về lốp xe ô tô"</string>
-    <string name="car_permission_desc_car_tires" msgid="8134496466769810134">"Truy cập vào thông tin về lốp xe ô tô."</string>
-    <string name="car_permission_label_car_steering" msgid="7779530447441232479">"đọc thông tin về góc lái của ô tô"</string>
-    <string name="car_permission_desc_car_steering" msgid="1357331844530708138">"Truy cập vào thông tin về góc lái của ô tô."</string>
-    <string name="car_permission_label_read_car_display_units" msgid="7617008314862097183">"đọc thiết bị hiển thị trên ô tô"</string>
-    <string name="car_permission_desc_read_car_display_units" msgid="6891898275208542385">"Đọc thiết bị hiển thị."</string>
-    <string name="car_permission_label_control_car_display_units" msgid="4975303668183173076">"kiểm soát các thiết bị hiển thị trên ô tô"</string>
-    <string name="car_permission_desc_control_car_display_units" msgid="8744397195158556945">"Kiểm soát thiết bị hiển thị."</string>
-    <string name="car_permission_label_car_powertrain" msgid="4586122326622134886">"đọc thông tin về hệ thống truyền động trên ô tô"</string>
-    <string name="car_permission_desc_car_powertrain" msgid="1116007372551797796">"Truy cập vào thông tin về hệ thống truyền động của ô tô."</string>
-    <string name="car_permission_label_car_power" msgid="8111448088314368268">"đọc trạng thái nguồn của ô tô"</string>
-    <string name="car_permission_desc_car_power" msgid="9202079903668652864">"Truy cập vào trạng thái nguồn của ô tô."</string>
-    <string name="car_permission_label_enroll_trust" msgid="3512907900486690218">"Đăng ký thiết bị tin cậy"</string>
-    <string name="car_permission_desc_enroll_trust" msgid="4148649994602185130">"Cho phép đăng ký thiết bị tin cậy"</string>
-    <string name="car_permission_label_car_test_service" msgid="9159328930558208708">"Kiểm soát chế độ kiểm tra của ô tô"</string>
-    <string name="car_permission_desc_car_test_service" msgid="7426844534110145843">"Kiểm soát chế độ kiểm tra của ô tô"</string>
-    <string name="car_permission_label_control_car_features" msgid="3905791560378888286">"Bật hoặc tắt các tính năng của ô tô"</string>
-    <string name="car_permission_desc_control_car_features" msgid="7646711104530599901">"Bật hoặc tắt các tính năng của ô tô."</string>
-    <string name="car_permission_label_use_car_watchdog" msgid="6973938293170413475">"dùng dịch vụ theo dõi tình trạng xe"</string>
-    <string name="car_permission_desc_use_car_watchdog" msgid="8244592601805516086">"Dùng dịch vụ theo dõi tình trạng xe."</string>
-    <string name="car_permission_label_control_car_watchdog_config" msgid="7002301555689209243">"kiểm soát cấu hình của bộ đếm giờ phòng vệ của ô tô"</string>
-    <string name="car_permission_desc_control_car_watchdog_config" msgid="2276721198186100781">"Kiểm soát cấu hình của bộ đếm giờ phòng vệ của ô tô."</string>
-    <string name="car_permission_label_collect_car_watchdog_metrics" msgid="6868646053065666480">"thu thập các chỉ số trong bộ đếm giờ phòng vệ của ô tô"</string>
-    <string name="car_permission_desc_collect_car_watchdog_metrics" msgid="5712074376194601441">"Thu thập các chỉ số trong bộ đếm giờ phòng vệ của ô tô."</string>
-    <string name="car_permission_label_read_car_power_policy" msgid="4597484321338979324">"đọc nguyên tắc sử dụng điện của ô tô"</string>
-    <string name="car_permission_desc_read_car_power_policy" msgid="5430714179790601808">"Đọc nguyên tắc sử dụng điện của ô tô."</string>
-    <string name="car_permission_label_control_car_power_policy" msgid="6840069695926008330">"kiểm soát nguyên tắc sử dụng điện của ô tô"</string>
-    <string name="car_permission_desc_control_car_power_policy" msgid="8565782440893507028">"Kiểm soát nguyên tắc sử dụng điện của ô tô."</string>
-    <string name="car_permission_label_template_renderer" msgid="3464887382919754850">"mẫu kết xuất hình ảnh"</string>
-    <string name="car_permission_desc_template_renderer" msgid="6047233999260920122">"Mẫu kết xuất hình ảnh."</string>
     <string name="trust_device_default_name" msgid="4213625926070261253">"Thiết bị của tôi"</string>
     <string name="default_guest_name" msgid="2912812799433131476">"Khách"</string>
-    <string name="importance_default" msgid="8587741629268312938">"Tầm quan trọng mặc định"</string>
-    <string name="importance_high" msgid="3141530792377745041">"Tầm quan trọng cao"</string>
-    <string name="factory_reset_notification_title" msgid="2530056626309489398">"Yêu cầu đặt lại về trạng thái ban đầu"</string>
-    <string name="factory_reset_notification_text" msgid="6517642677900094724">"Mọi dữ liệu trong hệ thống thông tin giải trí sẽ bị xóa. Sau khi đặt lại xong, bạn có thể thiết lập một hồ sơ mới."</string>
-    <string name="factory_reset_notification_button" msgid="5450535366202106371">"Khác"</string>
-    <string name="factory_reset_parked_title" msgid="258340498079453871">"Đặt lại hệ thống thông tin giải trí"</string>
-    <string name="factory_reset_parked_text" msgid="910347526834275166">"Hệ thống của bạn đã nhận được một yêu cầu đặt lại về trạng thái ban đầu và xóa mọi dữ liệu. Bạn có thể đặt lại ngay hoặc đặt lại vào lần khởi động xe tiếp theo. Sau đó, bạn có thể thiết lập một hồ sơ mới."</string>
-    <string name="factory_reset_now_button" msgid="1245040835119663310">"Đặt lại ngay"</string>
-    <string name="factory_reset_later_button" msgid="2401829720674483843">"Đặt lại sau"</string>
-    <string name="factory_reset_later_text" msgid="5896142140528784784">"Hệ thống thông tin giải trí sẽ được đặt lại vào lần khởi động xe tiếp theo."</string>
-    <string name="factory_reset_driving_text" msgid="6702298505761254553">"Bạn phải đỗ xe để bắt đầu quá trình đặt lại."</string>
 </resources>