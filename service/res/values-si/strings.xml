<?xml version="1.0" encoding="UTF-8"?>
<!--  Copyright (C) 2015 The Android Open Source Project

     Licensed under the Apache License, Version 2.0 (the "License");
     you may not use this file except in compliance with the License.
     You may obtain a copy of the License at

          http://www.apache.org/licenses/LICENSE-2.0

     Unless required by applicable law or agreed to in writing, software
     distributed under the License is distributed on an "AS IS" BASIS,
     WITHOUT WARRANTIES OR CONDITIONS OF ANY KIND, either express or implied.
     See the License for the specific language governing permissions and
     limitations under the License.
 -->

<resources xmlns:android="http://schemas.android.com/apk/res/android"
    xmlns:xliff="urn:oasis:names:tc:xliff:document:1.2">
    <string name="car_permission_label" msgid="2215078736675564541">"මෝටර් රථයේ තොරතුරු"</string>
    <string name="car_permission_desc" msgid="3584369074931334964">"ඔබගේ මෝටර් රථයේ තොරතුරුවලට ප්‍රවේශ වීම"</string>
    <string name="car_permission_label_camera" msgid="3725702064841827180">"මෝටර් රථයේ කැමරාවට ප්‍රවේශ වන්න"</string>
    <string name="car_permission_desc_camera" msgid="917024932164501426">"ඔබේ මෝටර් රථයේ කැමරා(ව) වෙත ප්‍රවේශ වන්න."</string>
    <string name="car_permission_label_energy" msgid="7409144323527821558">"මෝටර් රථයේ බලශක්ති තොරතුරුවලට ප්‍රවේශ වන්න"</string>
    <string name="car_permission_desc_energy" msgid="3392963810053235407">"ඔබේ මෝටර් රථයේ බල ශක්ති තොරතුරු වෙත ප්‍රවේශ වන්න."</string>
    <string name="car_permission_label_control_car_energy" msgid="2788215385574313796">"මෝටර් රථයේ EV ආරෝපණ සැකසීම් පාලනය කරන්න"</string>
    <string name="car_permission_desc_control_car_energy" msgid="8765015897869031807">"ඔබගේ මෝටර් රථයේ EV ආරෝපණ සැකසීම් පාලනය කරන්න."</string>
    <string name="car_permission_label_adjust_range_remaining" msgid="839033553999920138">"මෝටර් රථ පරාසයේ ඉතිරිය ගළපන්න"</string>
    <string name="car_permission_desc_adjust_range_remaining" msgid="2369321650437370673">"මෝටර් රථ පරාසයේ ඉතිරිව ඇති අගය ගළපන්න."</string>
    <string name="car_permission_label_hvac" msgid="1499454192558727843">"මෝටර් රථයේ hvac වෙත ප්‍රවේශ වන්න"</string>
    <string name="car_permission_desc_hvac" msgid="3754229695589774195">"ඔබේ මෝටර් රථයේ hvac වෙත ප්‍රවේශ වන්න."</string>
    <string name="car_permission_label_mileage" msgid="4661317074631150551">"මෝටර් රථයේ ධාවන දුර තොරතුරුවලට ප්‍රවේශ වන්න"</string>
    <string name="car_permission_desc_mileage" msgid="7179735693278681090">"ඔබගේ මෝටර් රථයේ ධාවන සැතපුම් තොරතුරුවලට ප්‍රවේශ වන්න"</string>
    <string name="car_permission_label_speed" msgid="1149027717860529745">"මෝටර් රථයේ වේගය කියවන්න"</string>
    <string name="car_permission_desc_speed" msgid="2047965198165448241">"ඔබගේ මෝටර් රථයේ වේගය වෙත ප්‍රවේශ වන්න."</string>
    <string name="car_permission_label_vehicle_dynamics_state" msgid="313779267420048367">"මෝටර් රථයේ ගතික තත්ත්වයට ප්‍රවේශ වන්න"</string>
    <string name="car_permission_desc_vehicle_dynamics_state" msgid="8891506193446375660">"ඔබේ මෝටර් රථයේ ගතික තත්ත්වයට ප්‍රවේශ වන්න."</string>
    <string name="car_permission_label_vendor_extension" msgid="7141601811734127361">"මෝටර් රථයේ විකුණුම් නාලිකාවට ප්‍රවේශ වන්න"</string>
    <string name="car_permission_desc_vendor_extension" msgid="2970718502334714035">"මෝටර් රථයට විශේෂිත තොරතුරු හුවමාරු කිරීමට ඔබේ මෝටර් රථයේ විකුණුම්කරු නාලිකාව වෙත ප්‍රවේශ වන්න."</string>
    <string name="car_permission_label_radio" msgid="6009465291685935112">"මෝටර් රථයේ රේඩියෝව පාලනය කරන්න"</string>
    <string name="car_permission_desc_radio" msgid="3385999027478186964">"ඔබේ මෝටර් රථයේ ගුවන් විදුලියට ප්‍රවේශ වන්න."</string>
    <string name="car_permission_label_projection" msgid="9107156380287576787">"දුරකථනයකින් මෝටර් රථයේ සංදර්ශකයෙහි අතුරු මුහුණතක් ප්‍රක්ෂේපණය කරන්න"</string>
    <string name="car_permission_desc_projection" msgid="2352178999656292944">"යෙදුමකට දුරකථනයකින් මෝටර් රථයේ සංදර්ශකයෙහි අතුරු මුහුණතක් ප්‍රක්ෂේපණයට ඉඩ දෙයි."</string>
    <string name="car_permission_label_access_projection_status" msgid="4231618890836627402">"ප්‍රක්ෂේපණ තත්ත්වයට ප්‍රවේශ වන්න"</string>
    <string name="car_permission_desc_access_projection_status" msgid="8497351979100616278">"යෙදුමකට මෝටර් රථයේ සංදර්ශකයට ප්‍රක්ෂේපණය වන වෙනත් යෙදුම්වල තත්ත්වය ලබා ගැනීමට ඉඩ දෙයි."</string>
    <string name="car_permission_label_audio_volume" msgid="310587969373137690">"මෝටර් රථයේ ශ්‍රව්‍ය හඬ පාලනය කරන්න"</string>
    <string name="car_permission_label_audio_settings" msgid="6524703796944023977">"මෝටර් රථයේ ශ්‍රව්‍ය සැකසුම් කළමනාකරණය කරන්න"</string>
    <string name="car_permission_label_mock_vehicle_hal" msgid="7198852512207405935">"වාහන HAL අනුකරණය කරන්න"</string>
    <string name="car_permission_label_receive_ducking" msgid="4884538660766756573">"ශ්‍රව්‍ය ගිල්වීමේ සිදුවීම් ලබන්න"</string>
    <string name="car_permission_desc_receive_ducking" msgid="776376388266656512">"මෝටර් රථයේ වෙනත් ශ්‍රව්‍යයක් වාදනය වීමේ ප්‍රතිඵලයක් ලෙස හඬ පරිමාව පහත හෙළන විට යෙදුමකට දැනුම් දීමට ඉඩ දෙයි."</string>
    <string name="car_permission_desc_mock_vehicle_hal" msgid="5235596491098649155">"අභ්‍යන්තර පරීක්‍ෂණ අරමුණ සඳහා ඔබේ මෝටර් රථයේ HAL උසස් කරන්න."</string>
    <string name="car_permission_desc_audio_volume" msgid="536626185654307889">"ඔබේ මෝටර් රථයේ හඬ පරිමාණය පාලන කරන්න"</string>
    <string name="car_permission_desc_audio_settings" msgid="7192007170677915937">"ඔබේ මෝටර් රථයේ ශ්‍රව්‍ය සැකසීම් පාලන කරන්න."</string>
    <string name="car_permission_label_control_app_blocking" msgid="9112678596919993386">"යෙදුම් අවහිර කිරීම"</string>
    <string name="car_permission_desc_control_app_blocking" msgid="7539378161760696190">"රිය පදවන විට යෙදුම් අවහිර කිරීම පාලන කරන්න."</string>
    <string name="car_permission_car_navigation_manager" msgid="5895461364007854077">"සංචලන කළමනාකරු"</string>
    <string name="car_permission_desc_car_navigation_manager" msgid="6188751054665471537">"උපකරණ කලඹ වෙත සංචලන දත්ත වාර්තා කරන්න"</string>
    <string name="car_permission_car_display_in_cluster" msgid="4005987646292458684">"උපකරණ කලඹ වෙත ඍජු විදහීම"</string>
    <string name="car_permission_desc_car_display_in_cluster" msgid="2668300546822672927">"යෙදුමකට උපකරණ කලඹ තුළ සංදර්ශන කළ යුතු ක්‍රියාකාරකම් ප්‍රකාශ කිරීමට අවසර දෙන්න"</string>
    <string name="car_permission_car_cluster_control" msgid="1382247204230165674">"උපකරණ කලප් පාලනය"</string>
    <string name="car_permission_desc_car_cluster_control" msgid="9222776665281176031">"උපකරණ කලඹ තුළ යෙදුම් දියත් කරන්න"</string>
    <string name="car_permission_car_monitor_cluster_navigation_state" msgid="7025307242306902441">"උපකරණ පොකුරු සංචාලන තත්ත්වය"</string>
    <string name="car_permission_desc_car_monitor_cluster_navigation_state" msgid="8745047153878713339">"උපකරණ පොකුරු සංචාලන තත්ත්වය වෙනස් කිරීම සඳහා සවන් දෙන්න"</string>
    <string name="car_permission_label_car_ux_restrictions_configuration" msgid="6801393970411049725">"UX සීමා කිරීම් වින්‍යාසය"</string>
    <string name="car_permission_desc_car_ux_restrictions_configuration" msgid="5711926927484813777">"UX සීමා කිරීම් වින්‍යාස කරන්න"</string>
    <string name="car_permission_label_access_private_display_id" msgid="6712116114341634316">"පෞද්ගලික සංදර්ශක ID සඳහා කියවීම් ප්‍රවේශය"</string>
    <string name="car_permission_desc_access_private_display_id" msgid="8535974477610944721">"පෞද්ගලික සංදර්ශක ID සඳහා කියවීම් ප්‍රවේශය ඉඩ දෙයි"</string>
    <string name="car_permission_label_car_handle_usb_aoap_device" msgid="72783989504378036">"AOAP ප්‍රකාරයේ USB උපාංගය සමඟ සන්නිවේදනය කරන්න"</string>
    <string name="car_permission_desc_car_handle_usb_aoap_device" msgid="273505990971317034">"යෙදුමකට AOAP ප්‍රකාරය තුළ උපාංගයක් සමඟ සන්නිවේදනය කිරීමට ඉඩ දෙයි"</string>
    <string name="car_permission_label_read_car_occupant_awareness_state" msgid="125517953575032758">"පදිංචිකරුවන් දැනුවත් කිරීමේ පද්ධති කියවීම් ප්‍රවේශය"</string>
    <string name="car_permission_desc_read_car_occupant_awareness_state" msgid="188865882598414986">"පදිංචිකරුවන් දැනුවත් කිරීමේ පද්ධතිය සඳහා තත්ත්වය සහ අනාවරණ දත්ත කියවීමට ඉඩ දෙයි"</string>
    <string name="car_permission_label_control_car_occupant_awareness_system" msgid="7163330266691094542">"පදිංචිකරුවන් දැනුවත් කිරීමේ පද්ධති ප්‍රස්ථාරය"</string>
    <string name="car_permission_desc_control_car_occupant_awareness_system" msgid="7123482622084531911">"පදිංචිකරුවන් දැනුවත් කිරීමේ පද්ධති අනාවරණ ප්‍රස්ථාරයෙහි ආරම්භය සහ නැවැත්වීම පාලනයට ඉඩ දෙයි"</string>
    <string name="car_permission_label_read_driver_monitoring_settings" msgid="5208935577581001710">"මෝටර් රථයේ රියදුරු අධීක්ෂණ සැකසීම් තොරතුරු කියවන්න"</string>
    <string name="car_permission_desc_read_driver_monitoring_settings" msgid="3721117607024237175">"මෝටර් රථයේ රියදුරු අධීක්ෂණ සැකසීම් තොරතුරු කියවන්න."</string>
    <string name="car_permission_label_control_driver_monitoring_settings" msgid="239453247872865455">"මෝටර් රථයේ රියදුරු අධීක්ෂණ සැකසීම් තොරතුරු පාලනය කරන්න"</string>
    <string name="car_permission_desc_control_driver_monitoring_settings" msgid="7244804817277236221">"මෝටර් රථයේ රියදුරු අධීක්ෂණ සැකසීම් තොරතුරු පාලනය කරන්න."</string>
    <string name="car_permission_label_read_driver_monitoring_states" msgid="1555412806741155523">"මෝටර් රථයේ රියදුරු අධීක්ෂණ තත්ත්ව තොරතුරු කියවන්න"</string>
    <string name="car_permission_desc_read_driver_monitoring_states" msgid="3124328827934661489">"මෝටර් රථයේ රියදුරු අධීක්ෂණ තත්ත්ව තොරතුරු කියවන්න."</string>
    <string name="car_permission_label_diag_read" msgid="7248894224877702604">"දෝෂනිර්ණ දත්ත කියවන්න"</string>
    <string name="car_permission_desc_diag_read" msgid="1121426363040966178">"මෝටර් රථයෙන් දෝෂනිර්ණ දත්ත කියවන්න."</string>
    <string name="car_permission_label_diag_clear" msgid="4783070510879698157">"දෝෂනිර්ණ දත්ත හිස් කරන්න"</string>
    <string name="car_permission_desc_diag_clear" msgid="7453222114866042786">"මෝටර් රථයෙන් දෝෂනිර්ණ දත්ත හිස් කරන්න."</string>
    <string name="car_permission_label_vms_publisher" msgid="3049934078926106641">"VMS ප්‍රකාශක"</string>
    <string name="car_permission_desc_vms_publisher" msgid="5589489298597386828">"VMS පණිවිඩ ප්‍රකාශනය"</string>
    <string name="car_permission_label_vms_subscriber" msgid="5648841182059222299">"VMS ග්‍රාහකයා"</string>
    <string name="car_permission_desc_vms_subscriber" msgid="7551009457847673620">"VMS පණිවිඩවලට දායක වන්න"</string>
    <string name="car_permission_label_storage_monitoring" msgid="2327639346522530549">"ෆ්ලෑෂ් ආචයන නිරීක්‍ෂණය"</string>
    <string name="car_permission_desc_storage_monitoring" msgid="2075712271139671318">"ෆ්ලෑෂ් ආචයන භාවිතය නිරීක්‍ෂණ කරන්න"</string>
    <string name="car_permission_label_driving_state" msgid="7754624599537393650">"රිය පැදවීමේ තත්ත්වයට සවන් දෙන්න"</string>
    <string name="car_permission_desc_driving_state" msgid="2684025262811635737">"රිය පැදවීම් තත්ත්ව වෙනස්කම්වලට සවන් දෙන්න."</string>
    <string name="car_permission_label_use_telemetry_service" msgid="948005838683758846">"Car Telemetry සේවාව භාවිත කරන්න"</string>
    <string name="car_permission_desc_use_telemetry_service" msgid="3633214312435700766">"මෝටර් රථ පද්ධති සෞඛ්‍ය දත්ත රැස් කරන්න."</string>
    <string name="car_permission_label_use_evs_service" msgid="1729276125209310607">"මෝටර් රථ EVS සේවාව භාවිත කරන්න"</string>
    <string name="car_permission_desc_use_evs_service" msgid="2374737642186632816">"EVS වීඩියෝ ප්‍රවාහ වෙත දායක වන්න"</string>
    <string name="car_permission_label_request_evs_activity" msgid="3906551972883482883">"EVS පෙරදසුන් ක්‍රියාකාරකම ඉල්ලන්න"</string>
    <string name="car_permission_desc_request_evs_activity" msgid="4582768053649138488">"EVS පෙරදසුන් ක්‍රියාකාරකම දියත් කිරීමට පද්ධතියෙන් ඉල්ලන්න"</string>
    <string name="car_permission_label_control_evs_activity" msgid="2030069860204405679">"EVS පෙරදසුන් ක්‍රියාකාරකම පාලනය කරන්න"</string>
    <string name="car_permission_desc_control_evs_activity" msgid="691646545916976346">"පද්ධතියෙහි EVS පෙරදසුන් ක්‍රියාකාරකම පාලනය කරන්න"</string>
    <string name="car_permission_label_use_evs_camera" msgid="3607720208623955067">"‍‍‍‍‍‍‍‍EVS කැමරාව භාවිත කරන්න"</string>
    <string name="car_permission_desc_use_evs_camera" msgid="1625845902221003985">"EVS කැමරා ප්‍රවාහ වෙත දායක වන්න"</string>
    <string name="car_permission_label_monitor_evs_status" msgid="2091521314159379622">"EVS සේවාවේ තත්ත්වය නිරීක්ෂණය කරන්න"</string>
    <string name="car_permission_desc_monitor_evs_status" msgid="2764278897143573535">"EVS සේවාවේ තත්ත්ව වෙනස්වීම්වලට සවන් දෙන්න"</string>
    <string name="car_permission_label_car_engine_detailed" msgid="8911992719173587337">"මෝටර් රථයේ එන්ජින් විස්තරවලට ප්‍රවේශ වන්න"</string>
    <string name="car_permission_desc_car_engine_detailed" msgid="1746863362811347700">"ඔබේ මෝටර් රථයේ විස්තරාත්මක එන්ජින් තොරතුරුවලට ප්‍රවේශ වන්න."</string>
    <string name="car_permission_label_car_energy_ports" msgid="8548990315169219454">"මෝටර් රථයේ ඉන්ධන දොර සහ ආරෝපණ කවුළුවට ප්‍රවේශ වන්න"</string>
    <string name="car_permission_desc_car_energy_ports" msgid="7771185999828794949">"මෝටර් රථයේ ඉන්ධන දොර සහ ආරෝපණ කවුළුවට ප්‍රවේශ වන්න."</string>
    <string name="car_permission_label_control_car_energy_ports" msgid="4375137311026313475">"මෝටර් රථයේ ඉන්ධන දොර සහ ආරෝපණ කවුළුව පාලනය"</string>
    <string name="car_permission_desc_control_car_energy_ports" msgid="7364633710492525387">"මෝටර් රථයේ ඉන්ධන දොර සහ ආරෝපණ කවුළුව පාලනය කරන්න."</string>
    <string name="car_permission_label_car_identification" msgid="5896712510164020478">"මෝටර් රථයේ අනන්‍යතාවය කියවන්න"</string>
    <string name="car_permission_desc_car_identification" msgid="4132040867171275059">"මෝටර් රථයේ අනන්‍යතාවයට ප්‍රවේශ වන්න."</string>
    <string name="car_permission_label_control_car_doors" msgid="3032058819250195700">"මෝටර් රථයේ දොරවල් පාලනය කරන්න"</string>
    <string name="car_permission_desc_control_car_doors" msgid="6287353311980590092">"මෝටර් රථයේ දොරවල් පාලනය කරන්න."</string>
    <string name="car_permission_label_control_car_windows" msgid="2452854429996653029">"මෝටර් රථයේ කවුළු පාලනය කරන්න"</string>
    <string name="car_permission_desc_control_car_windows" msgid="7693657991521595635">"මෝටර් රථයේ කවුළු පාලනය කරන්න."</string>
    <string name="car_permission_label_control_car_mirrors" msgid="8470700538827409476">"මෝටර් රථයේ දර්පණ පාලනය කරන්න"</string>
    <string name="car_permission_desc_control_car_mirrors" msgid="1224135684068855032">"මෝටර් රථයේ දර්පණ පාලනය කරන්න."</string>
    <string name="car_permission_label_control_car_seats" msgid="1826934820585497135">"මෝටර් රථයේ ආසන පාලනය කරන්න"</string>
    <string name="car_permission_desc_control_car_seats" msgid="2407536601226470563">"මෝටර් රථයේ ආසන පාලනය කරන්න."</string>
    <string name="car_permission_label_control_car_airbags" msgid="6823727183218389617">"මෝටර් රථයේ වායු බෑග් පාලනය කරන්න"</string>
    <string name="car_permission_desc_control_car_airbags" msgid="6181671903761622348">"මෝටර් රථයේ වායු බෑග් පාලනය කරන්න."</string>
    <string name="car_permission_label_car_info" msgid="4707513570676492315">"මෝටර් රථයේ මූලික තොරතුරුවලට ප්‍රවේශ වන්න"</string>
    <string name="car_permission_desc_car_info" msgid="2118081474543537653">"මෝටර් රථයේ මූලික තොරතුරුවලට ප්‍රවේශ වන්න."</string>
    <string name="car_permission_label_privileged_car_info" msgid="1304018073760220785">"මෝටර් රථයේ වරප්‍රසාද ලත් තොරතුරු වෙත ප්‍රවේශ වන්න"</string>
    <string name="car_permission_desc_privileged_car_info" msgid="2245117655328125350">"මෝටර් රථයේ වරප්‍රසාද ලත් තොරතුරු වෙත ප්‍රවේශ වන්න."</string>
    <string name="car_permission_label_vendor_permission_info" msgid="4471260460536888654">"මෝටර් රථයේ විකුණුම්කරුගේ අවසර තොරතුරු වෙත ප්‍රවේශ වන්න"</string>
    <string name="car_permission_desc_vendor_permission_info" msgid="8152113853528488398">"මෝටර් රථයේ විකුණුම්කරුගේ අවසර තොරතුරු වෙත ප්‍රවේශ වන්න."</string>
    <string name="car_permission_label_car_exterior_lights" msgid="541304469604902110">"මෝටර් රථයේ බාහිර ආලෝක තත්ත්වය කියවන්න"</string>
    <string name="car_permission_desc_car_exterior_lights" msgid="4038037584100849318">"මෝටර් රථයේ බාහිර ආලෝක තත්ත්වයට ප්‍රවේශ වන්න."</string>
    <string name="car_permission_label_control_glove_box" msgid="992118647212706782">"මෝටර් රථයේ අත්වැසුම් පෙට්ටි තත්ත්වයට ප්‍රවේශ වන්න"</string>
    <string name="car_permission_desc_control_glove_box" msgid="2888062136750123261">"මෝටර් රථයේ අත්වැසුම් පෙට්ටි තත්ත්වයට ප්‍රවේශ වන්න."</string>
    <string name="car_permission_label_car_epoch_time" msgid="6303397910662625112">"මෝටර් රථයේ අවධි වේලාවට ප්‍රවේශ වන්න"</string>
    <string name="car_permission_desc_car_epoch_time" msgid="398907082895238558">"මෝටර් රථයේ අවධි වේලාවට ප්‍රවේශ වන්න."</string>
    <string name="car_permission_label_control_car_exterior_lights" msgid="101357531386232141">"මෝටර් රථයේ බාහිර ආලෝකයන් කියවන්න"</string>
    <string name="car_permission_desc_control_car_exterior_lights" msgid="6332252612685264180">"මෝටර් රථයේ බාහිර ආලෝක පාලනය කරන්න."</string>
    <string name="car_permission_label_car_interior_lights" msgid="8506302199784427680">"මෝටර් රථයේ අභ්‍යන්තර ආලෝක කියවන්න"</string>
    <string name="car_permission_desc_car_interior_lights" msgid="6204775354692372506">"මෝටර් රථයේ අභ්‍යන්තර ආලෝක තත්ත්වයට ප්‍රවේශ වන්න."</string>
    <string name="car_permission_label_control_car_interior_lights" msgid="6685386372012664281">"මෝටර් රථයේ අභ්‍යන්තර ආලෝකයන් පාලනය කරන්න"</string>
    <string name="car_permission_desc_control_car_interior_lights" msgid="797201814109701538">"මෝටර් රථයේ අභ්‍යන්තර ආලෝකයන් පාලනය කරන්න."</string>
    <string name="car_permission_label_car_exterior_environment" msgid="3385924985991299436">"මෝටර් රථයේ බාහිර උෂ්ණත්වය කියවන්න"</string>
    <string name="car_permission_desc_car_exterior_environment" msgid="1716656004731603379">"මෝටර් රථයේ බාහිර උෂ්ණත්වයට ප්‍රවේශ වන්න."</string>
    <string name="car_permission_label_car_tires" msgid="4379255261197836840">"මෝටර් රථයේ ටයර් තොරතුරුවලට ප්‍රවේශ වන්න"</string>
    <string name="car_permission_desc_car_tires" msgid="8134496466769810134">"මෝටර් රථයේ ටයර් තොරතුරුවලට ප්‍රවේශ වන්න."</string>
    <string name="car_permission_label_car_steering" msgid="7779530447441232479">"මෝටර් රථයේ සුක්කානම් කෝණ තොරතුරු කියවන්න"</string>
    <string name="car_permission_desc_car_steering" msgid="1357331844530708138">"මෝටර් රථයේ සුක්කානම් කෝණ තොරතුරුවලට ප්‍රවේශ වන්න."</string>
    <string name="car_permission_label_read_car_display_units" msgid="7617008314862097183">"මෝටර් රථයේ සංදර්ශන ඒකක කියවන්න"</string>
    <string name="car_permission_desc_read_car_display_units" msgid="6891898275208542385">"සංදර්ශන ඒකක කියවන්න."</string>
    <string name="car_permission_label_control_car_display_units" msgid="4975303668183173076">"මෝටර් රථයේ සංදර්ශන ඒකක පාලනය කරන්න"</string>
    <string name="car_permission_desc_control_car_display_units" msgid="8744397195158556945">"සංදර්ශන ඒකක පාලනය කරන්න."</string>
    <string name="car_permission_label_control_car_powertrain" msgid="234831541490237603">"මෝටර් රථයේ බල ශ්‍රේණියේ තොරතුරු පාලනය කරන්න"</string>
    <string name="car_permission_desc_control_car_powertrain" msgid="8205110385130069179">"මෝටර් රථයේ බල ශ්‍රේණියේ තොරතුරු පාලනය කරන්න."</string>
    <string name="car_permission_label_car_powertrain" msgid="4586122326622134886">"මෝටර් රථයේ ජව දාම තොරතුරු කියවන්න"</string>
    <string name="car_permission_desc_car_powertrain" msgid="1116007372551797796">"මෝටර් රථයේ ජව දාම තොරතුරුවලට ප්‍රවේශ වන්න."</string>
    <string name="car_permission_label_car_power" msgid="8111448088314368268">"මෝටර් රථයේ බලය තත්ත්වය කියවන්න"</string>
    <string name="car_permission_desc_car_power" msgid="9202079903668652864">"මෝටර් රථයේ බල තත්ත්වයට ප්‍රවේශ වන්න."</string>
    <string name="car_permission_label_enroll_trust" msgid="3512907900486690218">"විශ්වාසී උපාංගය ඇතුළත් කරන්න"</string>
    <string name="car_permission_desc_enroll_trust" msgid="4148649994602185130">"විශ්වාසී උපාංග ඇතුළත් කිරීමට ඉඩ දෙන්න"</string>
    <string name="car_permission_label_car_test_service" msgid="9159328930558208708">"මෝටර් රථයේ පරීක්ෂණ ප්‍රකාරය පාලනය"</string>
    <string name="car_permission_desc_car_test_service" msgid="7426844534110145843">"මෝටර් රථයේ පරීක්ෂණ ප්‍රකාරය පාලනය"</string>
    <string name="car_permission_label_control_car_features" msgid="3905791560378888286">"මෝටර් රථයේ විශේෂාංග සබල හෝ අබල කරන්න"</string>
    <string name="car_permission_desc_control_car_features" msgid="7646711104530599901">"මෝටර් රථයේ විශේෂාංග සබල හෝ අබල කරන්න."</string>
    <string name="car_permission_label_use_car_watchdog" msgid="6973938293170413475">"රිය මුරබල්ලා භාවිතා කරන්න"</string>
    <string name="car_permission_desc_use_car_watchdog" msgid="8244592601805516086">"රිය මුරබල්ලා භාවිතා කරන්න."</string>
    <string name="car_permission_label_control_car_watchdog_config" msgid="7002301555689209243">"මෝටර් රථ රැකවල් වින්‍යාසකරණ පාලනය කරන්න"</string>
    <string name="car_permission_desc_control_car_watchdog_config" msgid="2276721198186100781">"මෝටර් රථ රැකවල් වින්‍යාසකරණ පාලනය කරන්න."</string>
    <string name="car_permission_label_collect_car_watchdog_metrics" msgid="6868646053065666480">"මෝටර් රථ රැකවල් මිතික රැස් කරන්න"</string>
    <string name="car_permission_desc_collect_car_watchdog_metrics" msgid="5712074376194601441">"මෝටර් රථ රැකවල් මිතික රැස් කරන්න."</string>
    <string name="car_permission_label_read_car_power_policy" msgid="4597484321338979324">"මෝටර් රථයේ බල ප්‍රතිපත්තිය කියවන්න"</string>
    <string name="car_permission_desc_read_car_power_policy" msgid="5430714179790601808">"මෝටර් රථයේ බල ප්‍රතිපත්තිය පාලනය කියවන්න."</string>
    <string name="car_permission_label_control_car_power_policy" msgid="6840069695926008330">"මෝටර් රථයේ බල ප්‍රතිපත්තිය පාලනය කරන්න"</string>
    <string name="car_permission_desc_control_car_power_policy" msgid="8565782440893507028">"මෝටර් රථයේ බල ප්‍රතිපත්තිය පාලනය කරන්න."</string>
    <string name="car_permission_label_adjust_shutdown_process" msgid="184826150481255557">"වැසීමේ ක්‍රියාවලිය සීරුමාරු කරන්න"</string>
    <string name="car_permission_desc_adjust_shutdown_process" msgid="5059212045073049971">"වැසීමේ ක්‍රියාවලිය සීරුමාරු කරන්න."</string>
    <string name="car_permission_label_template_renderer" msgid="3464887382919754850">"අච්චු විදහන්න"</string>
    <string name="car_permission_desc_template_renderer" msgid="6047233999260920122">"අච්චු විදහන්න."</string>
    <string name="car_permission_label_control_car_app_launch" msgid="214632389637409226">"යෙදුම් දියත් කිරීම කළමනාකරණය කරන්න"</string>
    <string name="car_permission_desc_control_car_app_launch" msgid="4245527461733374198">"යෙදුම් දියත් කිරීම කළමනාකරණය කරන්න."</string>
    <string name="car_permission_label_manage_thread_priority" msgid="6775846409863509575">"පොට ප්‍රමුඛතාවය කළමනාකරණය කරන්න"</string>
    <string name="car_permission_desc_manage_thread_priority" msgid="3833845502119615929">"පොට ප්‍රමුඛතාවය කළමනාකරණය කරන්න."</string>
    <string name="car_permission_label_manage_occupant_zone" msgid="1390420387640478679">"පදිංචි කලාපය කළමනාකරණය කරන්න"</string>
    <string name="car_permission_desc_manage_occupant_zone" msgid="1641484205694436465">"පදිංචි කලාපය කළමනාකරණය කරන්න."</string>
    <string name="car_permission_label_use_remote_access" msgid="4192095854784769805">"දුරස්ථ ප්‍රවේශය භාවිතා කරන්න"</string>
    <string name="car_permission_desc_use_remote_access" msgid="7287637348044911791">"දුරස්ථ ප්‍රවේශය භාවිතා කරන්න."</string>
    <string name="car_permission_label_control_remote_access" msgid="4247590162299914718">"දුරස්ථ ප්‍රවේශය පාලනය කරන්න"</string>
    <string name="car_permission_desc_control_remote_access" msgid="127215188256669260">"දුරස්ථ ප්‍රවේශය පාලනය කරන්න."</string>
    <string name="car_permission_label_control_steering_wheel" msgid="6244908950907824488">"මෝටර් රථයේ සුක්කානම පාලනය කරන්න"</string>
    <string name="car_permission_desc_control_steering_wheel" msgid="8408970211196600423">"මෝටර් රථයේ සුක්කානම පාලනය කරන්න."</string>
    <string name="car_permission_label_read_adas_settings" msgid="151296373212801328">"මෝටර් රථයේ ADAS සැකසීම් තොරතුරු කියවන්න"</string>
    <string name="car_permission_desc_read_adas_settings" msgid="8490545343454791279">"මෝටර් රථයේ ADAS සැකසීම් තොරතුරු කියවන්න."</string>
    <string name="car_permission_label_control_adas_settings" msgid="2535088218472880855">"මෝටර් රථයේ ADAS සැකසීම් තොරතුරු පාලනය කරන්න"</string>
    <string name="car_permission_desc_control_adas_settings" msgid="8781131640392345285">"මෝටර් රථයේ ADAS සැකසීම් තොරතුරු පාලනය කරන්න."</string>
    <string name="car_permission_label_read_adas_states" msgid="8968657466958098106">"මෝටර් රථයේ ADAS තත්ත්ව තොරතුරු කියවන්න"</string>
    <string name="car_permission_desc_read_adas_states" msgid="5042430899788416991">"මෝටර් රථයේ ADAS තත්ත්ව තොරතුරු කියවන්න."</string>
    <string name="car_permission_label_control_adas_states" msgid="758803765406463138">"මෝටර් රථයේ ADAS තට්ත්ව තොරතුරු පාලනය කරන්න"</string>
    <string name="car_permission_desc_control_adas_states" msgid="1893171217779342348">"මෝටර් රථයේ ADAS තට්ත්ව තොරතුරු පාලනය කරන්න."</string>
    <string name="car_permission_label_read_windshield_wipers" msgid="896867772546890348">"මෝටර් රථයේ හුළං පලිහ පිසින කියවන්න"</string>
    <string name="car_permission_desc_read_windshield_wipers" msgid="597300271560195986">"මෝටර් රථයේ හුළං පලිහ පිසින කියවන්න."</string>
    <string name="car_permission_label_control_windshield_wipers" msgid="7971852482734087493">"මෝටර් රථයේ හුළං පලිහ පිසින පාලනය කරන්න"</string>
    <string name="car_permission_desc_control_windshield_wipers" msgid="3803429825323199728">"මෝටර් රථයේ හුළං පලිහ පිසින පාලනය කරන්න."</string>
    <string name="car_permission_label_manage_remote_device" msgid="1144368625081074994">"එම කලාප තුළ ස්ථාපනය කර ඇති මෝටර් රථ සහ සම වයසේ යෙදුම් (ඇමතුම්කරු මෙන් එකම පැකේජ නාමය ඇති යෙදුම්) තුළ ඇති අනෙකුත් පදිංචිකරුවන්ගේ කලාපවල තත්ත්වයන් අධීක්ෂණය කරන්න, සහ එම කලාපවල බලය කළමනාකරණය කරන්න."</string>
    <string name="car_permission_desc_manage_remote_device" msgid="4802785901453919948">"එම කලාප තුළ ස්ථාපනය කර ඇති මෝටර් රථ සහ සම වයසේ යෙදුම් (ඇමතුම්කරු මෙන් එකම පැකේජ නාමය ඇති යෙදුම්) තුළ ඇති අනෙකුත් පදිංචිකරුවන්ගේ කලාපවල තත්ත්වයන් අධීක්ෂණය කරන්න, සහ එම කලාපවල බලය කළමනාකරණය කරන්න."</string>
    <string name="car_permission_label_manage_occupant_connection" msgid="6007579379849984187">"මෝටර් රථයේ වෙනත් පදිංචිකරුවන්ගේ කලාපවල ස්ථාපනය කර ඇති සම වයසේ යෙදුම් (ඇමතුම්කරු මෙන් එකම පැකේජ නම ඇති යෙදුම්) වෙත සම්බන්ධතාවය ස්ථාපිත කර සන්නිවේදනය කරන්න."</string>
    <string name="car_permission_desc_manage_occupant_connection" msgid="6525045077082552965">"මෝටර් රථයේ වෙනත් පදිංචිකරුවන්ගේ කලාපවල ස්ථාපනය කර ඇති සම වයසේ යෙදුම් (ඇමතුම්කරු මෙන් එකම පැකේජ නම ඇති යෙදුම්) වෙත සම්බන්ධතාවය ස්ථාපිත කර සන්නිවේදනය කරන්න."</string>
    <string name="car_permission_label_access_mirrored_surface" msgid="6235459468766618021">"වෙනත් යෙදුම්වල තිරය පිළිබිඹු කරන්න"</string>
    <string name="car_permission_desc_access_mirrored_surface" msgid="7701151689600074639">"වෙනත් යෙදුම්වල තිරය පිළිබිඹු කරන්න."</string>
    <string name="car_permission_label_mirror_display" msgid="7591958768912962529">"වෙනත් පරිශීලකයින්ගේ සංදර්ශකය පිළිබිඹු කරන්න"</string>
    <string name="car_permission_desc_mirror_display" msgid="2403249980834394896">"වෙනත් පරිශීලකයින්ගේ සංදර්ශකය පිළිබිඹු කරන්න."</string>
<<<<<<< HEAD
=======
    <string name="car_permission_label_register_car_system_ui_proxy" msgid="4211405049007842422">"පද්ධති ui කළමනාකරණය කිරීමට සහ කාර්ය දසුන් තැනීමට වෙනත් යෙදුම්වලට භාවිතා කළ හැකි පද්ධති ui ප්‍රොක්සියක් සපයන්න."</string>
    <string name="car_permission_desc_register_car_system_ui_proxy" msgid="8863676956785764681">"පද්ධති ui කළමනාකරණය කිරීමට සහ කාර්ය දසුන් තැනීමට වෙනත් යෙදුම්වලට භාවිතා කළ හැකි පද්ධති ui ප්‍රොක්සියක් සපයන්න."</string>
    <string name="car_permission_label_manage_car_system_ui" msgid="1361615518679353414">"කාර්ය දසුන් තැනීම හෝ පද්ධති ui වෙනස්කම් පිළිබඳව දැනුවත් වීම සඳහා මෝටර් රථ පද්ධති ui සමග සන්නිවේදනය කරන්න."</string>
    <string name="car_permission_desc_manage_car_system_ui" msgid="6201733970421818637">"කාර්ය දසුන් තැනීම හෝ පද්ධති ui වෙනස්කම් පිළිබඳව දැනුවත් වීම සඳහා මෝටර් රථ පද්ධති ui සමග සන්නිවේදනය කරන්න."</string>
>>>>>>> 4ff9ffb3
    <string name="car_can_bus_failure" msgid="2334035748788283914">"CAN බස් අසාර්ථකයි"</string>
    <string name="car_can_bus_failure_desc" msgid="4125516222786484733">"CAN බස් ප්‍රතිචාර නොදක්වයි. හෙඩ්යුනිට් පෙට්ටිය පේනු ඉවත් කර ආපසු පේනුගත කර, මෝටර් රථය යළි අරඹන්න"</string>
    <string name="trust_device_default_name" msgid="4213625926070261253">"මගේ උපාංගය"</string>
    <string name="default_guest_name" msgid="2912812799433131476">"අමුත්තා"</string>
</resources><|MERGE_RESOLUTION|>--- conflicted
+++ resolved
@@ -204,13 +204,10 @@
     <string name="car_permission_desc_access_mirrored_surface" msgid="7701151689600074639">"වෙනත් යෙදුම්වල තිරය පිළිබිඹු කරන්න."</string>
     <string name="car_permission_label_mirror_display" msgid="7591958768912962529">"වෙනත් පරිශීලකයින්ගේ සංදර්ශකය පිළිබිඹු කරන්න"</string>
     <string name="car_permission_desc_mirror_display" msgid="2403249980834394896">"වෙනත් පරිශීලකයින්ගේ සංදර්ශකය පිළිබිඹු කරන්න."</string>
-<<<<<<< HEAD
-=======
     <string name="car_permission_label_register_car_system_ui_proxy" msgid="4211405049007842422">"පද්ධති ui කළමනාකරණය කිරීමට සහ කාර්ය දසුන් තැනීමට වෙනත් යෙදුම්වලට භාවිතා කළ හැකි පද්ධති ui ප්‍රොක්සියක් සපයන්න."</string>
     <string name="car_permission_desc_register_car_system_ui_proxy" msgid="8863676956785764681">"පද්ධති ui කළමනාකරණය කිරීමට සහ කාර්ය දසුන් තැනීමට වෙනත් යෙදුම්වලට භාවිතා කළ හැකි පද්ධති ui ප්‍රොක්සියක් සපයන්න."</string>
     <string name="car_permission_label_manage_car_system_ui" msgid="1361615518679353414">"කාර්ය දසුන් තැනීම හෝ පද්ධති ui වෙනස්කම් පිළිබඳව දැනුවත් වීම සඳහා මෝටර් රථ පද්ධති ui සමග සන්නිවේදනය කරන්න."</string>
     <string name="car_permission_desc_manage_car_system_ui" msgid="6201733970421818637">"කාර්ය දසුන් තැනීම හෝ පද්ධති ui වෙනස්කම් පිළිබඳව දැනුවත් වීම සඳහා මෝටර් රථ පද්ධති ui සමග සන්නිවේදනය කරන්න."</string>
->>>>>>> 4ff9ffb3
     <string name="car_can_bus_failure" msgid="2334035748788283914">"CAN බස් අසාර්ථකයි"</string>
     <string name="car_can_bus_failure_desc" msgid="4125516222786484733">"CAN බස් ප්‍රතිචාර නොදක්වයි. හෙඩ්යුනිට් පෙට්ටිය පේනු ඉවත් කර ආපසු පේනුගත කර, මෝටර් රථය යළි අරඹන්න"</string>
     <string name="trust_device_default_name" msgid="4213625926070261253">"මගේ උපාංගය"</string>
