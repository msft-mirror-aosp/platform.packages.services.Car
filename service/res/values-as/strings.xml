--- conflicted
+++ resolved
@@ -204,13 +204,10 @@
     <string name="car_permission_desc_access_mirrored_surface" msgid="7701151689600074639">"অন্য এপৰ স্ক্ৰীনখন প্ৰদৰ্শন কৰক।"</string>
     <string name="car_permission_label_mirror_display" msgid="7591958768912962529">"অন্য ব্যৱহাৰকাৰীৰ ডিছপ্লে’খন প্ৰদর্শন কৰক"</string>
     <string name="car_permission_desc_mirror_display" msgid="2403249980834394896">"অন্য ব্যৱহাৰকাৰীৰ ডিছপ্লে’খন প্ৰদর্শন কৰক।"</string>
-<<<<<<< HEAD
-=======
     <string name="car_permission_label_register_car_system_ui_proxy" msgid="4211405049007842422">"এটা ছিষ্টেম UI প্ৰক্সী প্ৰদান কৰক যিটো অন্য এপ্‌সমূহে ছিষ্টেম UI পৰিচালনা কৰিবলৈ আৰু টাস্ক ভিউ সৃষ্টি কৰিবলৈ ব্যৱহাৰ কৰিব পাৰে।"</string>
     <string name="car_permission_desc_register_car_system_ui_proxy" msgid="8863676956785764681">"এটা ছিষ্টেম UI প্ৰক্সী প্ৰদান কৰক যিটো অন্য এপ্‌সমূহে ছিষ্টেম UI পৰিচালনা কৰিবলৈ আৰু টাস্ক ভিউ সৃষ্টি কৰিবলৈ ব্যৱহাৰ কৰিব পাৰে।"</string>
     <string name="car_permission_label_manage_car_system_ui" msgid="1361615518679353414">"টাস্কভিউ সৃষ্টি কৰিবলৈ অথবা ছিষ্টেম UI সম্পৰ্কীয় সালসলনিসমূহৰ বিষয়ে জাননী পাবলৈ গাড়ীৰ ছিষ্টেম UIৰ সৈতে যোগাযোগ কৰক।"</string>
     <string name="car_permission_desc_manage_car_system_ui" msgid="6201733970421818637">"টাস্কভিউ সৃষ্টি কৰিবলৈ অথবা ছিষ্টেম UI সম্পৰ্কীয় সালসলনিসমূহৰ বিষয়ে জাননী পাবলৈ গাড়ীৰ ছিষ্টেম UIৰ সৈতে যোগাযোগ কৰক।"</string>
->>>>>>> 4ff9ffb3
     <string name="car_can_bus_failure" msgid="2334035748788283914">"CAN বাছ বিফল হৈছে"</string>
     <string name="car_can_bus_failure_desc" msgid="4125516222786484733">"CAN বাছে সঁহাৰি দিয়া নাই। হে’ড ইউনিট বাকচটো আঁতৰাই পুনৰ লগাওক"</string>
     <string name="trust_device_default_name" msgid="4213625926070261253">"মোৰ ডিভাইচ"</string>
