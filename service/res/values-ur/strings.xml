--- conflicted
+++ resolved
@@ -204,13 +204,10 @@
     <string name="car_permission_desc_access_mirrored_surface" msgid="7701151689600074639">"دیگر ایپس کی اسکرین کو دو طرفہ مطابقت پذیر بنائیں۔"</string>
     <string name="car_permission_label_mirror_display" msgid="7591958768912962529">"دوسرے صارفین کے ڈسپلے کو دو طرفہ مطابقت پذیر بنائیں"</string>
     <string name="car_permission_desc_mirror_display" msgid="2403249980834394896">"دوسرے صارفین کے ڈسپلے کو دو طرفہ مطابقت پذیر بنائیں۔"</string>
-<<<<<<< HEAD
-=======
     <string name="car_permission_label_register_car_system_ui_proxy" msgid="4211405049007842422">"سسٹم UI پراکسی فراہم کرتا ہے جسے دیگر ایپس سسٹم UI کا نظم کرنے اور ٹاسک کے مناظر تخلیق کرنے کے لیے استعمال کر سکتی ہیں۔"</string>
     <string name="car_permission_desc_register_car_system_ui_proxy" msgid="8863676956785764681">"سسٹم UI پراکسی فراہم کرتا ہے جسے دیگر ایپس سسٹم UI کا نظم کرنے اور ٹاسک کے مناظر تخلیق کرنے کے لیے استعمال کر سکتی ہیں۔"</string>
     <string name="car_permission_label_manage_car_system_ui" msgid="1361615518679353414">"ٹاسک کے مناظر تخلیق کرنے یا سسٹم UI تبدیلیوں کے بارے میں مطلع کرنے کے لیے کار سسٹم UI کے ساتھ مواصلت کریں۔"</string>
     <string name="car_permission_desc_manage_car_system_ui" msgid="6201733970421818637">"ٹاسک کے مناظر تخلیق کرنے یا سسٹم UI تبدیلیوں کے بارے میں مطلع کرنے کے لیے کار سسٹم UI کے ساتھ مواصلت کریں۔"</string>
->>>>>>> 4ff9ffb3
     <string name="car_can_bus_failure" msgid="2334035748788283914">"کین بس ناکام ہو گئی"</string>
     <string name="car_can_bus_failure_desc" msgid="4125516222786484733">"کین بس جواب نہیں دیتی ہے۔ ہیڈیونٹ باکس کو ان پلگ کر کے دوبارہ پلگ کریں اور کار کو دوبارہ شروع کریں"</string>
     <string name="trust_device_default_name" msgid="4213625926070261253">"میرا آلہ"</string>
