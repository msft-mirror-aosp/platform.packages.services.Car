--- conflicted
+++ resolved
@@ -204,13 +204,10 @@
     <string name="car_permission_desc_access_mirrored_surface" msgid="7701151689600074639">"કોઈ અન્ય ઍપની સ્ક્રીનને મિરર કરો."</string>
     <string name="car_permission_label_mirror_display" msgid="7591958768912962529">"કોઈ અન્ય વપરાશકર્તાના ડિસ્પ્લેને મિરર કરો"</string>
     <string name="car_permission_desc_mirror_display" msgid="2403249980834394896">"કોઈ અન્ય વપરાશકર્તાના ડિસ્પ્લેને મિરર કરો."</string>
-<<<<<<< HEAD
-=======
     <string name="car_permission_label_register_car_system_ui_proxy" msgid="4211405049007842422">"સિસ્ટમ UI પ્રૉક્સી પ્રદાન કરો કે જેનો ઉપયોગ અન્ય ઍપ દ્વારા સિસ્ટમ UIને મેનેજ કરવા અને ટાસ્ક વ્યૂ બનાવવા માટે થઈ શકે."</string>
     <string name="car_permission_desc_register_car_system_ui_proxy" msgid="8863676956785764681">"સિસ્ટમ UI પ્રૉક્સી પ્રદાન કરો કે જેનો ઉપયોગ અન્ય ઍપ દ્વારા સિસ્ટમ UIને મેનેજ કરવા અને ટાસ્ક વ્યૂ બનાવવા માટે થઈ શકે."</string>
     <string name="car_permission_label_manage_car_system_ui" msgid="1361615518679353414">"ટાસ્કવ્યૂ બનાવવા અથવા સિસ્ટમ UIના ફેરફારો વિશે નોટિફિકેશન મેળવવા માટે, કાર સિસ્ટમ UI સાથે સંદેશાવ્યવહાર કરો."</string>
     <string name="car_permission_desc_manage_car_system_ui" msgid="6201733970421818637">"ટાસ્કવ્યૂ બનાવવા અથવા સિસ્ટમ UIના ફેરફારો વિશે નોટિફિકેશન મેળવવા માટે, કાર સિસ્ટમ UI સાથે સંદેશાવ્યવહાર કરો."</string>
->>>>>>> 4ff9ffb3
     <string name="car_can_bus_failure" msgid="2334035748788283914">"CAN બસ નિષ્ફળ રહી"</string>
     <string name="car_can_bus_failure_desc" msgid="4125516222786484733">"CAN બસ પ્રતિસાદ આપતી નથી. હેડયુનિટ બોક્સને અનપ્લગ કરી ફરી પ્લગ કરો અને કારને ફરી શરૂ કરો"</string>
     <string name="trust_device_default_name" msgid="4213625926070261253">"મારું ડિવાઇસ"</string>
