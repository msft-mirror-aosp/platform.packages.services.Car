<?xml version="1.0" encoding="UTF-8"?>
<!--  Copyright (C) 2015 The Android Open Source Project

     Licensed under the Apache License, Version 2.0 (the "License");
     you may not use this file except in compliance with the License.
     You may obtain a copy of the License at

          http://www.apache.org/licenses/LICENSE-2.0

     Unless required by applicable law or agreed to in writing, software
     distributed under the License is distributed on an "AS IS" BASIS,
     WITHOUT WARRANTIES OR CONDITIONS OF ANY KIND, either express or implied.
     See the License for the specific language governing permissions and
     limitations under the License.
 -->

<resources xmlns:android="http://schemas.android.com/apk/res/android"
    xmlns:xliff="urn:oasis:names:tc:xliff:document:1.2">
    <string name="car_permission_label" msgid="2215078736675564541">"Autogegevens"</string>
    <string name="car_permission_desc" msgid="3584369074931334964">"toegang tot gegevens van je auto"</string>
    <string name="car_permission_label_camera" msgid="3725702064841827180">"toegang tot camera van auto"</string>
    <string name="car_permission_desc_camera" msgid="917024932164501426">"Toegang tot de camera(\'s) van je auto."</string>
    <string name="car_permission_label_energy" msgid="7409144323527821558">"toegang tot informatie over energieniveau van auto"</string>
    <string name="car_permission_desc_energy" msgid="3392963810053235407">"Toegang tot informatie over het energieniveau van je auto."</string>
    <string name="car_permission_label_control_car_energy" msgid="2788215385574313796">"EV-oplaadinstellingen van je auto beheren"</string>
    <string name="car_permission_desc_control_car_energy" msgid="8765015897869031807">"EV-oplaadinstellingen van je auto beheren."</string>
    <string name="car_permission_label_adjust_range_remaining" msgid="839033553999920138">"resterende actieradius van auto aanpassen"</string>
    <string name="car_permission_desc_adjust_range_remaining" msgid="2369321650437370673">"Waarde voor resterende actieradius van auto aanpassen."</string>
    <string name="car_permission_label_hvac" msgid="1499454192558727843">"toegang tot HVAC van auto"</string>
    <string name="car_permission_desc_hvac" msgid="3754229695589774195">"Toegang tot de HVAC van je auto."</string>
    <string name="car_permission_label_mileage" msgid="4661317074631150551">"toegang tot informatie over kilometerstand van auto"</string>
    <string name="car_permission_desc_mileage" msgid="7179735693278681090">"Toegang tot informatie over het brandstofverbruik van je auto."</string>
    <string name="car_permission_label_speed" msgid="1149027717860529745">"snelheid van auto lezen"</string>
    <string name="car_permission_desc_speed" msgid="2047965198165448241">"Toegang tot de snelheid van je auto."</string>
    <string name="car_permission_label_vehicle_dynamics_state" msgid="313779267420048367">"toegang tot dynamische status van auto"</string>
    <string name="car_permission_desc_vehicle_dynamics_state" msgid="8891506193446375660">"Toegang tot dynamische status van auto."</string>
    <string name="car_permission_label_vendor_extension" msgid="7141601811734127361">"toegang tot leverancierskanaal van auto"</string>
    <string name="car_permission_desc_vendor_extension" msgid="2970718502334714035">"Toegang tot het leverancierskanaal van je auto om autospecifieke informatie uit te wisselen."</string>
    <string name="car_permission_label_radio" msgid="6009465291685935112">"radio van auto beheren"</string>
    <string name="car_permission_desc_radio" msgid="3385999027478186964">"Toegang tot je autoradio."</string>
    <string name="car_permission_label_projection" msgid="9107156380287576787">"interface van telefoon projecteren op display van auto"</string>
    <string name="car_permission_desc_projection" msgid="2352178999656292944">"Hiermee kan een app een interface van een telefoon projecteren op het display van de auto."</string>
    <string name="car_permission_label_access_projection_status" msgid="4231618890836627402">"toegang tot projectiestatus"</string>
    <string name="car_permission_desc_access_projection_status" msgid="8497351979100616278">"Hiermee kan een app de status ophalen van andere apps die worden geprojecteerd op het display van de auto."</string>
    <string name="car_permission_label_audio_volume" msgid="310587969373137690">"audiovolume van auto bedienen"</string>
    <string name="car_permission_label_audio_settings" msgid="6524703796944023977">"audio-instellingen van auto beheren"</string>
    <string name="car_permission_label_mock_vehicle_hal" msgid="7198852512207405935">"voertuig-HAL emuleren"</string>
    <string name="car_permission_label_receive_ducking" msgid="4884538660766756573">"gebeurtenissen met betrekking tot verlagen van audiovolume ontvangen"</string>
    <string name="car_permission_desc_receive_ducking" msgid="776376388266656512">"Hiermee kan een app een melding ontvangen wanneer het bijbehorende volume wordt verlaagd als gevolg van andere audio die wordt afgespeeld in de auto."</string>
    <string name="car_permission_desc_mock_vehicle_hal" msgid="5235596491098649155">"De voertuig-HAL van je auto emuleren voor interne tests"</string>
    <string name="car_permission_desc_audio_volume" msgid="536626185654307889">"Het volume van je auto bedienen."</string>
    <string name="car_permission_desc_audio_settings" msgid="7192007170677915937">"De audio-instellingen van je auto bedienen."</string>
    <string name="car_permission_label_control_app_blocking" msgid="9112678596919993386">"App-blokkering"</string>
    <string name="car_permission_desc_control_app_blocking" msgid="7539378161760696190">"App-blokkering tijdens het rijden bedienen"</string>
    <string name="car_permission_car_navigation_manager" msgid="5895461364007854077">"Navigatiebeheer"</string>
    <string name="car_permission_desc_car_navigation_manager" msgid="6188751054665471537">"Navigatiegegevens rapporteren aan instrumentcluster"</string>
    <string name="car_permission_car_display_in_cluster" msgid="4005987646292458684">"Rechtstreekse weergave naar instrumentcluster"</string>
    <string name="car_permission_desc_car_display_in_cluster" msgid="2668300546822672927">"Een app toestaan om activiteiten te declareren die worden weergegeven in de instrumentcluster"</string>
    <string name="car_permission_car_cluster_control" msgid="1382247204230165674">"Instrumentcluster bedienen"</string>
    <string name="car_permission_desc_car_cluster_control" msgid="9222776665281176031">"Apps openen in de instrumentcluster"</string>
    <string name="car_permission_car_monitor_cluster_navigation_state" msgid="7025307242306902441">"Navigatiestatus instrumentcluster"</string>
    <string name="car_permission_desc_car_monitor_cluster_navigation_state" msgid="8745047153878713339">"Luisteren naar wijzigingen in de navigatiestatus van het instrumentcluster"</string>
    <string name="car_permission_label_car_ux_restrictions_configuration" msgid="6801393970411049725">"Configuratie van beperkingen voor gebruikerservaring"</string>
    <string name="car_permission_desc_car_ux_restrictions_configuration" msgid="5711926927484813777">"Beperkingen voor gebruikerservaring configureren"</string>
    <string name="car_permission_label_access_private_display_id" msgid="6712116114341634316">"Leestoegang tot privé-display-ID"</string>
    <string name="car_permission_desc_access_private_display_id" msgid="8535974477610944721">"Staat leestoegang toe tot privé-display-ID"</string>
    <string name="car_permission_label_car_handle_usb_aoap_device" msgid="72783989504378036">"Communiceren met USB-apparaat in AOAP-modus"</string>
    <string name="car_permission_desc_car_handle_usb_aoap_device" msgid="273505990971317034">"Hiermee kan een app communiceren met een apparaat in AOAP-modus"</string>
    <string name="car_permission_label_read_car_occupant_awareness_state" msgid="125517953575032758">"Leestoegang voor Occupant Awareness System"</string>
    <string name="car_permission_desc_read_car_occupant_awareness_state" msgid="188865882598414986">"Hiermee kunnen status- en detectiegegevens van het Occupant Awareness System worden gelezen"</string>
    <string name="car_permission_label_control_car_occupant_awareness_system" msgid="7163330266691094542">"Occupant Awareness System-diagram bedienen"</string>
    <string name="car_permission_desc_control_car_occupant_awareness_system" msgid="7123482622084531911">"Hiermee kan het starten en stoppen van het Occupant Awareness System-detectiediagram worden bediend"</string>
    <string name="car_permission_label_read_driver_monitoring_settings" msgid="5208935577581001710">"Informatie over instellingen voor bestuurdersmonitoring van auto lezen"</string>
    <string name="car_permission_desc_read_driver_monitoring_settings" msgid="3721117607024237175">"Informatie over instellingen voor bestuurdersmonitoring van auto lezen."</string>
    <string name="car_permission_label_control_driver_monitoring_settings" msgid="239453247872865455">"Informatie over instellingen voor bestuurdersmonitoring van auto beheren"</string>
    <string name="car_permission_desc_control_driver_monitoring_settings" msgid="7244804817277236221">"Informatie over instellingen voor bestuurdersmonitoring van auto beheren."</string>
    <string name="car_permission_label_read_driver_monitoring_states" msgid="1555412806741155523">"Informatie over statussen voor bestuurdersmonitoring van auto lezen"</string>
    <string name="car_permission_desc_read_driver_monitoring_states" msgid="3124328827934661489">"Informatie over statussen voor bestuurdersmonitoring van auto lezen."</string>
    <string name="car_permission_label_diag_read" msgid="7248894224877702604">"diagnostische gegevens lezen"</string>
    <string name="car_permission_desc_diag_read" msgid="1121426363040966178">"Diagnostische gegevens van auto lezen."</string>
    <string name="car_permission_label_diag_clear" msgid="4783070510879698157">"diagnostische gegevens wissen"</string>
    <string name="car_permission_desc_diag_clear" msgid="7453222114866042786">"Diagnostische gegevens van auto wissen."</string>
    <string name="car_permission_label_vms_publisher" msgid="3049934078926106641">"VMS-uitgever"</string>
    <string name="car_permission_desc_vms_publisher" msgid="5589489298597386828">"VMS-berichten publiceren"</string>
    <string name="car_permission_label_vms_subscriber" msgid="5648841182059222299">"VMS-abonnee"</string>
    <string name="car_permission_desc_vms_subscriber" msgid="7551009457847673620">"Abonneren op VMS-berichten"</string>
    <string name="car_permission_label_storage_monitoring" msgid="2327639346522530549">"Flash-geheugen controleren"</string>
    <string name="car_permission_desc_storage_monitoring" msgid="2075712271139671318">"Gebruik van Flash-geheugen controleren"</string>
    <string name="car_permission_label_driving_state" msgid="7754624599537393650">"luisteren naar rijstand"</string>
    <string name="car_permission_desc_driving_state" msgid="2684025262811635737">"Luisteren naar wijzigingen van rijstand."</string>
    <string name="car_permission_label_use_telemetry_service" msgid="948005838683758846">"Telemetrieservice voor auto gebruiken"</string>
    <string name="car_permission_desc_use_telemetry_service" msgid="3633214312435700766">"Gegevens over de autosysteemstatus ophalen."</string>
    <string name="car_permission_label_use_evs_service" msgid="1729276125209310607">"EVS-autoservice gebruiken"</string>
    <string name="car_permission_desc_use_evs_service" msgid="2374737642186632816">"Abonneren op EVS-videostreams"</string>
    <string name="car_permission_label_request_evs_activity" msgid="3906551972883482883">"De EVS-voorbeeldactiviteit aanvragen"</string>
    <string name="car_permission_desc_request_evs_activity" msgid="4582768053649138488">"Het systeem vragen de EVS-voorbeeldactiviteit te starten"</string>
    <string name="car_permission_label_control_evs_activity" msgid="2030069860204405679">"De EVS-voorbeeldactiviteit beheren"</string>
    <string name="car_permission_desc_control_evs_activity" msgid="691646545916976346">"De EVS-voorbeeldactiviteit van het systeem beheren"</string>
    <string name="car_permission_label_use_evs_camera" msgid="3607720208623955067">"De EVS-camera gebruiken"</string>
    <string name="car_permission_desc_use_evs_camera" msgid="1625845902221003985">"Abonneren op EVS-camerastreams"</string>
    <string name="car_permission_label_monitor_evs_status" msgid="2091521314159379622">"De status van de EVS-service monitoren"</string>
    <string name="car_permission_desc_monitor_evs_status" msgid="2764278897143573535">"Luisteren naar de statuswijzigingen van de EVS-service"</string>
    <string name="car_permission_label_car_engine_detailed" msgid="8911992719173587337">"toegang tot gedetailleerde informatie over motor van auto"</string>
    <string name="car_permission_desc_car_engine_detailed" msgid="1746863362811347700">"Toegang tot gedetailleerde informatie over motor van auto."</string>
    <string name="car_permission_label_car_energy_ports" msgid="8548990315169219454">"toegang tot tankklep en oplaadpoort van auto"</string>
    <string name="car_permission_desc_car_energy_ports" msgid="7771185999828794949">"Toegang tot tankklep en oplaadpoort van auto."</string>
    <string name="car_permission_label_control_car_energy_ports" msgid="4375137311026313475">"tankklep en oplaadpoort van auto bedienen"</string>
    <string name="car_permission_desc_control_car_energy_ports" msgid="7364633710492525387">"Tankklep en oplaadpoort van auto bedienen."</string>
    <string name="car_permission_label_car_identification" msgid="5896712510164020478">"identificatie van auto lezen"</string>
    <string name="car_permission_desc_car_identification" msgid="4132040867171275059">"Toegang tot identificatie van auto."</string>
    <string name="car_permission_label_control_car_doors" msgid="3032058819250195700">"autoportieren bedienen"</string>
    <string name="car_permission_desc_control_car_doors" msgid="6287353311980590092">"Autoportieren bedienen."</string>
    <string name="car_permission_label_control_car_windows" msgid="2452854429996653029">"ramen van auto bedienen"</string>
    <string name="car_permission_desc_control_car_windows" msgid="7693657991521595635">"Ramen van auto bedienen."</string>
    <string name="car_permission_label_control_car_mirrors" msgid="8470700538827409476">"spiegels van auto bedienen"</string>
    <string name="car_permission_desc_control_car_mirrors" msgid="1224135684068855032">"Spiegels van auto bedienen."</string>
    <string name="car_permission_label_control_car_seats" msgid="1826934820585497135">"autostoelen bedienen"</string>
    <string name="car_permission_desc_control_car_seats" msgid="2407536601226470563">"Autostoelen bedienen."</string>
    <string name="car_permission_label_control_car_airbags" msgid="6823727183218389617">"de airbags van de auto bedienen"</string>
    <string name="car_permission_desc_control_car_airbags" msgid="6181671903761622348">"De airbags van de auto bedienen."</string>
    <string name="car_permission_label_car_info" msgid="4707513570676492315">"toegang tot basisgegevens van auto"</string>
    <string name="car_permission_desc_car_info" msgid="2118081474543537653">"Toegang tot basisgegevens van auto."</string>
    <string name="car_permission_label_privileged_car_info" msgid="1304018073760220785">"toegang krijgen tot de vertrouwelijke informatie van de auto"</string>
    <string name="car_permission_desc_privileged_car_info" msgid="2245117655328125350">"Toegang krijgen tot de vertrouwelijke informatie van de auto."</string>
    <string name="car_permission_label_vendor_permission_info" msgid="4471260460536888654">"toegang tot informatie over de leveranciersrechten van de auto"</string>
    <string name="car_permission_desc_vendor_permission_info" msgid="8152113853528488398">"Toegang tot informatie over de leveranciersrechten van de auto."</string>
    <string name="car_permission_label_car_exterior_lights" msgid="541304469604902110">"status van buitenverlichting van auto lezen"</string>
    <string name="car_permission_desc_car_exterior_lights" msgid="4038037584100849318">"Toegang tot status van buitenverlichting van auto."</string>
    <string name="car_permission_label_control_glove_box" msgid="992118647212706782">"toegang krijgen tot status van handschoenenkastje van auto"</string>
    <string name="car_permission_desc_control_glove_box" msgid="2888062136750123261">"Toegang krijgen tot status van handschoenenkastje van auto."</string>
    <string name="car_permission_label_car_epoch_time" msgid="6303397910662625112">"toegang krijgen tot de epochtijd van de auto"</string>
    <string name="car_permission_desc_car_epoch_time" msgid="398907082895238558">"Toegang krijgen tot de epochtijd van de auto."</string>
    <string name="car_permission_label_control_car_exterior_lights" msgid="101357531386232141">"buitenverlichting van auto lezen"</string>
    <string name="car_permission_desc_control_car_exterior_lights" msgid="6332252612685264180">"Buitenverlichting van auto bedienen."</string>
    <string name="car_permission_label_car_interior_lights" msgid="8506302199784427680">"binnenverlichting van auto lezen"</string>
    <string name="car_permission_desc_car_interior_lights" msgid="6204775354692372506">"Toegang tot status van binnenverlichting van auto."</string>
    <string name="car_permission_label_control_car_interior_lights" msgid="6685386372012664281">"binnenverlichting van auto bedienen"</string>
    <string name="car_permission_desc_control_car_interior_lights" msgid="797201814109701538">"Binnenverlichting van auto bedienen."</string>
    <string name="car_permission_label_car_exterior_environment" msgid="3385924985991299436">"buitentemperatuur van auto lezen"</string>
    <string name="car_permission_desc_car_exterior_environment" msgid="1716656004731603379">"Toegang tot buitentemperatuur van auto."</string>
    <string name="car_permission_label_car_tires" msgid="4379255261197836840">"toegang tot informatie over banden van auto"</string>
    <string name="car_permission_desc_car_tires" msgid="8134496466769810134">"Toegang tot informatie over banden van auto."</string>
    <string name="car_permission_label_car_steering" msgid="7779530447441232479">"informatie over stuurhoek van auto lezen"</string>
    <string name="car_permission_desc_car_steering" msgid="1357331844530708138">"Toegang tot informatie over stuurhoek van auto."</string>
    <string name="car_permission_label_read_car_display_units" msgid="7617008314862097183">"displayunits van auto lezen"</string>
    <string name="car_permission_desc_read_car_display_units" msgid="6891898275208542385">"Displayunits lezen."</string>
    <string name="car_permission_label_control_car_display_units" msgid="4975303668183173076">"displayunits van auto bedienen"</string>
    <string name="car_permission_desc_control_car_display_units" msgid="8744397195158556945">"Displayunits bedienen."</string>
    <string name="car_permission_label_control_car_powertrain" msgid="234831541490237603">"informatie over aandrijfsysteem van auto beheren"</string>
    <string name="car_permission_desc_control_car_powertrain" msgid="8205110385130069179">"Informatie over aandrijfsysteem van auto beheren."</string>
    <string name="car_permission_label_car_powertrain" msgid="4586122326622134886">"informatie over aandrijfsysteem van auto lezen"</string>
    <string name="car_permission_desc_car_powertrain" msgid="1116007372551797796">"Toegang tot informatie over aandrijfsysteem van auto."</string>
    <string name="car_permission_label_car_power" msgid="8111448088314368268">"stroomstatus van auto lezen"</string>
    <string name="car_permission_desc_car_power" msgid="9202079903668652864">"Toegang tot stroomstatus van auto."</string>
    <string name="car_permission_label_enroll_trust" msgid="3512907900486690218">"Vertrouwd apparaat inschrijven"</string>
    <string name="car_permission_desc_enroll_trust" msgid="4148649994602185130">"Inschrijving van vertrouwd apparaat toestaan"</string>
    <string name="car_permission_label_car_test_service" msgid="9159328930558208708">"Testmodus van auto bedienen"</string>
    <string name="car_permission_desc_car_test_service" msgid="7426844534110145843">"Testmodus van auto bedienen"</string>
    <string name="car_permission_label_control_car_features" msgid="3905791560378888286">"Functies van de auto aan- of uitzetten"</string>
    <string name="car_permission_desc_control_car_features" msgid="7646711104530599901">"Functies van de auto aan- of uitzetten."</string>
    <string name="car_permission_label_use_car_watchdog" msgid="6973938293170413475">"auto-watchdog gebruiken"</string>
    <string name="car_permission_desc_use_car_watchdog" msgid="8244592601805516086">"Auto-watchdog gebruiken."</string>
    <string name="car_permission_label_control_car_watchdog_config" msgid="7002301555689209243">"watchdog-configuratie voor auto beheren"</string>
    <string name="car_permission_desc_control_car_watchdog_config" msgid="2276721198186100781">"Watchdog-configuratie voor auto beheren."</string>
    <string name="car_permission_label_collect_car_watchdog_metrics" msgid="6868646053065666480">"watchdog-statistieken voor auto verzamelen"</string>
    <string name="car_permission_desc_collect_car_watchdog_metrics" msgid="5712074376194601441">"Watchdog-statistieken voor auto verzamelen."</string>
    <string name="car_permission_label_read_car_power_policy" msgid="4597484321338979324">"in-/uitschakelbeleid voor auto lezen"</string>
    <string name="car_permission_desc_read_car_power_policy" msgid="5430714179790601808">"In-/uitschakelbeleid voor auto lezen."</string>
    <string name="car_permission_label_control_car_power_policy" msgid="6840069695926008330">"in-/uitschakelbeleid voor auto beheren"</string>
    <string name="car_permission_desc_control_car_power_policy" msgid="8565782440893507028">"In-/uitschakelbeleid voor auto beheren."</string>
    <string name="car_permission_label_adjust_shutdown_process" msgid="184826150481255557">"afsluitproces aanpassen"</string>
    <string name="car_permission_desc_adjust_shutdown_process" msgid="5059212045073049971">"Afsluitproces aanpassen."</string>
    <string name="car_permission_label_template_renderer" msgid="3464887382919754850">"templates renderen"</string>
    <string name="car_permission_desc_template_renderer" msgid="6047233999260920122">"Templates renderen."</string>
    <string name="car_permission_label_control_car_app_launch" msgid="214632389637409226">"starten van apps beheren"</string>
    <string name="car_permission_desc_control_car_app_launch" msgid="4245527461733374198">"Starten van apps beheren."</string>
    <string name="car_permission_label_manage_thread_priority" msgid="6775846409863509575">"thread-prioriteit beheren"</string>
    <string name="car_permission_desc_manage_thread_priority" msgid="3833845502119615929">"Thread-prioriteit beheren."</string>
    <string name="car_permission_label_manage_occupant_zone" msgid="1390420387640478679">"passagierszone beheren"</string>
    <string name="car_permission_desc_manage_occupant_zone" msgid="1641484205694436465">"Passagierszone beheren."</string>
    <string name="car_permission_label_use_remote_access" msgid="4192095854784769805">"externe toegang gebruiken"</string>
    <string name="car_permission_desc_use_remote_access" msgid="7287637348044911791">"Externe toegang gebruiken."</string>
    <string name="car_permission_label_control_remote_access" msgid="4247590162299914718">"externe toegang beheren"</string>
    <string name="car_permission_desc_control_remote_access" msgid="127215188256669260">"Externe toegang beheren."</string>
    <string name="car_permission_label_control_steering_wheel" msgid="6244908950907824488">"het stuur van de auto bedienen"</string>
    <string name="car_permission_desc_control_steering_wheel" msgid="8408970211196600423">"Het stuur van de auto bedienen."</string>
    <string name="car_permission_label_read_adas_settings" msgid="151296373212801328">"informatie over ADAS-instellingen van auto lezen"</string>
    <string name="car_permission_desc_read_adas_settings" msgid="8490545343454791279">"Informatie over ADAS-instellingen van auto lezen."</string>
    <string name="car_permission_label_control_adas_settings" msgid="2535088218472880855">"informatie over ADAS-instellingen van auto beheren"</string>
    <string name="car_permission_desc_control_adas_settings" msgid="8781131640392345285">"Informatie over ADAS-instellingen van auto beheren."</string>
    <string name="car_permission_label_read_adas_states" msgid="8968657466958098106">"informatie over ADAS-statussen van auto lezen"</string>
    <string name="car_permission_desc_read_adas_states" msgid="5042430899788416991">"Informatie over ADAS-statussen van auto lezen."</string>
    <string name="car_permission_label_control_adas_states" msgid="758803765406463138">"informatie over ADAS-statussen van auto beheren"</string>
    <string name="car_permission_desc_control_adas_states" msgid="1893171217779342348">"Informatie over ADAS-statussen van auto beheren."</string>
    <string name="car_permission_label_read_windshield_wipers" msgid="896867772546890348">"ruitenwissers van auto lezen"</string>
    <string name="car_permission_desc_read_windshield_wipers" msgid="597300271560195986">"Ruitenwissers van auto lezen."</string>
    <string name="car_permission_label_control_windshield_wipers" msgid="7971852482734087493">"ruitenwissers van auto bedienen"</string>
    <string name="car_permission_desc_control_windshield_wipers" msgid="3803429825323199728">"Ruitenwissers van auto bedienen."</string>
    <string name="car_permission_label_manage_remote_device" msgid="1144368625081074994">"de statussen bijhouden van andere passagierszones in de auto en vergelijkbare apps (apps die dezelfde pakketnaam hebben als de beller) die zijn geïnstalleerd in die zones, en de stroomvoorziening van die zones beheren"</string>
    <string name="car_permission_desc_manage_remote_device" msgid="4802785901453919948">"De statussen bijhouden van andere passagierszones in de auto en vergelijkbare apps (apps die dezelfde pakketnaam hebben als de beller) die zijn geïnstalleerd in die zones, en de stroomvoorziening van die zones beheren."</string>
    <string name="car_permission_label_manage_occupant_connection" msgid="6007579379849984187">"verbinding maken en communiceren met vergelijkbare apps (apps die dezelfde pakketnaam hebben als de beller) die zijn geïnstalleerd in andere passagierszones in de auto"</string>
    <string name="car_permission_desc_manage_occupant_connection" msgid="6525045077082552965">"Verbinding maken en communiceren met vergelijkbare apps (apps die dezelfde pakketnaam hebben als de beller) die zijn geïnstalleerd in andere passagierszones in de auto."</string>
    <string name="car_permission_label_access_mirrored_surface" msgid="6235459468766618021">"het scherm van andere apps mirroren"</string>
    <string name="car_permission_desc_access_mirrored_surface" msgid="7701151689600074639">"Het scherm van andere apps mirroren."</string>
    <string name="car_permission_label_mirror_display" msgid="7591958768912962529">"het scherm van andere gebruikers mirroren"</string>
    <string name="car_permission_desc_mirror_display" msgid="2403249980834394896">"Het scherm van andere gebruikers mirroren."</string>
<<<<<<< HEAD
=======
    <string name="car_permission_label_register_car_system_ui_proxy" msgid="4211405049007842422">"Een systeem-UI-proxy leveren die andere apps kunnen gebruiken om de systeem-UI te beheren en taakweergaven te maken."</string>
    <string name="car_permission_desc_register_car_system_ui_proxy" msgid="8863676956785764681">"Een systeem-UI-proxy leveren die andere apps kunnen gebruiken om de systeem-UI te beheren en taakweergaven te maken."</string>
    <string name="car_permission_label_manage_car_system_ui" msgid="1361615518679353414">"Communiceren met de systeem-UI van de auto om taakweergaven te maken of meldingen over wijzigingen in de systeem-UI te krijgen."</string>
    <string name="car_permission_desc_manage_car_system_ui" msgid="6201733970421818637">"Communiceren met de systeem-UI van de auto om taakweergaven te maken of meldingen over wijzigingen in de systeem-UI te krijgen."</string>
>>>>>>> 4ff9ffb3
    <string name="car_can_bus_failure" msgid="2334035748788283914">"CAN-bus is mislukt"</string>
    <string name="car_can_bus_failure_desc" msgid="4125516222786484733">"CAN-bus reageert niet. Koppel de hoofdeenheid los en sluit deze vervolgens weer aan. Start de auto daarna opnieuw."</string>
    <string name="trust_device_default_name" msgid="4213625926070261253">"Mijn apparaat"</string>
    <string name="default_guest_name" msgid="2912812799433131476">"Gast"</string>
</resources><|MERGE_RESOLUTION|>--- conflicted
+++ resolved
@@ -204,13 +204,10 @@
     <string name="car_permission_desc_access_mirrored_surface" msgid="7701151689600074639">"Het scherm van andere apps mirroren."</string>
     <string name="car_permission_label_mirror_display" msgid="7591958768912962529">"het scherm van andere gebruikers mirroren"</string>
     <string name="car_permission_desc_mirror_display" msgid="2403249980834394896">"Het scherm van andere gebruikers mirroren."</string>
-<<<<<<< HEAD
-=======
     <string name="car_permission_label_register_car_system_ui_proxy" msgid="4211405049007842422">"Een systeem-UI-proxy leveren die andere apps kunnen gebruiken om de systeem-UI te beheren en taakweergaven te maken."</string>
     <string name="car_permission_desc_register_car_system_ui_proxy" msgid="8863676956785764681">"Een systeem-UI-proxy leveren die andere apps kunnen gebruiken om de systeem-UI te beheren en taakweergaven te maken."</string>
     <string name="car_permission_label_manage_car_system_ui" msgid="1361615518679353414">"Communiceren met de systeem-UI van de auto om taakweergaven te maken of meldingen over wijzigingen in de systeem-UI te krijgen."</string>
     <string name="car_permission_desc_manage_car_system_ui" msgid="6201733970421818637">"Communiceren met de systeem-UI van de auto om taakweergaven te maken of meldingen over wijzigingen in de systeem-UI te krijgen."</string>
->>>>>>> 4ff9ffb3
     <string name="car_can_bus_failure" msgid="2334035748788283914">"CAN-bus is mislukt"</string>
     <string name="car_can_bus_failure_desc" msgid="4125516222786484733">"CAN-bus reageert niet. Koppel de hoofdeenheid los en sluit deze vervolgens weer aan. Start de auto daarna opnieuw."</string>
     <string name="trust_device_default_name" msgid="4213625926070261253">"Mijn apparaat"</string>
