--- conflicted
+++ resolved
@@ -204,13 +204,10 @@
     <string name="car_permission_desc_access_mirrored_surface" msgid="7701151689600074639">"다른 앱의 스크린을 미러링하기"</string>
     <string name="car_permission_label_mirror_display" msgid="7591958768912962529">"다른 사용자의 화면을 미러링하기"</string>
     <string name="car_permission_desc_mirror_display" msgid="2403249980834394896">"다른 사용자의 화면을 미러링하기"</string>
-<<<<<<< HEAD
-=======
     <string name="car_permission_label_register_car_system_ui_proxy" msgid="4211405049007842422">"다른 앱에서 시스템 UI를 관리하고 작업 뷰를 만들기 위해 사용하는 시스템 UI 프록시를 제공합니다."</string>
     <string name="car_permission_desc_register_car_system_ui_proxy" msgid="8863676956785764681">"다른 앱에서 시스템 UI를 관리하고 작업 뷰를 만들기 위해 사용하는 시스템 UI 프록시를 제공합니다."</string>
     <string name="car_permission_label_manage_car_system_ui" msgid="1361615518679353414">"작업 뷰 만들기 또는 시스템 UI 변경에 관한 알림 수신을 위해 차량 시스템 UI와 통신합니다."</string>
     <string name="car_permission_desc_manage_car_system_ui" msgid="6201733970421818637">"작업 뷰 만들기 또는 시스템 UI 변경에 관한 알림 수신을 위해 차량 시스템 UI와 통신합니다."</string>
->>>>>>> 4ff9ffb3
     <string name="car_can_bus_failure" msgid="2334035748788283914">"CAN 버스 실패"</string>
     <string name="car_can_bus_failure_desc" msgid="4125516222786484733">"CAN 버스가 응답하지 않습니다. 헤드유닛 박스를 분리한 후 다시 연결한 다음 시동을 다시 걸어 보세요."</string>
     <string name="trust_device_default_name" msgid="4213625926070261253">"내 기기"</string>
