<?xml version="1.0" encoding="UTF-8"?>
<!--  Copyright (C) 2015 The Android Open Source Project

     Licensed under the Apache License, Version 2.0 (the "License");
     you may not use this file except in compliance with the License.
     You may obtain a copy of the License at

          http://www.apache.org/licenses/LICENSE-2.0

     Unless required by applicable law or agreed to in writing, software
     distributed under the License is distributed on an "AS IS" BASIS,
     WITHOUT WARRANTIES OR CONDITIONS OF ANY KIND, either express or implied.
     See the License for the specific language governing permissions and
     limitations under the License.
 -->

<resources xmlns:android="http://schemas.android.com/apk/res/android"
    xmlns:xliff="urn:oasis:names:tc:xliff:document:1.2">
    <string name="car_permission_label" msgid="2215078736675564541">"Informació del cotxe"</string>
    <string name="car_permission_desc" msgid="3584369074931334964">"accedir a la informació del cotxe"</string>
    <string name="car_permission_label_camera" msgid="3725702064841827180">"accedeix a la càmera del cotxe"</string>
    <string name="car_permission_desc_camera" msgid="917024932164501426">"Accedir a la càmera del cotxe"</string>
    <string name="car_permission_label_energy" msgid="7409144323527821558">"accedeix a la informació sobre l\'energia del cotxe"</string>
    <string name="car_permission_desc_energy" msgid="3392963810053235407">"Accedir a la informació sobre l\'energia del cotxe"</string>
    <string name="car_permission_label_control_car_energy" msgid="2788215385574313796">"Controlar la configuració de càrrega del cotxe elèctric"</string>
    <string name="car_permission_desc_control_car_energy" msgid="8765015897869031807">"Controlar la configuració de càrrega del teu cotxe elèctric."</string>
    <string name="car_permission_label_adjust_range_remaining" msgid="839033553999920138">"ajustar l\'autonomia restant del cotxe"</string>
    <string name="car_permission_desc_adjust_range_remaining" msgid="2369321650437370673">"Ajustar el valor de l\'autonomia restant del cotxe."</string>
    <string name="car_permission_label_hvac" msgid="1499454192558727843">"accedir al sistema de climatització del cotxe"</string>
    <string name="car_permission_desc_hvac" msgid="3754229695589774195">"Accedir al sistema de climatització del cotxe"</string>
    <string name="car_permission_label_mileage" msgid="4661317074631150551">"accedeix a la informació sobre el quilometratge del cotxe"</string>
    <string name="car_permission_desc_mileage" msgid="7179735693278681090">"Accedir a la informació sobre el quilometratge del cotxe"</string>
    <string name="car_permission_label_speed" msgid="1149027717860529745">"llegeix la velocitat del cotxe"</string>
    <string name="car_permission_desc_speed" msgid="2047965198165448241">"Accedir a la velocitat del cotxe"</string>
    <string name="car_permission_label_vehicle_dynamics_state" msgid="313779267420048367">"accedeix a l\'estat de la dinàmica del cotxe"</string>
    <string name="car_permission_desc_vehicle_dynamics_state" msgid="8891506193446375660">"Accedeix a l\'estat de la dinàmica del cotxe."</string>
    <string name="car_permission_label_vendor_extension" msgid="7141601811734127361">"accedeix al canal del fabricant del cotxe"</string>
    <string name="car_permission_desc_vendor_extension" msgid="2970718502334714035">"Accedir al canal del fabricant del cotxe per intercanviar informació específica del cotxe"</string>
    <string name="car_permission_label_radio" msgid="6009465291685935112">"gestiona la ràdio del cotxe"</string>
    <string name="car_permission_desc_radio" msgid="3385999027478186964">"Accedir a la ràdio del cotxe"</string>
    <string name="car_permission_label_projection" msgid="9107156380287576787">"projecta la interfície d\'un telèfon a la pantalla del cotxe"</string>
    <string name="car_permission_desc_projection" msgid="2352178999656292944">"Permet que una aplicació projecti la interfície d\'un telèfon a la pantalla del cotxe"</string>
    <string name="car_permission_label_access_projection_status" msgid="4231618890836627402">"accedeix a l\'estat de la projecció"</string>
    <string name="car_permission_desc_access_projection_status" msgid="8497351979100616278">"Permet que una aplicació obtingui l\'estat d\'altres aplicacions que s\'estiguin projectant a la pantalla del cotxe"</string>
    <string name="car_permission_label_audio_volume" msgid="310587969373137690">"controla el volum de l\'àudio del cotxe"</string>
    <string name="car_permission_label_audio_settings" msgid="6524703796944023977">"gestiona la configuració de l\'àudio del cotxe"</string>
    <string name="car_permission_label_mock_vehicle_hal" msgid="7198852512207405935">"emula l\'API vehicle HAL"</string>
    <string name="car_permission_label_receive_ducking" msgid="4884538660766756573">"rep esdeveniments d\'atenuació d\'àudio"</string>
    <string name="car_permission_desc_receive_ducking" msgid="776376388266656512">"Permet notificar a una aplicació que s\'està baixant el seu volum perquè s\'està reproduint un altre àudio al cotxe."</string>
    <string name="car_permission_desc_mock_vehicle_hal" msgid="5235596491098649155">"Emular l\'API vehicle HAL del cotxe per fer proves internes"</string>
    <string name="car_permission_desc_audio_volume" msgid="536626185654307889">"Controlar el volum d\'àudio del cotxe"</string>
    <string name="car_permission_desc_audio_settings" msgid="7192007170677915937">"Controlar la configuració d\'àudio del cotxe"</string>
    <string name="car_permission_label_control_app_blocking" msgid="9112678596919993386">"Bloqueig d\'aplicacions"</string>
    <string name="car_permission_desc_control_app_blocking" msgid="7539378161760696190">"Controlar el bloqueig d\'aplicacions mentre condueixes"</string>
    <string name="car_permission_car_navigation_manager" msgid="5895461364007854077">"Gestor de navegació"</string>
    <string name="car_permission_desc_car_navigation_manager" msgid="6188751054665471537">"Informar de dades de navegació al quadre de comandament"</string>
    <string name="car_permission_car_display_in_cluster" msgid="4005987646292458684">"Renderització directa al quadre de comandament"</string>
    <string name="car_permission_desc_car_display_in_cluster" msgid="2668300546822672927">"Permetre que una aplicació determini quines activitats es mostren al quadre de comandament"</string>
    <string name="car_permission_car_cluster_control" msgid="1382247204230165674">"Control del quadre de comandament"</string>
    <string name="car_permission_desc_car_cluster_control" msgid="9222776665281176031">"Executar aplicacions al quadre de comandament"</string>
    <string name="car_permission_car_monitor_cluster_navigation_state" msgid="7025307242306902441">"Estat de navegació del quadre de comandament"</string>
    <string name="car_permission_desc_car_monitor_cluster_navigation_state" msgid="8745047153878713339">"Escolta els canvis en l\'estat de navegació del quadre de comandament"</string>
    <string name="car_permission_label_car_ux_restrictions_configuration" msgid="6801393970411049725">"Configuració de les restriccions de l\'experiència d\'usuari"</string>
    <string name="car_permission_desc_car_ux_restrictions_configuration" msgid="5711926927484813777">"Configurar les restriccions de l\'experiència d\'usuari"</string>
    <string name="car_permission_label_access_private_display_id" msgid="6712116114341634316">"Accés de lectura a l\'identificador de pantalla privat"</string>
    <string name="car_permission_desc_access_private_display_id" msgid="8535974477610944721">"Permet accés de lectura a l\'identificador de pantalla privat"</string>
    <string name="car_permission_label_car_handle_usb_aoap_device" msgid="72783989504378036">"Comunica amb un dispositiu USB al mode AOAP"</string>
    <string name="car_permission_desc_car_handle_usb_aoap_device" msgid="273505990971317034">"Permet que una aplicació es comuniqui amb un dispositiu amb el mode AOAP"</string>
    <string name="car_permission_label_read_car_occupant_awareness_state" msgid="125517953575032758">"Accés de lectura al Sistema de detecció d\'ocupants"</string>
    <string name="car_permission_desc_read_car_occupant_awareness_state" msgid="188865882598414986">"Permet llegir les dades de detecció i d\'estat del Sistema de detecció d\'ocupants"</string>
    <string name="car_permission_label_control_car_occupant_awareness_system" msgid="7163330266691094542">"Controlar el gràfic del Sistema de detecció d\'ocupants"</string>
    <string name="car_permission_desc_control_car_occupant_awareness_system" msgid="7123482622084531911">"Permet controlar l\'inici i la pausa del gràfic de detecció del Sistema de detecció d\'ocupants"</string>
    <string name="car_permission_label_read_driver_monitoring_settings" msgid="5208935577581001710">"Llegir la informació de configuració de la supervisió del conductor"</string>
    <string name="car_permission_desc_read_driver_monitoring_settings" msgid="3721117607024237175">"Llegir la informació de configuració de la supervisió del conductor."</string>
    <string name="car_permission_label_control_driver_monitoring_settings" msgid="239453247872865455">"Controlar la informació de configuració de la supervisió del conductor"</string>
    <string name="car_permission_desc_control_driver_monitoring_settings" msgid="7244804817277236221">"Controlar la informació de configuració de la supervisió del conductor."</string>
    <string name="car_permission_label_read_driver_monitoring_states" msgid="1555412806741155523">"Llegir la informació dels estats de supervisió del conductor"</string>
    <string name="car_permission_desc_read_driver_monitoring_states" msgid="3124328827934661489">"Llegir la informació dels estats de supervisió del conductor."</string>
    <string name="car_permission_label_diag_read" msgid="7248894224877702604">"llegeix les dades de diagnòstic"</string>
    <string name="car_permission_desc_diag_read" msgid="1121426363040966178">"Llegeix les dades de diagnòstic del cotxe."</string>
    <string name="car_permission_label_diag_clear" msgid="4783070510879698157">"esborra les dades de diagnòstic"</string>
    <string name="car_permission_desc_diag_clear" msgid="7453222114866042786">"Esborra les dades de diagnòstic del cotxe."</string>
    <string name="car_permission_label_vms_publisher" msgid="3049934078926106641">"Editor de VMS"</string>
    <string name="car_permission_desc_vms_publisher" msgid="5589489298597386828">"Publicar missatges VMS"</string>
    <string name="car_permission_label_vms_subscriber" msgid="5648841182059222299">"Subscriptor de VMS"</string>
    <string name="car_permission_desc_vms_subscriber" msgid="7551009457847673620">"Subscriure\'s als missatges VMS"</string>
    <string name="car_permission_label_storage_monitoring" msgid="2327639346522530549">"Supervisió de l\'emmagatzematge flaix"</string>
    <string name="car_permission_desc_storage_monitoring" msgid="2075712271139671318">"Supervisar l\'ús d\'emmagatzematge flaix"</string>
    <string name="car_permission_label_driving_state" msgid="7754624599537393650">"escolta l\'estat de conducció"</string>
    <string name="car_permission_desc_driving_state" msgid="2684025262811635737">"Escolta els canvis en l\'estat de conducció."</string>
    <string name="car_permission_label_use_telemetry_service" msgid="948005838683758846">"Utilitza el servei de telemetria del cotxe"</string>
    <string name="car_permission_desc_use_telemetry_service" msgid="3633214312435700766">"Recull dades de l\'estat del sistema del cotxe."</string>
    <string name="car_permission_label_use_evs_service" msgid="1729276125209310607">"Utilitza el servei EVS del cotxe"</string>
    <string name="car_permission_desc_use_evs_service" msgid="2374737642186632816">"Subscriu-me a les reproduccions en continu de vídeo d\'EVS"</string>
    <string name="car_permission_label_request_evs_activity" msgid="3906551972883482883">"Sol·licitar l\'activitat de previsualització d\'EVS"</string>
    <string name="car_permission_desc_request_evs_activity" msgid="4582768053649138488">"Sol·licitar al sistema que iniciï l\'activitat de previsualització d\'EVS"</string>
    <string name="car_permission_label_control_evs_activity" msgid="2030069860204405679">"Controlar l\'activitat de previsualització d\'EVS"</string>
    <string name="car_permission_desc_control_evs_activity" msgid="691646545916976346">"Controlar l\'activitat de previsualització d\'EVS del sistema"</string>
    <string name="car_permission_label_use_evs_camera" msgid="3607720208623955067">"Utilitzar la càmera EVS"</string>
    <string name="car_permission_desc_use_evs_camera" msgid="1625845902221003985">"Subscriure\'s a les reproduccions en continu de la càmera EVS"</string>
    <string name="car_permission_label_monitor_evs_status" msgid="2091521314159379622">"Monitorar l\'estat del servei d\'EVS"</string>
    <string name="car_permission_desc_monitor_evs_status" msgid="2764278897143573535">"Escoltar els canvis d\'estat del servei EVS"</string>
    <string name="car_permission_label_car_engine_detailed" msgid="8911992719173587337">"accedeix a la informació detallada sobre el motor del cotxe"</string>
    <string name="car_permission_desc_car_engine_detailed" msgid="1746863362811347700">"Accedeix a la informació detallada sobre el motor del cotxe."</string>
    <string name="car_permission_label_car_energy_ports" msgid="8548990315169219454">"accedeix a la porta del combustible i al port de càrrega del cotxe"</string>
    <string name="car_permission_desc_car_energy_ports" msgid="7771185999828794949">"Accedeix a la porta del combustible i al port de càrrega del cotxe."</string>
    <string name="car_permission_label_control_car_energy_ports" msgid="4375137311026313475">"controlar la tapa del dipòsit de combustible i el port de càrrega del cotxe"</string>
    <string name="car_permission_desc_control_car_energy_ports" msgid="7364633710492525387">"Controlar la tapa del dipòsit de combustible i el port de càrrega del cotxe."</string>
    <string name="car_permission_label_car_identification" msgid="5896712510164020478">"llegeix la identificació del cotxe"</string>
    <string name="car_permission_desc_car_identification" msgid="4132040867171275059">"Accedeix a la identificació del cotxe."</string>
    <string name="car_permission_label_control_car_doors" msgid="3032058819250195700">"controla les portes del cotxe"</string>
    <string name="car_permission_desc_control_car_doors" msgid="6287353311980590092">"Controla les portes del cotxe."</string>
    <string name="car_permission_label_control_car_windows" msgid="2452854429996653029">"controla les finestres del cotxe"</string>
    <string name="car_permission_desc_control_car_windows" msgid="7693657991521595635">"Controla les finestres del cotxe."</string>
    <string name="car_permission_label_control_car_mirrors" msgid="8470700538827409476">"controla els retrovisors del cotxe"</string>
    <string name="car_permission_desc_control_car_mirrors" msgid="1224135684068855032">"Controla els retrovisors del cotxe."</string>
    <string name="car_permission_label_control_car_seats" msgid="1826934820585497135">"controla els seients del cotxe"</string>
    <string name="car_permission_desc_control_car_seats" msgid="2407536601226470563">"Controla els seients del cotxe."</string>
    <string name="car_permission_label_control_car_airbags" msgid="6823727183218389617">"controlar els coixins de seguretat del cotxe"</string>
    <string name="car_permission_desc_control_car_airbags" msgid="6181671903761622348">"Controlar els coixins de seguretat del cotxe."</string>
    <string name="car_permission_label_car_info" msgid="4707513570676492315">"accedeix a la informació bàsica del cotxe"</string>
    <string name="car_permission_desc_car_info" msgid="2118081474543537653">"Accedeix a la informació bàsica del cotxe."</string>
    <string name="car_permission_label_privileged_car_info" msgid="1304018073760220785">"accedir a la informació privilegiada del cotxe"</string>
    <string name="car_permission_desc_privileged_car_info" msgid="2245117655328125350">"Accedir a la informació privilegiada del cotxe."</string>
    <string name="car_permission_label_vendor_permission_info" msgid="4471260460536888654">"accedeix a la informació sobre permisos del fabricant del cotxe"</string>
    <string name="car_permission_desc_vendor_permission_info" msgid="8152113853528488398">"Accedeix a la informació sobre permisos del fabricant del cotxe."</string>
    <string name="car_permission_label_car_exterior_lights" msgid="541304469604902110">"llegeix l\'estat dels llums exteriors del cotxe"</string>
    <string name="car_permission_desc_car_exterior_lights" msgid="4038037584100849318">"Accedeix a l\'estat dels llums exteriors del cotxe."</string>
    <string name="car_permission_label_control_glove_box" msgid="992118647212706782">"accedir a l\'estat de la guantera del cotxe"</string>
    <string name="car_permission_desc_control_glove_box" msgid="2888062136750123261">"Accedir a l\'estat de la guantera del cotxe."</string>
    <string name="car_permission_label_car_epoch_time" msgid="6303397910662625112">"accedir a l\'època del cotxe"</string>
    <string name="car_permission_desc_car_epoch_time" msgid="398907082895238558">"Accedir a l\'època del cotxe."</string>
    <string name="car_permission_label_control_car_exterior_lights" msgid="101357531386232141">"llegeix els llums exteriors del cotxe"</string>
    <string name="car_permission_desc_control_car_exterior_lights" msgid="6332252612685264180">"Controla els llums exteriors del cotxe."</string>
    <string name="car_permission_label_car_interior_lights" msgid="8506302199784427680">"llegeix els llums interiors del cotxe"</string>
    <string name="car_permission_desc_car_interior_lights" msgid="6204775354692372506">"Accedeix a l\'estat dels llums interiors del cotxe."</string>
    <string name="car_permission_label_control_car_interior_lights" msgid="6685386372012664281">"controla els llums interiors del cotxe"</string>
    <string name="car_permission_desc_control_car_interior_lights" msgid="797201814109701538">"Controla els llums interiors del cotxe."</string>
    <string name="car_permission_label_car_exterior_environment" msgid="3385924985991299436">"llegeix la temperatura exterior del cotxe"</string>
    <string name="car_permission_desc_car_exterior_environment" msgid="1716656004731603379">"Accedeix a la temperatura exterior del cotxe."</string>
    <string name="car_permission_label_car_tires" msgid="4379255261197836840">"accedeix a la informació sobre els pneumàtics del cotxe"</string>
    <string name="car_permission_desc_car_tires" msgid="8134496466769810134">"Accedeix a la informació sobre els pneumàtics del cotxe."</string>
    <string name="car_permission_label_car_steering" msgid="7779530447441232479">"llegeix la informació sobre l\'angle de direcció del cotxe"</string>
    <string name="car_permission_desc_car_steering" msgid="1357331844530708138">"Accedeix a la informació sobre l\'angle de direcció del cotxe."</string>
    <string name="car_permission_label_read_car_display_units" msgid="7617008314862097183">"llegeix les pantalles del cotxe"</string>
    <string name="car_permission_desc_read_car_display_units" msgid="6891898275208542385">"Llegeix les pantalles."</string>
    <string name="car_permission_label_control_car_display_units" msgid="4975303668183173076">"controla les pantalles del cotxe"</string>
    <string name="car_permission_desc_control_car_display_units" msgid="8744397195158556945">"Controla les pantalles."</string>
    <string name="car_permission_label_control_car_powertrain" msgid="234831541490237603">"controlar la informació sobre el tren de potència del cotxe"</string>
    <string name="car_permission_desc_control_car_powertrain" msgid="8205110385130069179">"Controlar la informació sobre el tren de potència del cotxe."</string>
    <string name="car_permission_label_car_powertrain" msgid="4586122326622134886">"llegeix la informació sobre el tren de potència del cotxe"</string>
    <string name="car_permission_desc_car_powertrain" msgid="1116007372551797796">"Accedeix a la informació sobre el tren de potència del cotxe."</string>
    <string name="car_permission_label_car_power" msgid="8111448088314368268">"llegeix l\'estat de la potència del cotxe"</string>
    <string name="car_permission_desc_car_power" msgid="9202079903668652864">"Accedeix a l\'estat de la potència del cotxe."</string>
    <string name="car_permission_label_enroll_trust" msgid="3512907900486690218">"Registra un dispositiu de confiança"</string>
    <string name="car_permission_desc_enroll_trust" msgid="4148649994602185130">"Permet el registre de dispositius de confiança"</string>
    <string name="car_permission_label_car_test_service" msgid="9159328930558208708">"Controla el mode de proves del cotxe"</string>
    <string name="car_permission_desc_car_test_service" msgid="7426844534110145843">"Controla el mode de proves del cotxe"</string>
    <string name="car_permission_label_control_car_features" msgid="3905791560378888286">"Activa o desactiva les funcions del cotxe"</string>
    <string name="car_permission_desc_control_car_features" msgid="7646711104530599901">"Activa o desactiva les funcions del cotxe."</string>
    <string name="car_permission_label_use_car_watchdog" msgid="6973938293170413475">"utilitza el temporitzador de vigilància del cotxe"</string>
    <string name="car_permission_desc_use_car_watchdog" msgid="8244592601805516086">"Utilitza el temporitzador de vigilància del cotxe."</string>
    <string name="car_permission_label_control_car_watchdog_config" msgid="7002301555689209243">"controlar la configuració de vigilància del cotxe"</string>
    <string name="car_permission_desc_control_car_watchdog_config" msgid="2276721198186100781">"Controlar la configuració de vigilància del cotxe."</string>
    <string name="car_permission_label_collect_car_watchdog_metrics" msgid="6868646053065666480">"recollir mètriques de vigilància del cotxe"</string>
    <string name="car_permission_desc_collect_car_watchdog_metrics" msgid="5712074376194601441">"Recollir mètriques de vigilància del cotxe."</string>
    <string name="car_permission_label_read_car_power_policy" msgid="4597484321338979324">"llegeix la política d\'energia del cotxe"</string>
    <string name="car_permission_desc_read_car_power_policy" msgid="5430714179790601808">"Llegeix la política d\'energia del cotxe."</string>
    <string name="car_permission_label_control_car_power_policy" msgid="6840069695926008330">"controla la política d\'energia del cotxe"</string>
    <string name="car_permission_desc_control_car_power_policy" msgid="8565782440893507028">"Controla la política d\'energia del cotxe."</string>
    <string name="car_permission_label_adjust_shutdown_process" msgid="184826150481255557">"ajusta el procés d\'apagada"</string>
    <string name="car_permission_desc_adjust_shutdown_process" msgid="5059212045073049971">"Ajusta el procés d\'apagada."</string>
    <string name="car_permission_label_template_renderer" msgid="3464887382919754850">"renderitzar plantilles"</string>
    <string name="car_permission_desc_template_renderer" msgid="6047233999260920122">"Renderitzar plantilles."</string>
    <string name="car_permission_label_control_car_app_launch" msgid="214632389637409226">"controla l\'inici de les aplicacions"</string>
    <string name="car_permission_desc_control_car_app_launch" msgid="4245527461733374198">"Controla l\'inici de les aplicacions."</string>
    <string name="car_permission_label_manage_thread_priority" msgid="6775846409863509575">"gestiona la prioritat de les converses"</string>
    <string name="car_permission_desc_manage_thread_priority" msgid="3833845502119615929">"Gestiona la prioritat de les converses."</string>
    <string name="car_permission_label_manage_occupant_zone" msgid="1390420387640478679">"gestionar la zona d\'ocupació"</string>
    <string name="car_permission_desc_manage_occupant_zone" msgid="1641484205694436465">"Gestionar la zona d\'ocupació."</string>
    <string name="car_permission_label_use_remote_access" msgid="4192095854784769805">"utilitzar l\'accés remot"</string>
    <string name="car_permission_desc_use_remote_access" msgid="7287637348044911791">"Utilitzar l\'accés remot."</string>
    <string name="car_permission_label_control_remote_access" msgid="4247590162299914718">"controlar l\'accés remot"</string>
    <string name="car_permission_desc_control_remote_access" msgid="127215188256669260">"Controlar l\'accés remot."</string>
    <string name="car_permission_label_control_steering_wheel" msgid="6244908950907824488">"controla el volant del cotxe"</string>
    <string name="car_permission_desc_control_steering_wheel" msgid="8408970211196600423">"Controla el volant del cotxe."</string>
    <string name="car_permission_label_read_adas_settings" msgid="151296373212801328">"llegeix la informació de la configuració d\'ADAS del cotxe"</string>
    <string name="car_permission_desc_read_adas_settings" msgid="8490545343454791279">"Llegeix la informació de la configuració d\'ADAS del cotxe."</string>
    <string name="car_permission_label_control_adas_settings" msgid="2535088218472880855">"controla la informació de la configuració d\'ADAS del cotxe"</string>
    <string name="car_permission_desc_control_adas_settings" msgid="8781131640392345285">"Controla la informació de la configuració d\'ADAS del cotxe."</string>
    <string name="car_permission_label_read_adas_states" msgid="8968657466958098106">"llegeix la informació dels estats d\'ADAS del cotxe"</string>
    <string name="car_permission_desc_read_adas_states" msgid="5042430899788416991">"Llegeix la informació dels estats d\'ADAS del cotxe."</string>
    <string name="car_permission_label_control_adas_states" msgid="758803765406463138">"controla la informació dels estats d\'ADAS del cotxe"</string>
    <string name="car_permission_desc_control_adas_states" msgid="1893171217779342348">"Controla la informació dels estats d\'ADAS del cotxe."</string>
    <string name="car_permission_label_read_windshield_wipers" msgid="896867772546890348">"llegir els eixugaparabrises del cotxe"</string>
    <string name="car_permission_desc_read_windshield_wipers" msgid="597300271560195986">"Llegir els eixugaparabrises del cotxe."</string>
    <string name="car_permission_label_control_windshield_wipers" msgid="7971852482734087493">"controlar els eixugaparabrises del cotxe"</string>
    <string name="car_permission_desc_control_windshield_wipers" msgid="3803429825323199728">"Controlar els eixugaparabrises del cotxe."</string>
    <string name="car_permission_label_manage_remote_device" msgid="1144368625081074994">"supervisar els estats de les zones d\'altres ocupants del cotxe i de les aplicacions semblants (aplicacions que tenen el mateix nom de paquet que la persona que truca) instal·lades en aquestes zones, i gestionar l\'energia en aquestes zones"</string>
    <string name="car_permission_desc_manage_remote_device" msgid="4802785901453919948">"Supervisar els estats de les zones d\'altres ocupants del cotxe i de les aplicacions semblants (aplicacions que tenen el mateix nom de paquet que la persona que truca) instal·lades en aquestes zones, i gestionar l\'energia en aquestes zones."</string>
    <string name="car_permission_label_manage_occupant_connection" msgid="6007579379849984187">"establir la connexió i comunicar-se amb aplicacions semblants (aplicacions que tenen el mateix nom de paquet que la persona que truca) instal·lades en les zones d\'altres ocupants del cotxe"</string>
    <string name="car_permission_desc_manage_occupant_connection" msgid="6525045077082552965">"Establir la connexió i comunicar-se amb aplicacions semblants (aplicacions que tenen el mateix nom de paquet que la persona que truca) instal·lades en les zones d\'altres ocupants del cotxe."</string>
    <string name="car_permission_label_access_mirrored_surface" msgid="6235459468766618021">"replicar la pantalla d\'altres aplicacions"</string>
    <string name="car_permission_desc_access_mirrored_surface" msgid="7701151689600074639">"Replicar la pantalla d\'altres aplicacions."</string>
    <string name="car_permission_label_mirror_display" msgid="7591958768912962529">"replicar la pantalla d\'altres usuaris"</string>
    <string name="car_permission_desc_mirror_display" msgid="2403249980834394896">"Replicar la pantalla d\'altres usuaris."</string>
<<<<<<< HEAD
=======
    <string name="car_permission_label_register_car_system_ui_proxy" msgid="4211405049007842422">"Proporcionar un servidor intermediari de la IU del sistema que altres aplicacions puguin utilitzar per gestionar la IU del sistema i crear visualitzacions de tasques."</string>
    <string name="car_permission_desc_register_car_system_ui_proxy" msgid="8863676956785764681">"Proporcionar un servidor intermediari de la IU del sistema que altres aplicacions puguin utilitzar per gestionar la IU del sistema i crear visualitzacions de tasques."</string>
    <string name="car_permission_label_manage_car_system_ui" msgid="1361615518679353414">"Comunicar-se amb la IU del sistema del cotxe per crear visualitzacions de tasques o per rebre notificacions sobre els canvis en la IU del sistema."</string>
    <string name="car_permission_desc_manage_car_system_ui" msgid="6201733970421818637">"Comunicar-se amb la IU del sistema del cotxe per crear visualitzacions de tasques o per rebre notificacions sobre els canvis en la IU del sistema."</string>
>>>>>>> 4ff9ffb3
    <string name="car_can_bus_failure" msgid="2334035748788283914">"Ha fallat el bus CAN"</string>
    <string name="car_can_bus_failure_desc" msgid="4125516222786484733">"El bus CAN no respon. Desendolla i torna a endollar el capçal i torna a engegar el cotxe."</string>
    <string name="trust_device_default_name" msgid="4213625926070261253">"El meu dispositiu"</string>
    <string name="default_guest_name" msgid="2912812799433131476">"Convidat"</string>
</resources><|MERGE_RESOLUTION|>--- conflicted
+++ resolved
@@ -204,13 +204,10 @@
     <string name="car_permission_desc_access_mirrored_surface" msgid="7701151689600074639">"Replicar la pantalla d\'altres aplicacions."</string>
     <string name="car_permission_label_mirror_display" msgid="7591958768912962529">"replicar la pantalla d\'altres usuaris"</string>
     <string name="car_permission_desc_mirror_display" msgid="2403249980834394896">"Replicar la pantalla d\'altres usuaris."</string>
-<<<<<<< HEAD
-=======
     <string name="car_permission_label_register_car_system_ui_proxy" msgid="4211405049007842422">"Proporcionar un servidor intermediari de la IU del sistema que altres aplicacions puguin utilitzar per gestionar la IU del sistema i crear visualitzacions de tasques."</string>
     <string name="car_permission_desc_register_car_system_ui_proxy" msgid="8863676956785764681">"Proporcionar un servidor intermediari de la IU del sistema que altres aplicacions puguin utilitzar per gestionar la IU del sistema i crear visualitzacions de tasques."</string>
     <string name="car_permission_label_manage_car_system_ui" msgid="1361615518679353414">"Comunicar-se amb la IU del sistema del cotxe per crear visualitzacions de tasques o per rebre notificacions sobre els canvis en la IU del sistema."</string>
     <string name="car_permission_desc_manage_car_system_ui" msgid="6201733970421818637">"Comunicar-se amb la IU del sistema del cotxe per crear visualitzacions de tasques o per rebre notificacions sobre els canvis en la IU del sistema."</string>
->>>>>>> 4ff9ffb3
     <string name="car_can_bus_failure" msgid="2334035748788283914">"Ha fallat el bus CAN"</string>
     <string name="car_can_bus_failure_desc" msgid="4125516222786484733">"El bus CAN no respon. Desendolla i torna a endollar el capçal i torna a engegar el cotxe."</string>
     <string name="trust_device_default_name" msgid="4213625926070261253">"El meu dispositiu"</string>
