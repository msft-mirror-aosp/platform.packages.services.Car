--- conflicted
+++ resolved
@@ -204,13 +204,10 @@
     <string name="car_permission_desc_access_mirrored_surface" msgid="7701151689600074639">"Пресликувајте ги екраните на другите апликации."</string>
     <string name="car_permission_label_mirror_display" msgid="7591958768912962529">"пресликувајте ги екраните на другите корисници"</string>
     <string name="car_permission_desc_mirror_display" msgid="2403249980834394896">"Пресликувајте ги екраните на другите корисници."</string>
-<<<<<<< HEAD
-=======
     <string name="car_permission_label_register_car_system_ui_proxy" msgid="4211405049007842422">"да наведе прокси за корисничкиот интерфејс на системот што ќе може да го користат другите апликации за да управуваат со корисничкиот интерфејс на системот и да создаваат прикази на задачи"</string>
     <string name="car_permission_desc_register_car_system_ui_proxy" msgid="8863676956785764681">"да наведе прокси за корисничкиот интерфејс на системот што ќе може да го користат другите апликации за да управуваат со корисничкиот интерфејс на системот и да создаваат прикази на задачи"</string>
     <string name="car_permission_label_manage_car_system_ui" msgid="1361615518679353414">"да комуницира со корисничкиот интерфејс на автомобилскиот систем за да создава прикази на задачи или да се информира за промените во корисничкиот интерфејс на системот"</string>
     <string name="car_permission_desc_manage_car_system_ui" msgid="6201733970421818637">"да комуницира со корисничкиот интерфејс на автомобилскиот систем за да создава прикази на задачи или да се информира за промените во корисничкиот интерфејс на системот"</string>
->>>>>>> 4ff9ffb3
     <string name="car_can_bus_failure" msgid="2334035748788283914">"CAN-магистралата не успеа"</string>
     <string name="car_can_bus_failure_desc" msgid="4125516222786484733">"CAN-магистралата не реагира. Откачете ја и повторно прикачете ја кутијата на главната единица и рестартирајте го автомобилот"</string>
     <string name="trust_device_default_name" msgid="4213625926070261253">"Мојот уред"</string>
