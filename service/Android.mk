--- conflicted
+++ resolved
@@ -76,11 +76,9 @@
         car-systemtest \
         com.android.car.procfsinspector-client \
 
-<<<<<<< HEAD
 LOCAL_MIN_SDK_VERSION := 25
-=======
+
 include frameworks/base/packages/SettingsLib/common.mk
->>>>>>> de7be61a
 
 include $(BUILD_STATIC_JAVA_LIBRARY)
 
