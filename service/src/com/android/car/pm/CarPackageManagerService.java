--- conflicted
+++ resolved
@@ -17,8 +17,6 @@
 package com.android.car.pm;
 
 import static android.Manifest.permission.QUERY_ALL_PACKAGES;
-<<<<<<< HEAD
-=======
 import static android.car.CarOccupantZoneManager.DISPLAY_TYPE_MAIN;
 import static android.car.content.pm.CarPackageManager.BLOCKING_INTENT_EXTRA_BLOCKED_ACTIVITY_NAME;
 import static android.car.content.pm.CarPackageManager.BLOCKING_INTENT_EXTRA_BLOCKED_TASK_ID;
@@ -29,15 +27,20 @@
 
 import static com.android.car.internal.ExcludeFromCodeCoverageGeneratedReport.DUMP_INFO;
 import static com.android.car.util.Utils.isEventOfType;
->>>>>>> cc433a5f
 
 import android.annotation.NonNull;
 import android.annotation.Nullable;
 import android.annotation.UserIdInt;
 import android.app.ActivityManager;
-import android.app.ActivityTaskManager.RootTaskInfo;
 import android.app.PendingIntent;
+import android.app.TaskInfo;
 import android.car.Car;
+import android.car.builtin.app.ActivityManagerHelper;
+import android.car.builtin.app.TaskInfoHelper;
+import android.car.builtin.content.pm.PackageManagerHelper;
+import android.car.builtin.os.BuildHelper;
+import android.car.builtin.os.ServiceManagerHelper;
+import android.car.builtin.util.Slogf;
 import android.car.content.pm.AppBlockingPackageInfo;
 import android.car.content.pm.CarAppBlockingPolicy;
 import android.car.content.pm.CarAppBlockingPolicyService;
@@ -45,15 +48,12 @@
 import android.car.content.pm.ICarPackageManager;
 import android.car.drivingstate.CarUxRestrictions;
 import android.car.drivingstate.ICarUxRestrictionsChangeListener;
-<<<<<<< HEAD
-=======
 import android.car.hardware.power.CarPowerPolicy;
 import android.car.hardware.power.CarPowerPolicyFilter;
 import android.car.hardware.power.ICarPowerPolicyListener;
 import android.car.hardware.power.PowerComponent;
 import android.car.user.CarUserManager.UserLifecycleListener;
 import android.car.user.UserLifecycleEventFilter;
->>>>>>> cc433a5f
 import android.content.BroadcastReceiver;
 import android.content.ComponentName;
 import android.content.Context;
@@ -69,35 +69,47 @@
 import android.content.res.Resources;
 import android.hardware.display.DisplayManager;
 import android.os.Binder;
-import android.os.Build;
 import android.os.Handler;
 import android.os.HandlerThread;
+import android.os.IBinder;
 import android.os.Looper;
 import android.os.Message;
+import android.os.ParcelFileDescriptor;
 import android.os.Process;
+import android.os.RemoteException;
+import android.os.ServiceSpecificException;
+import android.os.SystemClock;
+import android.os.SystemProperties;
 import android.os.UserHandle;
+import android.text.TextUtils;
 import android.util.ArraySet;
-import android.util.IndentingPrintWriter;
-import android.util.LocalLog;
 import android.util.Log;
 import android.util.Pair;
-import android.util.Slog;
 import android.util.SparseArray;
+import android.util.SparseLongArray;
 import android.view.Display;
-import android.view.DisplayAddress;
-
+
+import com.android.car.CarLocalServices;
 import com.android.car.CarLog;
+import com.android.car.CarOccupantZoneService;
 import com.android.car.CarServiceBase;
 import com.android.car.CarServiceUtils;
 import com.android.car.CarUxRestrictionsManagerService;
 import com.android.car.R;
-import com.android.car.SystemActivityMonitoringService;
-import com.android.car.SystemActivityMonitoringService.TopTaskInfoContainer;
+import com.android.car.am.CarActivityService;
+import com.android.car.internal.ExcludeFromCodeCoverageGeneratedReport;
+import com.android.car.internal.util.IndentingPrintWriter;
+import com.android.car.internal.util.IntArray;
+import com.android.car.internal.util.LocalLog;
+import com.android.car.internal.util.Sets;
+import com.android.car.power.CarPowerManagementService;
+import com.android.car.user.CarUserService;
 import com.android.internal.annotations.GuardedBy;
 import com.android.internal.annotations.VisibleForTesting;
 
-import com.google.android.collect.Sets;
-
+import java.io.BufferedReader;
+import java.io.FileReader;
+import java.io.IOException;
 import java.lang.ref.WeakReference;
 import java.util.ArrayList;
 import java.util.Arrays;
@@ -112,18 +124,27 @@
 
 public class CarPackageManagerService extends ICarPackageManager.Stub implements CarServiceBase {
 
-    private static final String TAG = CarLog.tagFor(CarPackageManagerService.class);
+    static final boolean DBG = false;
+
+    @VisibleForTesting
+    static final String TAG = CarLog.tagFor(CarPackageManagerService.class);
 
     // Delimiters to parse packages and activities in the configuration XML resource.
     private static final String PACKAGE_DELIMITER = ",";
     private static final String PACKAGE_ACTIVITY_DELIMITER = "/";
     private static final int LOG_SIZE = 20;
+    private static final String[] WINDOW_DUMP_ARGUMENTS = new String[]{"windows"};
+
+    private static final String PROPERTY_RO_DRIVING_SAFETY_REGION =
+            "ro.android.car.drivingsafetyregion";
+    private static final int ABA_LAUNCH_TIMEOUT_MS = 1_000;
 
     private final Context mContext;
-    private final SystemActivityMonitoringService mSystemActivityMonitoringService;
+    private final CarActivityService mActivityService;
     private final PackageManager mPackageManager;
     private final ActivityManager mActivityManager;
     private final DisplayManager mDisplayManager;
+    private final IBinder mWindowManagerBinder;
 
     private final HandlerThread mHandlerThread = CarServiceUtils.getHandlerThread(
             getClass().getSimpleName());
@@ -143,6 +164,9 @@
     private Map<String, Set<String>> mConfiguredBlocklistMap;
 
     private final List<String> mAllowedAppInstallSources;
+
+    @GuardedBy("mLock")
+    private final SparseArray<ComponentName> mTopActivityWithDialogPerDisplay = new SparseArray<>();
 
     /**
      * Hold policy set from policy service or client.
@@ -161,9 +185,22 @@
     @GuardedBy("mLock")
     private final LinkedList<CarAppBlockingPolicy> mWaitingPolicies = new LinkedList<>();
 
+    @GuardedBy("mLock")
+    private String mCurrentDrivingSafetyRegion = CarPackageManager.DRIVING_SAFETY_REGION_ALL;
+    // Package name + '/' + className format
+    @GuardedBy("mLock")
+    private final ArraySet<String> mTempAllowedActivities = new ArraySet<>();
+
     private final CarUxRestrictionsManagerService mCarUxRestrictionsService;
-    private boolean mEnableActivityBlocking;
+    private final CarOccupantZoneService mCarOccupantZoneService;
+    private final boolean mEnableActivityBlocking;
+
     private final ComponentName mActivityBlockingActivity;
+    // Memorize the target of ABA to defend bypassing it with launching two Activities continuously.
+    private final SparseArray<ComponentName> mBlockingActivityTargets = new SparseArray<>();
+    private final SparseLongArray mBlockingActivityLaunchTimes = new SparseLongArray();
+    private final boolean mPreventTemplatedAppsFromShowingDialog;
+    private final String mTemplateActivityClassName;
 
     private final ActivityLaunchListener mActivityLaunchListener = new ActivityLaunchListener();
 
@@ -184,40 +221,6 @@
     private final PackageParsingEventReceiver mPackageParsingEventReceiver =
             new PackageParsingEventReceiver();
 
-<<<<<<< HEAD
-    /**
-     * Name of blocked activity.
-     *
-     * @hide
-     */
-    public static final String BLOCKING_INTENT_EXTRA_BLOCKED_ACTIVITY_NAME = "blocked_activity";
-    /**
-     * int task id of the blocked task.
-     *
-     * @hide
-     */
-    public static final String BLOCKING_INTENT_EXTRA_BLOCKED_TASK_ID = "blocked_task_id";
-    /**
-     * Name of root activity of blocked task.
-     *
-     * @hide
-     */
-    public static final String BLOCKING_INTENT_EXTRA_ROOT_ACTIVITY_NAME = "root_activity_name";
-    /**
-     * Boolean indicating whether the root activity is distraction-optimized (DO).
-     * Blocking screen should show a button to restart the task if {@code true}.
-     *
-     * @hide
-     */
-    public static final String BLOCKING_INTENT_EXTRA_IS_ROOT_ACTIVITY_DO = "is_root_activity_do";
-
-    /**
-     * int display id of the blocked task.
-     *
-     * @hide
-     */
-    public static final String BLOCKING_INTENT_EXTRA_DISPLAY_ID = "display_id";
-=======
     private final UserLifecycleListener mUserLifecycleListener = event -> {
         if (!isEventOfType(TAG, event, USER_LIFECYCLE_EVENT_TYPE_SWITCHING)) {
             return;
@@ -240,32 +243,39 @@
                     }
                 }
             };
->>>>>>> cc433a5f
 
     public CarPackageManagerService(Context context,
             CarUxRestrictionsManagerService uxRestrictionsService,
-            SystemActivityMonitoringService systemActivityMonitoringService) {
+            CarActivityService activityService, CarOccupantZoneService carOccupantZoneService) {
         mContext = context;
         mCarUxRestrictionsService = uxRestrictionsService;
-        mSystemActivityMonitoringService = systemActivityMonitoringService;
+        mActivityService = activityService;
+        mCarOccupantZoneService = carOccupantZoneService;
         mPackageManager = mContext.getPackageManager();
         mActivityManager = mContext.getSystemService(ActivityManager.class);
         mDisplayManager = mContext.getSystemService(DisplayManager.class);
+        mWindowManagerBinder = ServiceManagerHelper.getService(Context.WINDOW_SERVICE);
         Resources res = context.getResources();
         mEnableActivityBlocking = res.getBoolean(R.bool.enableActivityBlockingForSafety);
         String blockingActivity = res.getString(R.string.activityBlockingActivity);
         mActivityBlockingActivity = ComponentName.unflattenFromString(blockingActivity);
+        if (mEnableActivityBlocking && mActivityBlockingActivity == null) {
+            Slogf.wtf(TAG, "mActivityBlockingActivity can't be null when enabled");
+        }
         mAllowedAppInstallSources = Arrays.asList(
                 res.getStringArray(R.array.allowedAppInstallSources));
         mVendorServiceController = new VendorServiceController(
                 mContext, mHandler.getLooper());
+        mPreventTemplatedAppsFromShowingDialog =
+                res.getBoolean(R.bool.config_preventTemplatedAppsFromShowingDialog);
+        mTemplateActivityClassName = res.getString(R.string.config_template_activity_class_name);
     }
 
 
     @Override
     public void setAppBlockingPolicy(String packageName, CarAppBlockingPolicy policy, int flags) {
         if (Log.isLoggable(TAG, Log.DEBUG)) {
-            Slog.d(TAG, "policy setting from binder call, client:" + packageName);
+            Slogf.d(TAG, "policy setting from binder call, client:" + packageName);
         }
         doSetAppBlockingPolicy(packageName, policy, flags);
     }
@@ -280,16 +290,95 @@
             throw new SecurityException(
                     "requires permission " + android.Manifest.permission.REAL_GET_TASKS);
         }
-        mSystemActivityMonitoringService.restartTask(taskId);
-    }
-
-    private void doSetAppBlockingPolicy(String packageName, CarAppBlockingPolicy policy,
-            int flags) {
+        mActivityService.restartTask(taskId);
+    }
+
+    @Override
+    public String getCurrentDrivingSafetyRegion() {
+        assertAppBlockingOrDrivingStatePermission();
+        synchronized (mLock) {
+            return mCurrentDrivingSafetyRegion;
+        }
+    }
+
+    private String getComponentNameString(String packageName, String className) {
+        return packageName + '/' + className;
+    }
+
+    @Override
+    public void controlOneTimeActivityBlockingBypassingAsUser(String packageName,
+            String activityClassName, boolean bypass, @UserIdInt int userId) {
+        assertAppBlockingPermission();
+        if (!callerCanQueryPackage(packageName)) {
+            throw new SecurityException("cannot query other package");
+        }
+        try {
+            // Read this to check the validity of pkg / activity name. Not checking this can allow
+            // bad apps to be allowed later.
+            CarAppMetadataReader.getSupportedDrivingSafetyRegionsForActivityAsUser(mContext,
+                    packageName, activityClassName, userId);
+        } catch (NameNotFoundException e) {
+            throw new ServiceSpecificException(CarPackageManager.ERROR_CODE_NO_PACKAGE,
+                    e.getMessage());
+        }
+        String componentName = getComponentNameString(packageName, activityClassName);
+        synchronized (mLock) {
+            if (bypass) {
+                mTempAllowedActivities.add(componentName);
+            } else {
+                mTempAllowedActivities.remove(componentName);
+            }
+        }
+        if (!bypass) { // block top activities if bypassing is disabled.
+            blockTopActivitiesIfNecessary();
+        }
+    }
+
+    @GuardedBy("mLock")
+    private void resetTempAllowedActivitiesLocked() {
+        mTempAllowedActivities.clear();
+    }
+
+    @Override
+    public List<String> getSupportedDrivingSafetyRegionsForActivityAsUser(String packageName,
+            String activityClassName, @UserIdInt int userId) {
+        assertAppBlockingOrDrivingStatePermission();
+        if (!callerCanQueryPackage(packageName)) {
+            throw new SecurityException("cannot query other package");
+        }
+        long token = Binder.clearCallingIdentity();
+        try {
+            return CarAppMetadataReader.getSupportedDrivingSafetyRegionsForActivityAsUser(mContext,
+                    packageName, activityClassName, userId);
+        } catch (NameNotFoundException e) {
+            throw new ServiceSpecificException(CarPackageManager.ERROR_CODE_NO_PACKAGE,
+                    e.getMessage());
+        } finally {
+            Binder.restoreCallingIdentity(token);
+        }
+    }
+
+    private void assertAppBlockingOrDrivingStatePermission() {
+        if (mContext.checkCallingOrSelfPermission(Car.PERMISSION_CONTROL_APP_BLOCKING)
+                != PackageManager.PERMISSION_GRANTED && mContext.checkCallingOrSelfPermission(
+                Car.PERMISSION_CAR_DRIVING_STATE) != PackageManager.PERMISSION_GRANTED) {
+            throw new SecurityException(
+                    "requires permission " + Car.PERMISSION_CONTROL_APP_BLOCKING + " or "
+                            + Car.PERMISSION_CAR_DRIVING_STATE);
+        }
+    }
+
+    private void assertAppBlockingPermission() {
         if (mContext.checkCallingOrSelfPermission(Car.PERMISSION_CONTROL_APP_BLOCKING)
                 != PackageManager.PERMISSION_GRANTED) {
             throw new SecurityException(
                     "requires permission " + Car.PERMISSION_CONTROL_APP_BLOCKING);
         }
+    }
+
+    private void doSetAppBlockingPolicy(String packageName, CarAppBlockingPolicy policy,
+            int flags) {
+        assertAppBlockingPermission();
         CarServiceUtils.assertPackageName(mContext, packageName);
         if (policy == null) {
             throw new IllegalArgumentException("policy cannot be null");
@@ -326,7 +415,21 @@
         assertPackageAndClassName(packageName, className);
         synchronized (mLock) {
             if (Log.isLoggable(TAG, Log.DEBUG)) {
-                Slog.d(TAG, "isActivityDistractionOptimized" + dumpPoliciesLocked(false));
+                Slogf.d(TAG, "isActivityDistractionOptimized" + dumpPoliciesLocked(false));
+            }
+
+            if (mTempAllowedActivities.contains(getComponentNameString(packageName,
+                    className))) {
+                return true;
+            }
+
+            for (int i = mTopActivityWithDialogPerDisplay.size() - 1; i >= 0; i--) {
+                ComponentName activityWithDialog = mTopActivityWithDialogPerDisplay.get(
+                        mTopActivityWithDialogPerDisplay.keyAt(i));
+                if (activityWithDialog.getClassName().equals(className)
+                        && activityWithDialog.getPackageName().equals(packageName)) {
+                    return false;
+                }
             }
 
             if (searchFromClientPolicyBlocklistsLocked(packageName)) {
@@ -371,23 +474,36 @@
             }
         }
 
-        Slog.w(TAG, QUERY_ALL_PACKAGES + " permission is needed to query other packages.");
+        Slogf.w(TAG, QUERY_ALL_PACKAGES + " permission is needed to query other packages.");
 
         return false;
     }
 
     private static boolean hasPermissionGranted(String permission, int uid) {
-        return ActivityManager.checkComponentPermission(permission, uid,
+        return ActivityManagerHelper.checkComponentPermission(permission, uid,
                 /* owningUid= */ Process.INVALID_UID,
                 /* exported= */ true) == PackageManager.PERMISSION_GRANTED;
     }
 
     @Override
     public boolean isPendingIntentDistractionOptimized(PendingIntent pendingIntent) {
-        ResolveInfo info = mPackageManager.resolveActivity(
-                pendingIntent.getIntent(), PackageManager.MATCH_DEFAULT_ONLY);
-        if (info == null) return false;
-        ActivityInfo activityInfo = info.activityInfo;
+        if (!pendingIntent.isActivity()) {
+            Slogf.d(TAG, "isPendingIntentDistractionOptimized: Activity not set on the "
+                    + "pending intent.");
+            return false;
+        }
+        List<ResolveInfo> infos = pendingIntent.queryIntentComponents(
+                PackageManager.MATCH_DEFAULT_ONLY);
+        if (infos.isEmpty()) {
+            Slogf.d(TAG, "isPendingIntentDistractionOptimized: No intent component found for "
+                    + "the pending intent.");
+            return false;
+        }
+        if (infos.size() > 1) {
+            Slogf.d(TAG, "isPendingIntentDistractionOptimized: More than one intent component"
+                    + " found for the pending intent. Considering the first one.");
+        }
+        ActivityInfo activityInfo = infos.get(0).activityInfo;
         return isActivityDistractionOptimized(activityInfo.packageName, activityInfo.name);
     }
 
@@ -400,7 +516,7 @@
         }
         synchronized (mLock) {
             if (Log.isLoggable(TAG, Log.DEBUG)) {
-                Slog.d(TAG, "isServiceDistractionOptimized" + dumpPoliciesLocked(false));
+                Slogf.d(TAG, "isServiceDistractionOptimized" + dumpPoliciesLocked(false));
             }
 
             if (searchFromClientPolicyBlocklistsLocked(packageName)) {
@@ -434,21 +550,23 @@
         if (activityName == null) return false;
         if (!callerCanQueryPackage(activityName.getPackageName())) return false;
 
-        RootTaskInfo info = mSystemActivityMonitoringService.getFocusedStackForTopActivity(
-                activityName);
+        TaskInfo info = mActivityService.getTaskInfoForTopActivity(activityName);
+        if (DBG) {
+            Slogf.d(TAG, "isActivityBackedBySafeActivity: info=%s",
+                    TaskInfoHelper.toString(info));
+        }
         if (info == null) { // not top in focused stack
             return true;
         }
-        if (!isUxRestrictedOnDisplay(info.displayId)) {
+        if (!isUxRestrictedOnDisplay(TaskInfoHelper.getDisplayId(info))) {
             return true;
         }
-        if (info.childTaskNames.length <= 1) { // nothing below this.
+        if (info.baseActivity == null
+                || info.baseActivity.equals(activityName)) {  // nothing below this.
             return false;
         }
-        ComponentName activityBehind = ComponentName.unflattenFromString(
-                info.childTaskNames[info.childTaskNames.length - 2]);
-        return isActivityDistractionOptimized(activityBehind.getPackageName(),
-                activityBehind.getClassName());
+        return isActivityDistractionOptimized(info.baseActivity.getPackageName(),
+                info.baseActivity.getClassName());
     }
 
     public Looper getLooper() {
@@ -502,7 +620,7 @@
             String packageName, String className) {
         if (wrapper == null || !wrapper.isMatching) {
             if (Log.isLoggable(TAG, Log.DEBUG)) {
-                Slog.d(TAG, "Pkg not in allowlist:" + packageName);
+                Slogf.d(TAG, "Pkg not in allowlist:" + packageName);
             }
             return false;
         }
@@ -511,11 +629,11 @@
 
     @Override
     public void init() {
-        synchronized (mLock) {
+        String safetyRegion = SystemProperties.get(PROPERTY_RO_DRIVING_SAFETY_REGION, "");
+        synchronized (mLock) {
+            setDrivingSafetyRegionWithCheckLocked(safetyRegion);
             mHandler.requestInit();
         }
-<<<<<<< HEAD
-=======
         UserLifecycleEventFilter userSwitchingEventFilter = new UserLifecycleEventFilter.Builder()
                 .addEventType(USER_LIFECYCLE_EVENT_TYPE_SWITCHING).build();
         CarLocalServices.getService(CarUserService.class).addUserLifecycleListener(
@@ -523,18 +641,21 @@
         CarLocalServices.getService(CarPowerManagementService.class).addPowerPolicyListener(
                 new CarPowerPolicyFilter.Builder().setComponents(PowerComponent.DISPLAY).build(),
                 mDisplayPowerPolicyListener);
->>>>>>> cc433a5f
     }
 
     @Override
     public void release() {
+        CarLocalServices.getService(CarPowerManagementService.class).removePowerPolicyListener(
+                mDisplayPowerPolicyListener);
+        CarLocalServices.getService(CarUserService.class).removeUserLifecycleListener(
+                mUserLifecycleListener);
         synchronized (mLock) {
             mHandler.requestRelease();
             // wait for release do be done. This guarantees that init is done.
             try {
                 mLock.wait();
             } catch (InterruptedException e) {
-                Slog.e(TAG, "Interrupted wait during release");
+                Slogf.e(TAG, "Interrupted wait during release");
                 Thread.currentThread().interrupt();
             }
             mActivityAllowlistMap.clear();
@@ -547,13 +668,36 @@
                 mProxies.clear();
             }
             mWaitingPolicies.clear();
+            resetTempAllowedActivitiesLocked();
             mLock.notifyAll();
         }
         mContext.unregisterReceiver(mPackageParsingEventReceiver);
-        mSystemActivityMonitoringService.registerActivityLaunchListener(null);
+        mActivityService.registerActivityLaunchListener(null);
         for (int i = 0; i < mUxRestrictionsListeners.size(); i++) {
             UxRestrictionsListener listener = mUxRestrictionsListeners.valueAt(i);
             mCarUxRestrictionsService.unregisterUxRestrictionsChangeListener(listener);
+        }
+    }
+
+    @GuardedBy("mLock")
+    private void setDrivingSafetyRegionWithCheckLocked(String region) {
+        if (region.isEmpty()) {
+            mCurrentDrivingSafetyRegion = CarPackageManager.DRIVING_SAFETY_REGION_ALL;
+        } else {
+            mCurrentDrivingSafetyRegion = region;
+        }
+    }
+
+    /**
+     * Reset driving stat and all dynamically added allow list so that region information for
+     * all packages are reset. This also resets one time allow list.
+     */
+    public void resetDrivingSafetyRegion(@NonNull String region) {
+        synchronized (mLock) {
+            setDrivingSafetyRegionWithCheckLocked(region);
+            resetTempAllowedActivitiesLocked();
+            mActivityAllowlistMap.clear();
+            mActivityDenylistPackages.clear();
         }
     }
 
@@ -565,27 +709,22 @@
             pkgParseIntent.addAction(action);
         }
         pkgParseIntent.addDataScheme("package");
-        mContext.registerReceiverAsUser(mPackageParsingEventReceiver, UserHandle.ALL,
-                pkgParseIntent, null, null);
-
-        List<Display> physicalDisplays = getPhysicalDisplays();
-
-        // Assume default display (display 0) is always a physical display.
-        Display defaultDisplay = mDisplayManager.getDisplay(Display.DEFAULT_DISPLAY);
-        if (!physicalDisplays.contains(defaultDisplay)) {
-            if (Log.isLoggable(TAG, Log.INFO)) {
-                Slog.i(TAG, "Adding default display to physical displays.");
-            }
-            physicalDisplays.add(defaultDisplay);
-        }
-        for (Display physicalDisplay : physicalDisplays) {
-            int displayId = physicalDisplay.getDisplayId();
+        mContext.registerReceiverForAllUsers(mPackageParsingEventReceiver, pkgParseIntent,
+                /* broadcastPermission= */ null, /* scheduler= */ null,
+                Context.RECEIVER_NOT_EXPORTED);
+
+        // CarOccupantZoneService makes it sure that the default display is a driver display.
+        IntArray displayIdsForDriver = mCarOccupantZoneService.getAllDisplayIdsForDriver(
+                DISPLAY_TYPE_MAIN);
+
+        for (int i = 0; i < displayIdsForDriver.size(); ++i) {
+            int displayId = displayIdsForDriver.get(i);
             UxRestrictionsListener listener = new UxRestrictionsListener(mCarUxRestrictionsService);
             mUxRestrictionsListeners.put(displayId, listener);
             mCarUxRestrictionsService.registerUxRestrictionsChangeListener(listener, displayId);
         }
         mVendorServiceController.init();
-        mSystemActivityMonitoringService.registerActivityLaunchListener(mActivityLaunchListener);
+        mActivityService.registerActivityLaunchListener(mActivityLaunchListener);
     }
 
     private void doParseInstalledPackage(String packageName) {
@@ -609,7 +748,7 @@
 
     private void doUpdatePolicy(String packageName, CarAppBlockingPolicy policy, int flags) {
         if (Log.isLoggable(TAG, Log.DEBUG)) {
-            Slog.d(TAG, "setting policy from:" + packageName + ",policy:" + policy + ",flags:0x"
+            Slogf.d(TAG, "setting policy from:" + packageName + ",policy:" + policy + ",flags:0x"
                     + Integer.toHexString(flags));
         }
         AppBlockingPackageInfoWrapper[] blocklistWrapper = verifyList(policy.blacklists);
@@ -635,7 +774,7 @@
                 mLock.notifyAll();
             }
             if (Log.isLoggable(TAG, Log.DEBUG)) {
-                Slog.d(TAG, "policy set:" + dumpPoliciesLocked(false));
+                Slogf.d(TAG, "policy set:" + dumpPoliciesLocked(false));
             }
         }
         blockTopActivitiesIfNecessary();
@@ -670,8 +809,8 @@
         }
         // if it is system app and client specified the flag, do not check signature
         if ((info.flags & AppBlockingPackageInfo.FLAG_SYSTEM_APP) == 0 ||
-                (!packageInfo.applicationInfo.isSystemApp() &&
-                        !packageInfo.applicationInfo.isUpdatedSystemApp())) {
+                (!PackageManagerHelper.isSystemApp(packageInfo.applicationInfo)
+                        && !PackageManagerHelper.isUpdatedSystemApp(packageInfo.applicationInfo))) {
             Signature[] signatures = packageInfo.signatures;
             if (!isAnySignatureMatching(signatures, info.signatures)) {
                 return false;
@@ -720,14 +859,14 @@
             Map<String, Set<String>> configBlocklist) {
         PackageInfo info;
         try {
-            info = mPackageManager.getPackageInfoAsUser(packageName,
+            info = PackageManagerHelper.getPackageInfoAsUser(mPackageManager, packageName,
                     PackageManager.GET_SIGNATURES | PackageManager.GET_ACTIVITIES
                             | PackageManager.MATCH_DIRECT_BOOT_AWARE
                             | PackageManager.MATCH_DIRECT_BOOT_UNAWARE
                             | PackageManager.MATCH_DISABLED_COMPONENTS,
                     userId);
         } catch (NameNotFoundException e) {
-            Slog.w(TAG, packageName + " not installed! User Id: " + userId);
+            Slogf.w(TAG, packageName + " not installed! User Id: " + userId);
             return null;
         }
 
@@ -739,8 +878,8 @@
         int flags = 0;
         Set<String> activities = new ArraySet<>();
 
-        if (info.applicationInfo.isSystemApp()
-                || info.applicationInfo.isUpdatedSystemApp()) {
+        if (PackageManagerHelper.isSystemApp(info.applicationInfo)
+                || PackageManagerHelper.isUpdatedSystemApp(info.applicationInfo)) {
             flags = AppBlockingPackageInfo.FLAG_SYSTEM_APP;
         }
 
@@ -749,7 +888,7 @@
         Set<String> configActivitiesForPackage = configAllowlist.get(info.packageName);
         if (configActivitiesForPackage != null) {
             if (Log.isLoggable(TAG, Log.DEBUG)) {
-                Slog.d(TAG, info.packageName + " allowlisted");
+                Slogf.d(TAG, info.packageName + " allowlisted");
             }
 
             if (configActivitiesForPackage.isEmpty()) {
@@ -761,12 +900,12 @@
                     activities.addAll(activitiesForPackage);
                 } else {
                     if (Log.isLoggable(TAG, Log.DEBUG)) {
-                        Slog.d(TAG, info.packageName + ": Activities null");
+                        Slogf.d(TAG, info.packageName + ": Activities null");
                     }
                 }
             } else {
                 if (Log.isLoggable(TAG, Log.DEBUG)) {
-                    Slog.d(TAG, "Partially Allowlisted. WL Activities: "
+                    Slogf.d(TAG, "Partially Allowlisted. WL Activities: "
                             + configActivitiesForPackage);
                 }
                 activities.addAll(configActivitiesForPackage);
@@ -778,35 +917,33 @@
           source. This prevents side-loaded apps to fake DO.  Bypass the check
           for debug builds for development convenience. */
         if (!isDebugBuild()
-                && !info.applicationInfo.isSystemApp()
-                && !info.applicationInfo.isUpdatedSystemApp()) {
+                && !PackageManagerHelper.isSystemApp(info.applicationInfo)
+                && !PackageManagerHelper.isUpdatedSystemApp(info.applicationInfo)) {
             try {
                 if (mAllowedAppInstallSources != null) {
                     String installerName = mPackageManager.getInstallerPackageName(
                             info.packageName);
                     if (installerName == null || (installerName != null
                             && !mAllowedAppInstallSources.contains(installerName))) {
-                        Slog.w(TAG,
-                                info.packageName + " not installed from permitted sources "
-                                        + (installerName == null ? "NULL" : installerName));
+                        Slogf.w(TAG, info.packageName + " not installed from permitted sources "
+                                + (installerName == null ? "NULL" : installerName));
                         return null;
                     }
                 }
             } catch (IllegalArgumentException e) {
-                Slog.w(TAG, info.packageName + " not installed!");
+                Slogf.w(TAG, info.packageName + " not installed!");
                 return null;
             }
         }
 
         try {
-            String[] doActivities =
-                    CarAppMetadataReader.findDistractionOptimizedActivitiesAsUser(
-                            mContext, info.packageName, userId);
+            String[] doActivities = findDistractionOptimizedActivitiesAsUser(info.packageName,
+                    userId);
             if (doActivities != null) {
                 // Some of the activities in this app are Distraction Optimized.
                 if (Log.isLoggable(TAG, Log.DEBUG)) {
                     for (String activity : doActivities) {
-                        Slog.d(TAG, "adding " + activity + " from " + info.packageName
+                        Slogf.d(TAG, "adding " + activity + " from " + info.packageName
                                 + " to allowlist");
                     }
                 }
@@ -814,7 +951,7 @@
                 activities.addAll(Arrays.asList(doActivities));
             }
         } catch (NameNotFoundException e) {
-            Slog.w(TAG, "Error reading metadata: " + info.packageName);
+            Slogf.w(TAG, "Error reading metadata: " + info.packageName);
             return null;
         }
 
@@ -851,7 +988,7 @@
      */
     private void updateActivityAllowlistAndDenylistMap(String packageName) {
         int userId = mActivityManager.getCurrentUser();
-        Slog.d(TAG, "Updating allowlist and denylist mapping for package: " + packageName
+        Slogf.d(TAG, "Updating allowlist and denylist mapping for package: " + packageName
                 + " for UserId: " + userId);
         // Get the apps/activities that are allowlisted in the configuration XML resources.
         Map<String, Set<String>> configAllowlist = generateConfigAllowlist();
@@ -860,20 +997,24 @@
         AppBlockingPackageInfoWrapper wrapper =
                 getPackageInfoWrapperForUser(packageName, userId, configAllowlist, configBlocklist);
 
-        if (wrapper == null && userId != UserHandle.USER_SYSTEM) {
-            Slog.d(TAG, "Updating allowlist and denylist mapping for package: " + packageName
-                    + " for UserId: " + UserHandle.USER_SYSTEM);
+        if (wrapper == null && userId != UserHandle.SYSTEM.getIdentifier()) {
+            Slogf.d(TAG, "Updating allowlist and denylist mapping for package: " + packageName
+                    + " for UserId: " + UserHandle.SYSTEM.getIdentifier());
             // check package for system user, in case package is disabled for current user
-            wrapper = getPackageInfoWrapperForUser(packageName, UserHandle.USER_SYSTEM,
+            wrapper = getPackageInfoWrapperForUser(packageName, UserHandle.SYSTEM.getIdentifier(),
                     configAllowlist, configBlocklist);
         }
 
         synchronized (mLock) {
             if (wrapper != null) {
-                Slog.d(TAG, "Package: " + packageName + " added in allowlist.");
+                if (DBG) {
+                    Slogf.d(TAG, "Package: " + packageName + " added in allowlist.");
+                }
                 mActivityAllowlistMap.put(packageName, wrapper);
             } else {
-                Slog.d(TAG, "Package: " + packageName + " added in denylist.");
+                if (DBG) {
+                    Slogf.d(TAG, "Package: " + packageName + " added in denylist.");
+                }
                 mActivityDenylistPackages.add(packageName);
             }
         }
@@ -886,13 +1027,13 @@
             Map<String, Set<String>> configAllowlist = new HashMap<>();
             mConfiguredAllowlist = mContext.getString(R.string.activityAllowlist);
             if (mConfiguredAllowlist == null) {
-                Slog.w(TAG, "Allowlist is null.");
+                Slogf.w(TAG, "Allowlist is null.");
             }
             parseConfigList(mConfiguredAllowlist, configAllowlist);
 
             mConfiguredSystemAllowlist = mContext.getString(R.string.systemActivityAllowlist);
             if (mConfiguredSystemAllowlist == null) {
-                Slog.w(TAG, "System allowlist is null.");
+                Slogf.w(TAG, "System allowlist is null.");
             }
             parseConfigList(mConfiguredSystemAllowlist, configAllowlist);
 
@@ -917,7 +1058,7 @@
             mConfiguredBlocklist = mContext.getString(R.string.activityDenylist);
             if (mConfiguredBlocklist == null) {
                 if (Log.isLoggable(TAG, Log.DEBUG)) {
-                    Slog.d(TAG, "Null blocklist in config");
+                    Slogf.d(TAG, "Null blocklist in config");
                 }
             }
             parseConfigList(mConfiguredBlocklist, configBlocklist);
@@ -928,7 +1069,7 @@
     }
 
     private boolean isDebugBuild() {
-        return Build.IS_USERDEBUG || Build.IS_ENG;
+        return BuildHelper.isUserDebugBuild() || BuildHelper.isEngBuild();
     }
 
     /**
@@ -1004,7 +1145,7 @@
                         serviceInfo.packageName) != PackageManager.PERMISSION_GRANTED) {
                     continue;
                 }
-                Slog.i(TAG, "found policy holding service:" + serviceInfo);
+                Slogf.i(TAG, "found policy holding service:" + serviceInfo);
                 AppBlockingPolicyProxy proxy = new AppBlockingPolicyProxy(this, mContext,
                         serviceInfo);
                 proxy.connect();
@@ -1040,7 +1181,7 @@
         try {
             if (policy != null) {
                 if (Log.isLoggable(TAG, Log.DEBUG)) {
-                    Slog.d(TAG, "policy setting from policy service:" + proxy.getPackageName());
+                    Slogf.d(TAG, "policy setting from policy service:" + proxy.getPackageName());
                 }
                 doSetAppBlockingPolicy(proxy.getPackageName(), policy, 0);
             }
@@ -1050,10 +1191,14 @@
     }
 
     @Override
+    @ExcludeFromCodeCoverageGeneratedReport(reason = DUMP_INFO)
     public void dump(IndentingPrintWriter writer) {
         synchronized (mLock) {
             writer.println("*CarPackageManagerService*");
             writer.println("mEnableActivityBlocking:" + mEnableActivityBlocking);
+            writer.println("mPreventTemplatedAppsFromShowingDialog:"
+                    + mPreventTemplatedAppsFromShowingDialog);
+            writer.println("mTemplateActivityClassName:" + mTemplateActivityClassName);
             List<String> restrictions = new ArrayList<>(mUxRestrictionsListeners.size());
             for (int i = 0; i < mUxRestrictionsListeners.size(); i++) {
                 int displayId = mUxRestrictionsListeners.keyAt(i);
@@ -1065,6 +1210,16 @@
             writer.println(" Blocked activity log:");
             mBlockedActivityLogs.dump(writer);
             writer.print(dumpPoliciesLocked(true));
+            writer.print("mCurrentDrivingSafetyRegion:");
+            writer.println(mCurrentDrivingSafetyRegion);
+            writer.print("mTempAllowedActivities:");
+            writer.println(mTempAllowedActivities);
+            writer.println("Car service overlay packages property name: "
+                    + PackageManagerHelper.PROPERTY_CAR_SERVICE_OVERLAY_PACKAGES);
+            writer.println("Car service overlay packages: "
+                    + SystemProperties.get(
+                            PackageManagerHelper.PROPERTY_CAR_SERVICE_OVERLAY_PACKAGES,
+                            /* default= */ null));
         }
     }
 
@@ -1111,19 +1266,6 @@
         sb.append(mConfiguredBlocklist + "\n");
 
         return sb.toString();
-    }
-
-    /**
-     * Returns display with physical address.
-     */
-    private List<Display> getPhysicalDisplays() {
-        List<Display> displays = new ArrayList<>();
-        for (Display display : mDisplayManager.getDisplays()) {
-            if (display.getAddress() instanceof DisplayAddress.Physical) {
-                displays.add(display);
-            }
-        }
-        return displays;
     }
 
     /**
@@ -1137,7 +1279,7 @@
             listenerForTopTaskDisplay = mUxRestrictionsListeners.get(Display.DEFAULT_DISPLAY);
             if (listenerForTopTaskDisplay == null) {
                 // This should never happen.
-                Slog.e(TAG, "Missing listener for default display.");
+                Slogf.e(TAG, "Missing listener for default display.");
                 return true;
             }
         } else {
@@ -1148,81 +1290,170 @@
     }
 
     private void blockTopActivitiesIfNecessary() {
-        List<TopTaskInfoContainer> topTasks = mSystemActivityMonitoringService.getTopTasks();
-        for (TopTaskInfoContainer topTask : topTasks) {
+        List<TaskInfo> topTasks = mActivityService.getTopTasks();
+        for (TaskInfo topTask : topTasks) {
             if (topTask == null) {
-                Slog.e(TAG, "Top tasks contains null.");
+                Slogf.e(TAG, "Top tasks contains null.");
                 continue;
             }
             blockTopActivityIfNecessary(topTask);
         }
     }
 
-    private void blockTopActivityIfNecessary(TopTaskInfoContainer topTask) {
-        if (isUxRestrictedOnDisplay(topTask.displayId)) {
-            doBlockTopActivityIfNotAllowed(topTask);
-        }
-    }
-
-    private void doBlockTopActivityIfNotAllowed(TopTaskInfoContainer topTask) {
+    private void blockTopActivityIfNecessary(TaskInfo topTask) {
+        int displayId = TaskInfoHelper.getDisplayId(topTask);
+        synchronized (mLock) {
+            if (!Objects.equals(mActivityBlockingActivity, topTask.topActivity)
+                    && mTopActivityWithDialogPerDisplay.contains(displayId)
+                    && !topTask.topActivity.equals(
+                            mTopActivityWithDialogPerDisplay.get(displayId))) {
+                // Clear top activity-with-dialog if the activity has changed on this display.
+                mTopActivityWithDialogPerDisplay.remove(displayId);
+            }
+        }
+        if (isUxRestrictedOnDisplay(displayId)) {
+            doBlockTopActivityIfNotAllowed(displayId, topTask);
+        }
+    }
+
+    private void doBlockTopActivityIfNotAllowed(int displayId, TaskInfo topTask) {
         if (topTask.topActivity == null) {
             return;
         }
-
-        boolean allowed = isActivityDistractionOptimized(
-                topTask.topActivity.getPackageName(),
-                topTask.topActivity.getClassName());
+        if (topTask.topActivity.equals(mActivityBlockingActivity)) {
+            mBlockingActivityLaunchTimes.put(displayId, 0);
+            mBlockingActivityTargets.put(displayId, null);
+            return;
+        }
+        boolean allowed = isActivityAllowed(topTask);
         if (Log.isLoggable(TAG, Log.DEBUG)) {
-            Slog.d(TAG, "new activity:" + topTask.toString() + " allowed:" + allowed);
+            Slogf.d(TAG, "new activity:" + topTask.toString() + " allowed:" + allowed);
         }
         if (allowed) {
             return;
         }
-        synchronized (mLock) {
-            if (!mEnableActivityBlocking) {
-                Slog.d(TAG, "Current activity " + topTask.topActivity
-                        + " not allowed, blocking disabled. Number of tasks in stack:"
-                        + topTask.taskInfo.childTaskIds.length);
+        if (!mEnableActivityBlocking) {
+            Slogf.d(TAG, "Current activity " + topTask.topActivity
+                    + " not allowed, blocking disabled.");
+            return;
+        }
+        if (Log.isLoggable(TAG, Log.DEBUG)) {
+            Slogf.d(TAG, "Current activity " + topTask.topActivity
+                    + " not allowed, will block.");
+        }
+        // TaskMonitor based on TaskOrganizer reflects only the actually launched tasks,
+        // (TaskStackChangeListener reflects the internal state of ActivityTaskManagerService)
+        // So it takes sometime to recognize the ActivityBlockingActivity is shown.
+        // This guard is to prevent from launching ABA repeatedly until it is shown.
+        ComponentName blockingActivityTarget = mBlockingActivityTargets.get(displayId);
+        if (topTask.topActivity.equals(blockingActivityTarget)) {
+            long blockingActivityLaunchTime = mBlockingActivityLaunchTimes.get(displayId);
+            if (SystemClock.uptimeMillis() - blockingActivityLaunchTime < ABA_LAUNCH_TIMEOUT_MS) {
+                Slogf.d(TAG, "Waiting for BlockingActivity to be shown: displayId=%d", displayId);
                 return;
             }
         }
-        if (Log.isLoggable(TAG, Log.DEBUG)) {
-            Slog.d(TAG, "Current activity " + topTask.topActivity
-                    + " not allowed, will block, number of tasks in stack:"
-                    + topTask.taskInfo.childTaskIds.length);
-        }
-
-        // Figure out the root activity of blocked task.
-        String taskRootActivity = null;
-        for (int i = 0; i < topTask.taskInfo.childTaskIds.length; i++) {
-            // topTask.taskId is the task that should be blocked.
-            if (topTask.taskInfo.childTaskIds[i] == topTask.taskId) {
-                // stackInfo represents an ActivityStack. Its fields taskIds and taskNames
-                // are 1:1 mapped, where taskNames is the name of root activity in this task.
-                taskRootActivity = topTask.taskInfo.childTaskNames[i];
-                break;
-            }
-        }
+
+        // Figure out the root task of blocked task.
+        ComponentName rootTaskActivityName = topTask.baseActivity;
 
         boolean isRootDO = false;
-        if (taskRootActivity != null) {
-            ComponentName componentName = ComponentName.unflattenFromString(taskRootActivity);
+        if (rootTaskActivityName != null) {
             isRootDO = isActivityDistractionOptimized(
-                    componentName.getPackageName(), componentName.getClassName());
+                    rootTaskActivityName.getPackageName(), rootTaskActivityName.getClassName());
         }
 
         Intent newActivityIntent = createBlockingActivityIntent(
-                mActivityBlockingActivity, topTask.displayId,
-                topTask.topActivity.flattenToShortString(), topTask.taskId, taskRootActivity,
-                isRootDO);
+                mActivityBlockingActivity, TaskInfoHelper.getDisplayId(topTask),
+                topTask.topActivity.flattenToShortString(), topTask.taskId,
+                rootTaskActivityName.flattenToString(), isRootDO);
 
         // Intent contains all info to debug what is blocked - log into both logcat and dumpsys.
         String log = "Starting blocking activity with intent: " + newActivityIntent.toUri(0);
         if (Log.isLoggable(TAG, Log.INFO)) {
-            Slog.i(TAG, log);
+            Slogf.i(TAG, log);
         }
         mBlockedActivityLogs.log(log);
-        mSystemActivityMonitoringService.blockActivity(topTask, newActivityIntent);
+        mBlockingActivityLaunchTimes.put(displayId, SystemClock.uptimeMillis());
+        mBlockingActivityTargets.put(displayId, topTask.topActivity);
+        mActivityService.blockActivity(topTask, newActivityIntent);
+    }
+
+    private boolean isActivityAllowed(TaskInfo topTaskInfoContainer) {
+        ComponentName activityName = topTaskInfoContainer.topActivity;
+        boolean isDistractionOptimized = isActivityDistractionOptimized(
+                activityName.getPackageName(),
+                activityName.getClassName());
+        if (!isDistractionOptimized) {
+            return false;
+        }
+        return !(mPreventTemplatedAppsFromShowingDialog
+                && isTemplateActivity(activityName)
+                && isActivityShowingADialogOnDisplay(activityName,
+                        TaskInfoHelper.getDisplayId(topTaskInfoContainer)));
+    }
+
+    private boolean isTemplateActivity(ComponentName activityName) {
+        // TODO(b/191263486): Finalise on how to detect the templated activities.
+        return activityName.getClassName().equals(mTemplateActivityClassName);
+    }
+
+    private boolean isActivityShowingADialogOnDisplay(ComponentName activityName, int displayId) {
+        String output = dumpWindows();
+        List<WindowDumpParser.Window> appWindows =
+                WindowDumpParser.getParsedAppWindows(output, activityName.getPackageName());
+        // TODO(b/192354699): Handle case where an activity can have multiple instances on the same
+        //  display.
+        int totalAppWindows = appWindows.size();
+        String firstActivityRecord = null;
+        int numTopActivityAppWindowsOnDisplay = 0;
+        for (int i = 0; i < totalAppWindows; i++) {
+            WindowDumpParser.Window appWindow = appWindows.get(i);
+            if (appWindow.getDisplayId() != displayId) {
+                continue;
+            }
+            if (TextUtils.isEmpty(appWindow.getActivityRecord())) {
+                continue;
+            }
+            if (firstActivityRecord == null) {
+                firstActivityRecord = appWindow.getActivityRecord();
+            }
+            if (firstActivityRecord.equals(appWindow.getActivityRecord())) {
+                numTopActivityAppWindowsOnDisplay++;
+            }
+        }
+        Slogf.d(TAG, "Top activity =  " + activityName);
+        Slogf.d(TAG, "Number of app widows of top activity = " + numTopActivityAppWindowsOnDisplay);
+        boolean isShowingADialog = numTopActivityAppWindowsOnDisplay > 1;
+        synchronized (mLock) {
+            if (isShowingADialog) {
+                mTopActivityWithDialogPerDisplay.put(displayId, activityName);
+            } else {
+                mTopActivityWithDialogPerDisplay.remove(displayId);
+            }
+        }
+        return isShowingADialog;
+    }
+
+    private String dumpWindows() {
+        try {
+            ParcelFileDescriptor[] fileDescriptors = ParcelFileDescriptor.createSocketPair();
+            mWindowManagerBinder.dump(
+                    fileDescriptors[0].getFileDescriptor(), WINDOW_DUMP_ARGUMENTS);
+            fileDescriptors[0].close();
+            StringBuilder outputBuilder = new StringBuilder();
+            BufferedReader reader = new BufferedReader(
+                    new FileReader(fileDescriptors[1].getFileDescriptor()));
+            String line;
+            while ((line = reader.readLine()) != null) {
+                outputBuilder.append(line).append("\n");
+            }
+            reader.close();
+            fileDescriptors[1].close();
+            return outputBuilder.toString();
+        } catch (IOException | RemoteException e) {
+            throw new RuntimeException(e);
+        }
     }
 
     /**
@@ -1232,6 +1463,7 @@
      * @param blockedActivity  the activity being blocked
      * @param blockedTaskId    the blocked task id, which contains the blocked activity
      * @param taskRootActivity root activity of the blocked task
+     * @param isRootDo         denotes if the root activity is distraction optimised
      * @return an intent to launch the blocking activity.
      */
     private static Intent createBlockingActivityIntent(ComponentName blockingActivity,
@@ -1262,7 +1494,7 @@
     @Override
     public void setEnableActivityBlocking(boolean enable) {
         if (!isDebugBuild()) {
-            Slog.e(TAG, "Cannot enable/disable activity blocking");
+            Slogf.e(TAG, "Cannot enable/disable activity blocking");
             return;
         }
 
@@ -1285,11 +1517,21 @@
     @Nullable
     public String[] getDistractionOptimizedActivities(String pkgName) {
         try {
-            return CarAppMetadataReader.findDistractionOptimizedActivitiesAsUser(mContext, pkgName,
+            return findDistractionOptimizedActivitiesAsUser(pkgName,
                     mActivityManager.getCurrentUser());
         } catch (NameNotFoundException e) {
             return null;
         }
+    }
+
+    private String[] findDistractionOptimizedActivitiesAsUser(String pkgName, int userId)
+            throws NameNotFoundException {
+        String regionString;
+        synchronized (mLock) {
+            regionString = mCurrentDrivingSafetyRegion;
+        }
+        return CarAppMetadataReader.findDistractionOptimizedActivitiesAsUser(mContext, pkgName,
+                userId, regionString);
     }
 
     /**
@@ -1337,7 +1579,7 @@
         public void handleMessage(Message msg) {
             CarPackageManagerService service = mService.get();
             if (service == null) {
-                Slog.i(TAG, "handleMessage null service");
+                Slogf.i(TAG, "handleMessage null service");
                 return;
             }
             switch (msg.what) {
@@ -1444,12 +1686,11 @@
         }
     }
 
-    private class ActivityLaunchListener
-            implements SystemActivityMonitoringService.ActivityLaunchListener {
+    private class ActivityLaunchListener implements CarActivityService.ActivityLaunchListener {
         @Override
-        public void onActivityLaunch(TopTaskInfoContainer topTask) {
+        public void onActivityLaunch(TaskInfo topTask) {
             if (topTask == null) {
-                Slog.e(TAG, "Received callback with null top task.");
+                Slogf.e(TAG, "Received callback with null top task.");
                 return;
             }
             blockTopActivityIfNecessary(topTask);
@@ -1473,7 +1714,7 @@
         @Override
         public void onUxRestrictionsChanged(CarUxRestrictions restrictions) {
             if (Log.isLoggable(TAG, Log.DEBUG)) {
-                Slog.d(TAG, "Received uxr restrictions: "
+                Slogf.d(TAG, "Received uxr restrictions: "
                         + restrictions.isRequiresDistractionOptimization() + " : "
                         + restrictions.getActiveRestrictions());
             }
@@ -1493,7 +1734,7 @@
                 }
             }
             if (Log.isLoggable(TAG, Log.DEBUG)) {
-                Slog.d(TAG, "Should check top tasks?: " + shouldCheck);
+                Slogf.d(TAG, "Should check top tasks?: " + shouldCheck);
             }
             if (shouldCheck) {
                 // Loop over all top tasks to ensure tasks on virtual display can also be blocked.
@@ -1517,6 +1758,15 @@
             // a revisit as we test more.
             return false;
         }
+    }
+
+    /**
+     * Called when a window change event is received by the {@link CarSafetyAccessibilityService}.
+     */
+    @VisibleForTesting
+    void onWindowChangeEvent() {
+        Slogf.d(TAG, "onWindowChange event received");
+        mHandler.post(() -> blockTopActivitiesIfNecessary());
     }
 
     /**
@@ -1530,7 +1780,7 @@
                 return;
             }
             if (Log.isLoggable(TAG, Log.DEBUG)) {
-                Slog.d(TAG, "PackageParsingEventReceiver Received " + intent.getAction());
+                Slogf.d(TAG, "PackageParsingEventReceiver Received " + intent.getAction());
             }
             String action = intent.getAction();
             if (isPackageManagerAction(action)) {
@@ -1570,23 +1820,23 @@
             }
             if (Log.isLoggable(TAG, Log.DEBUG)) {
                 String packageName = intent.getData().getSchemeSpecificPart();
-                Slog.d(TAG, "Pkg Changed:" + packageName);
+                Slogf.d(TAG, "Pkg Changed:" + packageName);
                 String action = intent.getAction();
                 if (action == null) {
                     return;
                 }
                 if (action.equals(Intent.ACTION_PACKAGE_CHANGED)) {
-                    Slog.d(TAG, "Changed components");
+                    Slogf.d(TAG, "Changed components");
                     String[] cc = intent
                             .getStringArrayExtra(Intent.EXTRA_CHANGED_COMPONENT_NAME_LIST);
                     if (cc != null) {
                         for (String c : cc) {
-                            Slog.d(TAG, c);
+                            Slogf.d(TAG, c);
                         }
                     }
                 } else if (action.equals(Intent.ACTION_PACKAGE_REMOVED)
                         || action.equals(Intent.ACTION_PACKAGE_ADDED)) {
-                    Slog.d(TAG, action + " Replacing?: "
+                    Slogf.d(TAG, action + " Replacing?: "
                             + intent.getBooleanExtra(Intent.EXTRA_REPLACING, false));
                 }
             }
