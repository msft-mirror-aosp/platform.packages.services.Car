--- conflicted
+++ resolved
@@ -66,7 +66,6 @@
 import android.util.Pair;
 import android.util.Slog;
 import android.util.SparseArray;
-import android.util.SparseIntArray;
 import android.view.Display;
 import android.view.DisplayAddress;
 
@@ -1229,20 +1228,6 @@
         String output = dumpWindows();
         List<WindowDumpParser.Window> appWindows =
                 WindowDumpParser.getParsedAppWindows(output, activityName.getPackageName());
-<<<<<<< HEAD
-        // TODO(b/192354699): Handle case where an activity can have multiple instances.
-        SparseIntArray appWindowsPerDisplay = new SparseIntArray();
-        for (int i = appWindows.size() - 1; i >= 0; i--) {
-            WindowDumpParser.Window window = appWindows.get(i);
-            appWindowsPerDisplay.put(
-                    window.getDisplayId(),
-                    appWindowsPerDisplay.get(window.getDisplayId(), 0) + 1);
-        }
-        Slogf.d(TAG, "Top activity =  " + activityName);
-        Slogf.d(TAG, "Number of app widows per display = " + appWindowsPerDisplay);
-
-        boolean isShowingADialog = appWindowsPerDisplay.get(displayId, 0) > 1;
-=======
         // TODO(b/192354699): Handle case where an activity can have multiple instances on the same
         //  display.
         int totalAppWindows = appWindows.size();
@@ -1266,7 +1251,6 @@
         Slogf.d(TAG, "Top activity =  " + activityName);
         Slogf.d(TAG, "Number of app widows of top activity = " + numTopActivityAppWindowsOnDisplay);
         boolean isShowingADialog = numTopActivityAppWindowsOnDisplay > 1;
->>>>>>> 47d2ca12
         synchronized (mLock) {
             if (isShowingADialog) {
                 mTopActivityWithDialogPerDisplay.put(displayId, activityName);
