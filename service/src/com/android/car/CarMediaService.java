--- conflicted
+++ resolved
@@ -20,17 +20,17 @@
 import static android.car.user.CarUserManager.USER_LIFECYCLE_EVENT_TYPE_SWITCHING;
 import static android.car.user.CarUserManager.USER_LIFECYCLE_EVENT_TYPE_UNLOCKED;
 
-<<<<<<< HEAD
-=======
 import static com.android.car.internal.ExcludeFromCodeCoverageGeneratedReport.DUMP_INFO;
 import static com.android.car.util.Utils.isEventAnyOfTypes;
 
->>>>>>> 4718848d
 import android.annotation.NonNull;
 import android.annotation.Nullable;
 import android.annotation.TestApi;
+import android.annotation.UserIdInt;
 import android.app.ActivityManager;
 import android.car.Car;
+import android.car.builtin.util.Slogf;
+import android.car.builtin.util.TimeUtils;
 import android.car.hardware.power.CarPowerPolicy;
 import android.car.hardware.power.CarPowerPolicyFilter;
 import android.car.hardware.power.ICarPowerPolicyListener;
@@ -59,21 +59,22 @@
 import android.media.session.PlaybackState;
 import android.os.Bundle;
 import android.os.Handler;
-import android.os.HandlerExecutor;
 import android.os.HandlerThread;
-import android.os.Looper;
 import android.os.RemoteCallbackList;
 import android.os.RemoteException;
 import android.os.UserHandle;
 import android.os.UserManager;
 import android.service.media.MediaBrowserService;
 import android.text.TextUtils;
-import android.util.IndentingPrintWriter;
 import android.util.Log;
-import android.util.Slog;
-
+
+import com.android.car.internal.ExcludeFromCodeCoverageGeneratedReport;
+import com.android.car.internal.os.HandlerExecutor;
+import com.android.car.internal.util.DebugUtils;
+import com.android.car.internal.util.IndentingPrintWriter;
 import com.android.car.power.CarPowerManagementService;
 import com.android.car.user.CarUserService;
+import com.android.car.user.UserHandleHelper;
 import com.android.internal.annotations.GuardedBy;
 import com.android.internal.annotations.VisibleForTesting;
 
@@ -84,6 +85,7 @@
 import java.util.HashMap;
 import java.util.List;
 import java.util.Map;
+import java.util.Map.Entry;
 import java.util.stream.Collectors;
 
 /**
@@ -95,7 +97,9 @@
  * it were being browsed only. However, that source is still considered the active source, and
  * should be the source displayed in any Media related UIs (Media Center, home screen, etc).
  */
-public class CarMediaService extends ICarMedia.Stub implements CarServiceBase {
+public final class CarMediaService extends ICarMedia.Stub implements CarServiceBase {
+
+    private static final boolean DEBUG = false;
 
     private static final String SOURCE_KEY = "media_source_component";
     private static final String SOURCE_KEY_SEPARATOR = "_";
@@ -104,6 +108,7 @@
     private static final String COMPONENT_NAME_SEPARATOR = ",";
     private static final String MEDIA_CONNECTION_ACTION = "com.android.car.media.MEDIA_CONNECTION";
     private static final String EXTRA_AUTOPLAY = "com.android.car.media.autoplay";
+    private static final String LAST_UPDATE_KEY = "last_update";
 
     private static final int MEDIA_SOURCE_MODES = 2;
 
@@ -134,6 +139,8 @@
     private boolean mWasPreviouslyDisabledByPowerPolicy;
     @GuardedBy("mLock")
     private boolean mWasPlayingBeforeDisabled;
+
+    // NOTE: must use getSharedPrefsForWriting() to write to it
     private SharedPreferences mSharedPrefs;
     private SessionChangedListener mSessionsListener;
     private int mPlayOnMediaSourceChangedConfig;
@@ -142,12 +149,11 @@
 
     private boolean mPendingInit;
 
-    @GuardedBy("mLock")
     private final RemoteCallbackList<ICarMediaSourceListener>[] mMediaSourceListeners =
             new RemoteCallbackList[MEDIA_SOURCE_MODES];
 
-    private final Handler mMainHandler = new Handler(Looper.getMainLooper());
-
+    private final Handler mCommonThreadHandler = new Handler(
+            CarServiceUtils.getCommonHandlerThread().getLooper());
 
     private final HandlerThread mHandlerThread  = CarServiceUtils.getHandlerThread(
             getClass().getSimpleName());
@@ -159,7 +165,9 @@
     private ComponentName[] mRemovedMediaSourceComponents = new ComponentName[MEDIA_SOURCE_MODES];
 
     private final IntentFilter mPackageUpdateFilter;
-    private boolean mIsPackageUpdateReceiverRegistered;
+    @GuardedBy("mLock")
+    @Nullable
+    private Context mUserContext;
 
     /**
      * Listens to {@link Intent#ACTION_PACKAGE_REMOVED}, so we can fall back to a previously used
@@ -189,7 +197,7 @@
                                         mRemovedMediaSourceComponents[i] =
                                                 mPrimaryMediaComponents[i];
                                         if (Log.isLoggable(CarLog.TAG_MEDIA, Log.DEBUG)) {
-                                            Slog.d(CarLog.TAG_MEDIA,
+                                            Slogf.d(CarLog.TAG_MEDIA,
                                                     "temporarily replacing updated media source "
                                                             + mPrimaryMediaComponents[i]
                                                             + "with backup source: "
@@ -199,10 +207,10 @@
                                         return;
                                     }
                                 }
-                                Slog.e(CarLog.TAG_MEDIA, "No available backup media source");
+                                Slogf.e(CarLog.TAG_MEDIA, "No available backup media source");
                             } else {
                                 if (Log.isLoggable(CarLog.TAG_MEDIA, Log.DEBUG)) {
-                                    Slog.d(CarLog.TAG_MEDIA, "replacing removed media source "
+                                    Slogf.d(CarLog.TAG_MEDIA, "replacing removed media source "
                                             + mPrimaryMediaComponents[i] + "with backup source: "
                                             + getLastMediaSource(i));
                                 }
@@ -218,7 +226,7 @@
                     if (mRemovedMediaSourceComponents[i] != null && mRemovedMediaSourceComponents[i]
                             .getPackageName().equals(intentPackage)) {
                         if (Log.isLoggable(CarLog.TAG_MEDIA, Log.DEBUG)) {
-                            Slog.d(CarLog.TAG_MEDIA, "restoring removed source: "
+                            Slogf.d(CarLog.TAG_MEDIA, "restoring removed source: "
                                     + mRemovedMediaSourceComponents[i]);
                         }
                         setPrimaryMediaSource(mRemovedMediaSourceComponents[i], i);
@@ -234,20 +242,15 @@
             return;
         }
         if (Log.isLoggable(CarLog.TAG_MEDIA, Log.DEBUG)) {
-            Slog.d(CarLog.TAG_MEDIA, "CarMediaService.onEvent(" + event + ")");
+            Slogf.d(CarLog.TAG_MEDIA, "CarMediaService.onEvent(" + event + ")");
         }
 
         switch (event.getEventType()) {
             case USER_LIFECYCLE_EVENT_TYPE_SWITCHING:
                 maybeInitUser(event.getUserId());
                 break;
-<<<<<<< HEAD
-            case CarUserManager.USER_LIFECYCLE_EVENT_TYPE_UNLOCKED:
-                onUserUnlock(event.getUserId());
-=======
             case USER_LIFECYCLE_EVENT_TYPE_UNLOCKED:
                 onUserUnlocked(event.getUserId());
->>>>>>> 4718848d
                 break;
         }
     };
@@ -301,9 +304,18 @@
                 }
     };
 
+    private final UserHandleHelper mUserHandleHelper;
+
     public CarMediaService(Context context, CarUserService userService) {
+        this(context, userService,
+                new UserHandleHelper(context, context.getSystemService(UserManager.class)));
+    }
+
+    @VisibleForTesting
+    public CarMediaService(Context context, CarUserService userService,
+            @NonNull UserHandleHelper userHandleHelper) {
         mContext = context;
-        mUserManager = (UserManager) mContext.getSystemService(Context.USER_SERVICE);
+        mUserManager = mContext.getSystemService(UserManager.class);
         mMediaSessionManager = mContext.getSystemService(MediaSessionManager.class);
         mMediaSourceListeners[MEDIA_SOURCE_MODE_PLAYBACK] = new RemoteCallbackList();
         mMediaSourceListeners[MEDIA_SOURCE_MODE_BROWSE] = new RemoteCallbackList();
@@ -327,57 +339,78 @@
         mPlayOnMediaSourceChangedConfig =
                 mContext.getResources().getInteger(R.integer.config_mediaSourceChangedAutoplay);
         mPlayOnBootConfig = mContext.getResources().getInteger(R.integer.config_mediaBootAutoplay);
+        mUserHandleHelper = userHandleHelper;
     }
 
     @Override
     // This method is called from ICarImpl after CarMediaService is created.
     public void init() {
-        int currentUser = ActivityManager.getCurrentUser();
-        maybeInitUser(currentUser);
+        int currentUserId = ActivityManager.getCurrentUser();
+        Slogf.d(CarLog.TAG_MEDIA, "init(): currentUser=" + currentUserId);
+        maybeInitUser(currentUserId);
         setPowerPolicyListener();
     }
 
     private void maybeInitUser(int userId) {
-        if (userId == UserHandle.USER_SYSTEM) {
+        if (userId == UserHandle.SYSTEM.getIdentifier()) {
             return;
         }
-        if (mUserManager.isUserUnlocked(userId)) {
+        if (mUserManager.isUserUnlocked(UserHandle.of(userId))) {
             initUser(userId);
         } else {
             mPendingInit = true;
         }
     }
 
-    private void initUser(int userId) {
+    private void initUser(@UserIdInt int userId) {
+        Slogf.d(CarLog.TAG_MEDIA,
+                "initUser(): userId=" + userId + ", mSharedPrefs=" + mSharedPrefs);
+        UserHandle currentUser = UserHandle.of(userId);
+
+        maybeInitSharedPrefs(userId);
+
+        synchronized (mLock) {
+            if (mUserContext != null) {
+                mUserContext.unregisterReceiver(mPackageUpdateReceiver);
+            }
+            mUserContext = mContext.createContextAsUser(currentUser, /* flags= */ 0);
+            mUserContext.registerReceiver(mPackageUpdateReceiver, mPackageUpdateFilter,
+                    Context.RECEIVER_NOT_EXPORTED);
+
+            mPrimaryMediaComponents[MEDIA_SOURCE_MODE_PLAYBACK] = isCurrentUserEphemeral()
+                    ? getDefaultMediaSource() : getLastMediaSource(MEDIA_SOURCE_MODE_PLAYBACK);
+            mPrimaryMediaComponents[MEDIA_SOURCE_MODE_BROWSE] = isCurrentUserEphemeral()
+                    ? getDefaultMediaSource() : getLastMediaSource(MEDIA_SOURCE_MODE_BROWSE);
+            mActiveUserMediaController = null;
+
+            updateMediaSessionCallbackForCurrentUser();
+            notifyListeners(MEDIA_SOURCE_MODE_PLAYBACK);
+            notifyListeners(MEDIA_SOURCE_MODE_BROWSE);
+        }
+
+        startMediaConnectorService(shouldStartPlayback(mPlayOnBootConfig), currentUser);
+    }
+
+    private void maybeInitSharedPrefs(@UserIdInt int userId) {
         // SharedPreferences are shared among different users thus only need initialized once. And
         // they should be initialized after user 0 is unlocked because SharedPreferences in
         // credential encrypted storage are not available until after user 0 is unlocked.
         // initUser() is called when the current foreground user is unlocked, and by that time user
         // 0 has been unlocked already, so initializing SharedPreferences in initUser() is fine.
-        synchronized (mLock) {
-            if (mSharedPrefs == null) {
-                mSharedPrefs = mContext.getSharedPreferences(SHARED_PREF, Context.MODE_PRIVATE);
-            }
-
-            if (mIsPackageUpdateReceiverRegistered) {
-                mContext.unregisterReceiver(mPackageUpdateReceiver);
-            }
-            UserHandle currentUser = new UserHandle(userId);
-            mContext.registerReceiverAsUser(mPackageUpdateReceiver, currentUser,
-                    mPackageUpdateFilter, null, null);
-            mIsPackageUpdateReceiverRegistered = true;
-
-            mPrimaryMediaComponents[MEDIA_SOURCE_MODE_PLAYBACK] = isCurrentUserEphemeral()
-                    ? getDefaultMediaSource() : getLastMediaSource(MEDIA_SOURCE_MODE_PLAYBACK);
-            mPrimaryMediaComponents[MEDIA_SOURCE_MODE_BROWSE] = isCurrentUserEphemeral()
-                    ? getDefaultMediaSource() : getLastMediaSource(MEDIA_SOURCE_MODE_BROWSE);
-            mActiveUserMediaController = null;
-
-            updateMediaSessionCallbackForCurrentUser();
-            notifyListeners(MEDIA_SOURCE_MODE_PLAYBACK);
-            notifyListeners(MEDIA_SOURCE_MODE_BROWSE);
-
-            startMediaConnectorService(shouldStartPlayback(mPlayOnBootConfig), currentUser);
+        if (mSharedPrefs != null) {
+            Slogf.i(CarLog.TAG_MEDIA, "Shared preferences already set (on directory "
+                    + mContext.getDataDir() + ") when initializing user " + userId);
+            return;
+        }
+        Slogf.i(CarLog.TAG_MEDIA, "Getting shared preferences when initializing user "
+                + userId);
+        mSharedPrefs = mContext.getSharedPreferences(SHARED_PREF, Context.MODE_PRIVATE);
+
+        // Try to access the properties to make sure they were properly open
+        if (DEBUG) {
+            Slogf.i(CarLog.TAG_MEDIA, "Number of prefs: %d", mSharedPrefs.getAll().size());
+        } else if (Log.isLoggable(CarLog.TAG_MEDIA, Log.DEBUG)) {
+            Slogf.d(CarLog.TAG_MEDIA, "Number of prefs: %d", mSharedPrefs.getAll().size());
         }
     }
 
@@ -389,31 +422,38 @@
      * is more reliable than using active MediaSessions from MediaSessionManager.
      */
     private void startMediaConnectorService(boolean startPlayback, UserHandle currentUser) {
-        Intent serviceStart = new Intent(MEDIA_CONNECTION_ACTION);
-        serviceStart.setPackage(mContext.getResources().getString(R.string.serviceMediaConnection));
-        serviceStart.putExtra(EXTRA_AUTOPLAY, startPlayback);
-        mContext.startForegroundServiceAsUser(serviceStart, currentUser);
+        synchronized (mLock) {
+            if (mUserContext == null) {
+                Slogf.wtf(CarLog.TAG_MEDIA,
+                        "Cannot start MediaConnection service. User has not been initialized");
+                return;
+            }
+            Intent serviceStart = new Intent(MEDIA_CONNECTION_ACTION);
+            serviceStart.setPackage(
+                    mContext.getResources().getString(R.string.serviceMediaConnection));
+            serviceStart.putExtra(EXTRA_AUTOPLAY, startPlayback);
+            mUserContext.startForegroundService(serviceStart);
+        }
     }
 
     private boolean sharedPrefsInitialized() {
-        if (mSharedPrefs == null) {
-            // It shouldn't reach this but let's be cautious.
-            Slog.e(CarLog.TAG_MEDIA, "SharedPreferences are not initialized!");
-            String className = getClass().getName();
-            for (StackTraceElement ste : Thread.currentThread().getStackTrace()) {
-                // Let's print the useful logs only.
-                String log = ste.toString();
-                if (log.contains(className)) {
-                    Slog.e(CarLog.TAG_MEDIA, log);
-                }
-            }
-            return false;
-        }
-        return true;
+        if (mSharedPrefs != null) return true;
+
+        // It shouldn't reach this but let's be cautious.
+        Slogf.e(CarLog.TAG_MEDIA, "SharedPreferences are not initialized!");
+        String className = getClass().getName();
+        for (StackTraceElement ste : Thread.currentThread().getStackTrace()) {
+            // Let's print the useful logs only.
+            String log = ste.toString();
+            if (log.contains(className)) {
+                Slogf.e(CarLog.TAG_MEDIA, log);
+            }
+        }
+        return false;
     }
 
     private boolean isCurrentUserEphemeral() {
-        return mUserManager.getUserInfo(ActivityManager.getCurrentUser()).isEphemeral();
+        return mUserHandleHelper.isEphemeralUser(UserHandle.of(ActivityManager.getCurrentUser()));
     }
 
     // Sets a listener to be notified when the current power policy changes.
@@ -436,44 +476,91 @@
     }
 
     @Override
+    @ExcludeFromCodeCoverageGeneratedReport(reason = DUMP_INFO)
     public void dump(IndentingPrintWriter writer) {
-        synchronized (mLock) {
-            writer.println("*CarMediaService*");
-            writer.increaseIndent();
-            writer.printf("Current playback media component: %s\n",
-                    mPrimaryMediaComponents[MEDIA_SOURCE_MODE_PLAYBACK] == null ? "-"
-                    : mPrimaryMediaComponents[MEDIA_SOURCE_MODE_PLAYBACK].flattenToString());
-            writer.printf("Current browse media component: %s\n",
-                    mPrimaryMediaComponents[MEDIA_SOURCE_MODE_BROWSE] == null ? "-"
-                    : mPrimaryMediaComponents[MEDIA_SOURCE_MODE_BROWSE].flattenToString());
+        writer.println("*CarMediaService*");
+        writer.increaseIndent();
+
+        writer.printf("Pending init: %b\n", mPendingInit);
+        boolean hasSharedPrefs;
+        synchronized (mLock) {
+            hasSharedPrefs = mSharedPrefs != null;
+            dumpCurrentMediaComponentLocked(writer, "playback", MEDIA_SOURCE_MODE_PLAYBACK);
+            dumpCurrentMediaComponentLocked(writer, "browse", MEDIA_SOURCE_MODE_BROWSE);
             if (mActiveUserMediaController != null) {
                 writer.printf("Current media controller: %s\n",
                         mActiveUserMediaController.getPackageName());
                 writer.printf("Current browse service extra: %s\n",
                         getClassName(mActiveUserMediaController));
-            }
-            writer.printf("Number of active media sessions: %s\n", mMediaSessionManager
-                    .getActiveSessionsForUser(null,
-                            new UserHandle(ActivityManager.getCurrentUser())).size());
-
-            writer.println("Playback media source history:");
-            writer.increaseIndent();
-            for (ComponentName name : getLastMediaSources(MEDIA_SOURCE_MODE_PLAYBACK)) {
-                writer.println(name.flattenToString());
-            }
-            writer.decreaseIndent();
-            writer.println("Browse media source history:");
-            writer.increaseIndent();
-            for (ComponentName name : getLastMediaSources(MEDIA_SOURCE_MODE_BROWSE)) {
-                writer.println(name.flattenToString());
-            }
-            writer.decreaseIndent();
+            } else {
+                writer.println("no active user media controller");
+            }
+            int userId = ActivityManager.getCurrentUser();
+            writer.printf("Number of active media sessions (for current user %d): %d\n", userId,
+                    mMediaSessionManager.getActiveSessionsForUser(/* notificationListener= */ null,
+                            UserHandle.of(userId)).size());
+
             writer.printf("Disabled by power policy: %s\n", mIsDisabledByPowerPolicy);
             if (mIsDisabledByPowerPolicy) {
                 writer.printf("Before being disabled by power policy, audio was %s\n",
                         mWasPlayingBeforeDisabled ? "active" : "inactive");
             }
         }
+
+        if (hasSharedPrefs) {
+            dumpLastMediaSources(writer, "Playback", MEDIA_SOURCE_MODE_PLAYBACK);
+            dumpLastMediaSources(writer, "Browse", MEDIA_SOURCE_MODE_BROWSE);
+            dumpSharedPrefs(writer);
+        } else {
+            writer.println("No shared preferences");
+        }
+
+        writer.decreaseIndent();
+    }
+
+    @GuardedBy("mLock")
+    private void dumpCurrentMediaComponentLocked(IndentingPrintWriter writer, String name,
+            @CarMediaManager.MediaSourceMode int mode) {
+        ComponentName componentName = mPrimaryMediaComponents[mode];
+        writer.printf("Current %s media component: %s\n", name, componentName == null
+                ? "-"
+                : componentName.flattenToString());
+    }
+
+    private void dumpLastMediaSources(IndentingPrintWriter writer, String name,
+            @CarMediaManager.MediaSourceMode int mode) {
+        writer.printf("%s media source history:\n", name);
+        writer.increaseIndent();
+        List<ComponentName> lastMediaSources = getLastMediaSources(mode);
+        for (int i = 0; i < lastMediaSources.size(); i++) {
+            ComponentName componentName = lastMediaSources.get(i);
+            if (componentName == null) {
+                Slogf.e(CarLog.TAG_MEDIA, "dump(): empty last media source of %s at index %d: %s",
+                        mediaModeToString(mode), i, lastMediaSources);
+                continue;
+            }
+            writer.println(componentName.flattenToString());
+        }
+        writer.decreaseIndent();
+    }
+
+    private void dumpSharedPrefs(IndentingPrintWriter writer) {
+        Map<String, ?> allPrefs = mSharedPrefs.getAll();
+        long lastUpdate = mSharedPrefs.getLong(LAST_UPDATE_KEY, -1);
+        writer.printf("%d shared preferences (saved on directory %s; last update on %d / ",
+                allPrefs.size(), mContext.getDataDir(), lastUpdate);
+        TimeUtils.dumpTime(writer, lastUpdate);
+        writer.print(')');
+        if (!Log.isLoggable(CarLog.TAG_MEDIA, Log.VERBOSE) || allPrefs.isEmpty()) {
+            writer.println();
+            return;
+        }
+        writer.println(':');
+        writer.increaseIndent();
+        for (Entry<String, ?> pref : allPrefs.entrySet()) {
+            writer.printf("%s = %s\n", pref.getKey(), pref.getValue());
+        }
+        writer.decreaseIndent();
     }
 
     /**
@@ -482,9 +569,11 @@
     @Override
     public void setMediaSource(@NonNull ComponentName componentName,
             @MediaSourceMode int mode) {
-        ICarImpl.assertPermission(mContext, android.Manifest.permission.MEDIA_CONTENT_CONTROL);
+        CarServiceUtils.assertPermission(mContext,
+                android.Manifest.permission.MEDIA_CONTENT_CONTROL);
         if (Log.isLoggable(CarLog.TAG_MEDIA, Log.DEBUG)) {
-            Slog.d(CarLog.TAG_MEDIA, "Changing media source to: " + componentName.getPackageName());
+            Slogf.d(CarLog.TAG_MEDIA, "Changing media source to: "
+                    + componentName.getPackageName());
         }
         setPrimaryMediaSource(componentName, mode);
     }
@@ -494,7 +583,8 @@
      */
     @Override
     public ComponentName getMediaSource(@CarMediaManager.MediaSourceMode int mode) {
-        ICarImpl.assertPermission(mContext, android.Manifest.permission.MEDIA_CONTENT_CONTROL);
+        CarServiceUtils.assertPermission(mContext,
+                android.Manifest.permission.MEDIA_CONTENT_CONTROL);
         synchronized (mLock) {
             return mPrimaryMediaComponents[mode];
         }
@@ -506,10 +596,9 @@
     @Override
     public void registerMediaSourceListener(ICarMediaSourceListener callback,
             @MediaSourceMode int mode) {
-        ICarImpl.assertPermission(mContext, android.Manifest.permission.MEDIA_CONTENT_CONTROL);
-        synchronized (mLock) {
-            mMediaSourceListeners[mode].register(callback);
-        }
+        CarServiceUtils.assertPermission(mContext,
+                android.Manifest.permission.MEDIA_CONTENT_CONTROL);
+        mMediaSourceListeners[mode].register(callback);
     }
 
     /**
@@ -518,15 +607,15 @@
     @Override
     public void unregisterMediaSourceListener(ICarMediaSourceListener callback,
             @MediaSourceMode int mode) {
-        ICarImpl.assertPermission(mContext, android.Manifest.permission.MEDIA_CONTENT_CONTROL);
-        synchronized (mLock) {
-            mMediaSourceListeners[mode].unregister(callback);
-        }
+        CarServiceUtils.assertPermission(mContext,
+                android.Manifest.permission.MEDIA_CONTENT_CONTROL);
+        mMediaSourceListeners[mode].unregister(callback);
     }
 
     @Override
     public List<ComponentName> getLastMediaSources(@CarMediaManager.MediaSourceMode int mode) {
-        ICarImpl.assertPermission(mContext, android.Manifest.permission.MEDIA_CONTENT_CONTROL);
+        CarServiceUtils.assertPermission(mContext,
+                android.Manifest.permission.MEDIA_CONTENT_CONTROL);
         String key = getMediaSourceKey(mode);
         String serialized = mSharedPrefs.getString(key, "");
         return getComponentNameList(serialized).stream()
@@ -537,7 +626,8 @@
     @Override
     @TestApi
     public boolean isIndependentPlaybackConfig() {
-        ICarImpl.assertPermission(mContext, android.Manifest.permission.MEDIA_CONTENT_CONTROL);
+        CarServiceUtils.assertPermission(mContext,
+                android.Manifest.permission.MEDIA_CONTENT_CONTROL);
         synchronized (mLock) {
             return mIndependentPlaybackConfig;
         }
@@ -547,20 +637,23 @@
     @Override
     @TestApi
     public void setIndependentPlaybackConfig(boolean independent) {
-        ICarImpl.assertPermission(mContext, android.Manifest.permission.MEDIA_CONTENT_CONTROL);
+        CarServiceUtils.assertPermission(mContext,
+                android.Manifest.permission.MEDIA_CONTENT_CONTROL);
         synchronized (mLock) {
             mIndependentPlaybackConfig = independent;
         }
     }
 
     // TODO(b/153115826): this method was used to be called from the ICar binder thread, but it's
-    // now called by UserCarService. Currently UserCarServie is calling every listener in one
+    // now called by UserCarService. Currently UserCarService is calling every listener in one
     // non-main thread, but it's not clear how the final behavior will be. So, for now it's ok
     // to post it to mMainHandler, but once b/145689885 is fixed, we might not need it.
-    private void onUserUnlock(int userId) {
-        mMainHandler.post(() -> {
+    private void onUserUnlocked(@UserIdInt int userId) {
+        Slogf.d(CarLog.TAG_MEDIA, "onUserUnlocked(): userId=" + userId
+                + ", mPendingInit=" + mPendingInit);
+        mCommonThreadHandler.post(() -> {
             // No need to handle system user, non current foreground user.
-            if (userId == UserHandle.USER_SYSTEM
+            if (userId == UserHandle.SYSTEM.getIdentifier()
                     || userId != ActivityManager.getCurrentUser()) {
                 return;
             }
@@ -568,7 +661,7 @@
                 initUser(userId);
                 mPendingInit = false;
                 if (Log.isLoggable(CarLog.TAG_MEDIA, Log.DEBUG)) {
-                    Slog.d(CarLog.TAG_MEDIA,
+                    Slogf.d(CarLog.TAG_MEDIA,
                             "User " + userId + " is now unlocked");
                 }
             }
@@ -580,7 +673,7 @@
             mMediaSessionManager.removeOnActiveSessionsChangedListener(mSessionsListener);
         }
         mSessionsListener = new SessionChangedListener(ActivityManager.getCurrentUser());
-        UserHandle currentUserHandle = new UserHandle(ActivityManager.getCurrentUser());
+        UserHandle currentUserHandle = UserHandle.of(ActivityManager.getCurrentUser());
         mMediaSessionManager.addOnActiveSessionsChangedListener(null, currentUserHandle,
                 new HandlerExecutor(mHandler), mSessionsListener);
         mMediaSessionUpdater.registerCallbacks(mMediaSessionManager.getActiveSessionsForUser(null,
@@ -597,14 +690,14 @@
             if (mActiveUserMediaController != null) {
                 mActiveUserMediaController.unregisterCallback(mMediaControllerCallback);
                 if (Log.isLoggable(CarLog.TAG_MEDIA, Log.DEBUG)) {
-                    Slog.d(CarLog.TAG_MEDIA,
+                    Slogf.d(CarLog.TAG_MEDIA,
                             "stopping " + mActiveUserMediaController.getPackageName());
                 }
                 TransportControls controls = mActiveUserMediaController.getTransportControls();
                 if (controls != null) {
                     controls.stop();
                 } else {
-                    Slog.e(CarLog.TAG_MEDIA, "Can't stop playback, transport controls unavailable "
+                    Slogf.e(CarLog.TAG_MEDIA, "Can't stop playback, transport controls unavailable "
                             + mActiveUserMediaController.getPackageName());
                 }
             }
@@ -621,7 +714,7 @@
         @Override
         public void onActiveSessionsChanged(List<MediaController> controllers) {
             if (ActivityManager.getCurrentUser() != mCurrentUser) {
-                Slog.e(CarLog.TAG_MEDIA, "Active session callback for old user: " + mCurrentUser);
+                Slogf.e(CarLog.TAG_MEDIA, "Active session callback for old user: " + mCurrentUser);
                 return;
             }
             mMediaSessionUpdater.registerCallbacks(controllers);
@@ -653,11 +746,15 @@
                     && state.getState() != mPreviousPlaybackState) {
                 ComponentName mediaSource = getMediaSource(mMediaController.getPackageName(),
                         getClassName(mMediaController));
-                if (mediaSource != null
-                        && !mediaSource.equals(mPrimaryMediaComponents[MEDIA_SOURCE_MODE_PLAYBACK])
-                        && Log.isLoggable(CarLog.TAG_MEDIA, Log.INFO)) {
-                    Slog.i(CarLog.TAG_MEDIA, "Changing media source due to playback state change: "
-                            + mediaSource.flattenToString());
+                if (mediaSource != null && Log.isLoggable(CarLog.TAG_MEDIA, Log.INFO)) {
+                    synchronized (mLock) {
+                        if (!mediaSource.equals(
+                                mPrimaryMediaComponents[MEDIA_SOURCE_MODE_PLAYBACK])) {
+                            Slogf.i(CarLog.TAG_MEDIA,
+                                    "Changing media source due to playback state change: "
+                                    + mediaSource.flattenToString());
+                        }
+                    }
                 }
                 setPrimaryMediaSource(mediaSource, MEDIA_SOURCE_MODE_PLAYBACK);
             }
@@ -765,7 +862,7 @@
         notifyListeners(MEDIA_SOURCE_MODE_PLAYBACK);
 
         startMediaConnectorService(shouldStartPlayback(mPlayOnMediaSourceChangedConfig),
-                new UserHandle(ActivityManager.getCurrentUser()));
+                UserHandle.of(ActivityManager.getCurrentUser()));
         // Reset current playback state for the new source, in the case that the app is in an error
         // state (e.g. not signed in). This state will be updated from the app callback registered
         // below, to make sure mCurrentPlaybackState reflects the current source only.
@@ -773,7 +870,7 @@
             mCurrentPlaybackState = PlaybackState.STATE_NONE;
             updateActiveMediaControllerLocked(mMediaSessionManager
                     .getActiveSessionsForUser(null,
-                            new UserHandle(ActivityManager.getCurrentUser())));
+                            UserHandle.of(ActivityManager.getCurrentUser())));
         }
     }
 
@@ -804,7 +901,7 @@
                             mMediaSourceListeners[mode].getBroadcastItem(i);
                     callback.onMediaSourceChanged(mPrimaryMediaComponents[mode]);
                 } catch (RemoteException e) {
-                    Slog.e(CarLog.TAG_MEDIA, "calling onMediaSourceChanged failed " + e);
+                    Slogf.e(CarLog.TAG_MEDIA, "calling onMediaSourceChanged failed " + e);
                 }
             }
             mMediaSourceListeners[mode].finishBroadcast();
@@ -834,14 +931,14 @@
                     ComponentName mediaSource = getMediaSource(newPackageName, newClassName);
                     if (Log.isLoggable(CarLog.TAG_MEDIA, Log.INFO)) {
                         if (mediaSource != null) {
-                            Slog.i(CarLog.TAG_MEDIA,
+                            Slogf.i(CarLog.TAG_MEDIA,
                                     "MediaController changed, updating media source to: "
                                             + mediaSource.flattenToString());
                         } else {
                             // Some apps, like Chrome, have a MediaSession but no
                             // MediaBrowseService. Media Center doesn't consider such apps as
                             // valid media sources.
-                            Slog.i(CarLog.TAG_MEDIA,
+                            Slogf.i(CarLog.TAG_MEDIA,
                                     "MediaController changed, but no media browse service found "
                                             + "in package: " + newPackageName);
                         }
@@ -890,7 +987,8 @@
         mediaIntent.setPackage(packageName);
         mediaIntent.setAction(MediaBrowserService.SERVICE_INTERFACE);
         List<ResolveInfo> mediaServices = packageManager.queryIntentServicesAsUser(mediaIntent,
-                PackageManager.GET_RESOLVED_FILTER, ActivityManager.getCurrentUser());
+                PackageManager.GET_RESOLVED_FILTER,
+                UserHandle.of(ActivityManager.getCurrentUser()));
 
         for (ResolveInfo service : mediaServices) {
             String serviceName = service.serviceInfo.name;
@@ -906,7 +1004,7 @@
         }
 
         if (Log.isLoggable(CarLog.TAG_MEDIA, Log.DEBUG)) {
-            Slog.d(CarLog.TAG_MEDIA, "No MediaBrowseService with ComponentName: "
+            Slogf.d(CarLog.TAG_MEDIA, "No MediaBrowseService with ComponentName: "
                     + componentName.flattenToString());
         }
         return null;
@@ -927,13 +1025,28 @@
         String componentName = component.flattenToString();
         String key = getMediaSourceKey(mode);
         String serialized = mSharedPrefs.getString(key, null);
+        String modeName = null;
+        boolean debug = DEBUG || Log.isLoggable(CarLog.TAG_MEDIA, Log.DEBUG);
+        if (debug) {
+            modeName = mediaModeToString(mode);
+        }
+
         if (serialized == null) {
-            mSharedPrefs.edit().putString(key, componentName).apply();
+            if (debug) {
+                Slogf.d(CarLog.TAG_MEDIA, "saveLastMediaSource(%s, %s): no value for key %s",
+                        componentName, modeName, key);
+            }
+            getSharedPrefsForWriting().putString(key, componentName).apply();
         } else {
             Deque<String> componentNames = new ArrayDeque<>(getComponentNameList(serialized));
             componentNames.remove(componentName);
             componentNames.addFirst(componentName);
-            mSharedPrefs.edit().putString(key, serializeComponentNameList(componentNames)).apply();
+            String newSerialized = serializeComponentNameList(componentNames);
+            if (debug) {
+                Slogf.d(CarLog.TAG_MEDIA, "saveLastMediaSource(%s, %s): updating %s from %s to %s",
+                        componentName, modeName,  key, serialized, newSerialized);
+            }
+            getSharedPrefsForWriting().putString(key, newSerialized).apply();
         }
     }
 
@@ -983,7 +1096,8 @@
             mCurrentPlaybackState = state;
         }
         String key = getPlaybackStateKey();
-        mSharedPrefs.edit().putInt(key, state).apply();
+        Slogf.d(CarLog.TAG_MEDIA, "savePlaybackState(): %s = %d)", key, state);
+        getSharedPrefsForWriting().putInt(key, state).apply();
     }
 
     /**
@@ -1005,6 +1119,7 @@
      * Updates active media controller from the list that has the same component name as the primary
      * media component. Clears callback and resets media controller to null if not found.
      */
+    @GuardedBy("mLock")
     private void updateActiveMediaControllerLocked(List<MediaController> mediaControllers) {
         if (mPrimaryMediaComponents[MEDIA_SOURCE_MODE_PLAYBACK] == null) {
             return;
@@ -1049,9 +1164,18 @@
                     return mCurrentPlaybackState == PlaybackState.STATE_PLAYING;
                 }
             default:
-                Slog.e(CarLog.TAG_MEDIA, "Unsupported playback configuration: " + config);
+                Slogf.e(CarLog.TAG_MEDIA, "Unsupported playback configuration: " + config);
                 return false;
         }
+    }
+
+    /**
+     * Gets the editor used to update shared preferences.
+     */
+    private SharedPreferences.Editor getSharedPrefsForWriting() {
+        long now = System.currentTimeMillis();
+        Slogf.i(CarLog.TAG_MEDIA, "Updating %s to %d", LAST_UPDATE_KEY, now);
+        return mSharedPrefs.edit().putLong(LAST_UPDATE_KEY, now);
     }
 
     @NonNull
@@ -1062,4 +1186,8 @@
                         Car.CAR_EXTRA_BROWSE_SERVICE_FOR_SESSION);
         return value != null ? value : "";
     }
+
+    private static String mediaModeToString(@CarMediaManager.MediaSourceMode int mode) {
+        return DebugUtils.constantToString(CarMediaManager.class, "MEDIA_SOURCE_", mode);
+    }
 }