/*
 * Copyright (C) 2019 The Android Open Source Project
 *
 * Licensed under the Apache License, Version 2.0 (the "License");
 * you may not use this file except in compliance with the License.
 * You may obtain a copy of the License at
 *
 *      http://www.apache.org/licenses/LICENSE-2.0
 *
 * Unless required by applicable law or agreed to in writing, software
 * distributed under the License is distributed on an "AS IS" BASIS,
 * WITHOUT WARRANTIES OR CONDITIONS OF ANY KIND, either express or implied.
 * See the License for the specific language governing permissions and
 * limitations under the License.
 */
package com.android.car;

import android.app.ActivityManager;
import android.car.Car;
import android.car.media.CarMediaManager;
import android.car.media.CarMediaManager.MediaSourceChangedListener;
import android.car.media.ICarMedia;
import android.car.media.ICarMediaSourceListener;
import android.content.BroadcastReceiver;
import android.content.ComponentName;
import android.content.Context;
import android.content.Intent;
import android.content.IntentFilter;
import android.content.SharedPreferences;
import android.content.pm.PackageManager;
import android.content.pm.ResolveInfo;
import android.media.session.MediaController;
import android.media.session.MediaController.TransportControls;
import android.media.session.MediaSession;
import android.media.session.MediaSession.Token;
import android.media.session.MediaSessionManager;
import android.media.session.MediaSessionManager.OnActiveSessionsChangedListener;
import android.media.session.PlaybackState;
import android.os.Bundle;
import android.os.Handler;
import android.os.HandlerThread;
import android.os.Looper;
import android.os.RemoteCallbackList;
import android.os.RemoteException;
import android.os.UserHandle;
import android.os.UserManager;
import android.service.media.MediaBrowserService;
import android.text.TextUtils;
import android.util.Log;

import androidx.annotation.NonNull;
import androidx.annotation.Nullable;

import java.io.PrintWriter;
import java.util.ArrayDeque;
import java.util.ArrayList;
import java.util.Arrays;
import java.util.Deque;
import java.util.HashMap;
import java.util.List;
import java.util.Map;
import java.util.stream.Collectors;

/**
 * CarMediaService manages the currently active media source for car apps. This is different from
 * the MediaSessionManager's active sessions, as there can only be one active source in the car,
 * through both browse and playback.
 *
 * In the car, the active media source does not necessarily have an active MediaSession, e.g. if
 * it were being browsed only. However, that source is still considered the active source, and
 * should be the source displayed in any Media related UIs (Media Center, home screen, etc).
 */
public class CarMediaService extends ICarMedia.Stub implements CarServiceBase {

    private static final String SOURCE_KEY = "media_source_component";
    private static final String PLAYBACK_STATE_KEY = "playback_state";
    private static final String SHARED_PREF = "com.android.car.media.car_media_service";
    private static final String COMPONENT_NAME_SEPARATOR = ",";
    private static final String MEDIA_CONNECTION_ACTION = "com.android.car.media.MEDIA_CONNECTION";
    private static final String EXTRA_AUTOPLAY = "com.android.car.media.autoplay";

    // XML configuration options for autoplay on media source change.
    private static final int AUTOPLAY_CONFIG_NEVER = 0;
    private static final int AUTOPLAY_CONFIG_ALWAYS = 1;
    // This mode uses the last stored playback state to determine whether to resume playback
    private static final int AUTOPLAY_CONFIG_ADAPTIVE = 2;

    private final Context mContext;
    private final UserManager mUserManager;
    private final MediaSessionManager mMediaSessionManager;
    private final MediaSessionUpdater mMediaSessionUpdater = new MediaSessionUpdater();
    private ComponentName mPrimaryMediaComponent;
    private ComponentName mPreviousMediaComponent;
    private SharedPreferences mSharedPrefs;
    // MediaController for the current active user's active media session. This controller can be
    // null if playback has not been started yet.
    private MediaController mActiveUserMediaController;
    private SessionChangedListener mSessionsListener;
    private int mPlayOnMediaSourceChangedConfig;
    private int mPlayOnBootConfig;

    private boolean mPendingInit;
    private int mCurrentUser;

    private final RemoteCallbackList<ICarMediaSourceListener> mMediaSourceListeners =
            new RemoteCallbackList();

    private final Handler mMainHandler = new Handler(Looper.getMainLooper());

    // Handler to receive PlaybackState callbacks from the active media controller.
    private final Handler mHandler;
    private final HandlerThread mHandlerThread;

    /** The package name of the last media source that was removed while being primary. */
    private String mRemovedMediaSourcePackage;

    private final IntentFilter mPackageUpdateFilter;
    private boolean mIsPackageUpdateReceiverRegistered;

    /**
     * Listens to {@link Intent#ACTION_PACKAGE_REMOVED}, {@link Intent#ACTION_PACKAGE_REPLACED} and
     * {@link Intent#ACTION_PACKAGE_ADDED} so we can reset the media source to null when its
     * application is uninstalled, and restore it when the application is reinstalled.
     */
    private final BroadcastReceiver mPackageUpdateReceiver = new BroadcastReceiver() {
        @Override
        public void onReceive(Context context, Intent intent) {
            if (intent.getData() == null) {
                return;
            }
            String intentPackage = intent.getData().getSchemeSpecificPart();
            if (Intent.ACTION_PACKAGE_REMOVED.equals(intent.getAction())) {
                if (mPrimaryMediaComponent != null
                        && mPrimaryMediaComponent.getPackageName().equals(intentPackage)) {
                    mRemovedMediaSourcePackage = intentPackage;
                    setPrimaryMediaSource(null);
                }
            } else if (Intent.ACTION_PACKAGE_REPLACED.equals(intent.getAction())
                    || Intent.ACTION_PACKAGE_ADDED.equals(intent.getAction())) {
                if (mRemovedMediaSourcePackage != null
                        && mRemovedMediaSourcePackage.equals(intentPackage)) {
                    ComponentName mediaSource = getMediaSource(intentPackage, "");
                    if (mediaSource != null) {
                        setPrimaryMediaSource(mediaSource);
                    }
                }
            }
        }
    };

    private final BroadcastReceiver mUserSwitchReceiver = new BroadcastReceiver() {
        @Override
        public void onReceive(Context context, Intent intent) {
            mCurrentUser = ActivityManager.getCurrentUser();
            if (Log.isLoggable(CarLog.TAG_MEDIA, Log.DEBUG)) {
                Log.d(CarLog.TAG_MEDIA, "Switched to user " + mCurrentUser);
            }
            if (mUserManager.isUserUnlocked(mCurrentUser)) {
                initUser();
            } else {
                mPendingInit = true;
            }
        }
    };

    public CarMediaService(Context context) {
        mContext = context;
        mUserManager = (UserManager) mContext.getSystemService(Context.USER_SERVICE);
        mMediaSessionManager = mContext.getSystemService(MediaSessionManager.class);

        mHandlerThread = new HandlerThread(CarLog.TAG_MEDIA);
        mHandlerThread.start();
        mHandler = new Handler(mHandlerThread.getLooper());

        mPackageUpdateFilter = new IntentFilter();
        mPackageUpdateFilter.addAction(Intent.ACTION_PACKAGE_REMOVED);
        mPackageUpdateFilter.addAction(Intent.ACTION_PACKAGE_REPLACED);
        mPackageUpdateFilter.addAction(Intent.ACTION_PACKAGE_ADDED);
        mPackageUpdateFilter.addDataScheme("package");

        IntentFilter userSwitchFilter = new IntentFilter();
        userSwitchFilter.addAction(Intent.ACTION_USER_SWITCHED);
        mContext.registerReceiver(mUserSwitchReceiver, userSwitchFilter);

        mPlayOnMediaSourceChangedConfig =
                mContext.getResources().getInteger(R.integer.config_mediaSourceChangedAutoplay);
        mPlayOnBootConfig = mContext.getResources().getInteger(R.integer.config_mediaBootAutoplay);
        mCurrentUser = ActivityManager.getCurrentUser();
        updateMediaSessionCallbackForCurrentUser();
    }

    @Override
    public void init() {
        // Nothing to do. Reason: this method is only called once after rebooting, but we need to
        // init user state each time a new user is unlocked, so this method is not the right
        // place to call initUser().
    }

    private void initUser() {
        if (mSharedPrefs == null) {
            mSharedPrefs = mContext.getSharedPreferences(SHARED_PREF, Context.MODE_PRIVATE);
        }
        if (mIsPackageUpdateReceiverRegistered) {
            mContext.unregisterReceiver(mPackageUpdateReceiver);
        }
        UserHandle currentUser = new UserHandle(mCurrentUser);
        mContext.registerReceiverAsUser(mPackageUpdateReceiver, currentUser,
                mPackageUpdateFilter, null, null);
        mIsPackageUpdateReceiverRegistered = true;

        mPrimaryMediaComponent =
                isCurrentUserEphemeral() ? getDefaultMediaSource() : getLastMediaSource();
        mActiveUserMediaController = null;

        updateMediaSessionCallbackForCurrentUser();
        notifyListeners();

        startMediaConnectorService(shouldStartPlayback(mPlayOnBootConfig), currentUser);
    }

    /**
     * Starts a service on the current user that binds to the media browser of the current media
     * source. We start a new service because this one runs on user 0, and MediaBrowser doesn't
     * provide an API to connect on a specific user. Additionally, this service will attempt to
     * resume playback using the MediaSession obtained via the media browser connection, which
     * is more reliable than using active MediaSessions from MediaSessionManager.
     */
    private void startMediaConnectorService(boolean startPlayback, UserHandle currentUser) {
        Intent serviceStart = new Intent(MEDIA_CONNECTION_ACTION);
        serviceStart.setPackage(mContext.getResources().getString(R.string.serviceMediaConnection));
        serviceStart.putExtra(EXTRA_AUTOPLAY, startPlayback);
        mContext.startForegroundServiceAsUser(serviceStart, currentUser);
    }

    private boolean isCurrentUserEphemeral() {
        return mUserManager.getUserInfo(mCurrentUser).isEphemeral();
    }

    @Override
    public void release() {
        mMediaSessionUpdater.unregisterCallbacks();
    }

    @Override
    public void dump(PrintWriter writer) {
        writer.println("*CarMediaService*");
        writer.println("\tCurrent media component: " + (mPrimaryMediaComponent == null ? "-"
                : mPrimaryMediaComponent.flattenToString()));
        writer.println("\tPrevious media component: " + (mPreviousMediaComponent == null ? "-"
                : mPreviousMediaComponent.flattenToString()));
        if (mActiveUserMediaController != null) {
            writer.println(
                    "\tCurrent media controller: " + mActiveUserMediaController.getPackageName());
            writer.println(
                    "\tCurrent browse service extra: " + getClassName(mActiveUserMediaController));
        }
        writer.println("\tNumber of active media sessions: "
                + mMediaSessionManager.getActiveSessionsForUser(null,
                ActivityManager.getCurrentUser()).size());
    }

    /**
     * @see {@link CarMediaManager#setMediaSource(ComponentName)}
     */
    @Override
    public synchronized void setMediaSource(@NonNull ComponentName componentName) {
        ICarImpl.assertPermission(mContext, android.Manifest.permission.MEDIA_CONTENT_CONTROL);
        if (Log.isLoggable(CarLog.TAG_MEDIA, Log.DEBUG)) {
            Log.d(CarLog.TAG_MEDIA, "Changing media source to: " + componentName.getPackageName());
        }
        setPrimaryMediaSource(componentName);
    }

    /**
     * @see {@link CarMediaManager#getMediaSource()}
     */
    @Override
    public synchronized ComponentName getMediaSource() {
        ICarImpl.assertPermission(mContext, android.Manifest.permission.MEDIA_CONTENT_CONTROL);
        return mPrimaryMediaComponent;
    }

    /**
     * @see {@link CarMediaManager#registerMediaSourceListener(MediaSourceChangedListener)}
     */
    @Override
    public synchronized void registerMediaSourceListener(ICarMediaSourceListener callback) {
        ICarImpl.assertPermission(mContext, android.Manifest.permission.MEDIA_CONTENT_CONTROL);
        mMediaSourceListeners.register(callback);
    }

    /**
     * @see {@link CarMediaManager#unregisterMediaSourceListener(ICarMediaSourceListener)}
     */
    @Override
    public synchronized void unregisterMediaSourceListener(ICarMediaSourceListener callback) {
        ICarImpl.assertPermission(mContext, android.Manifest.permission.MEDIA_CONTENT_CONTROL);
        mMediaSourceListeners.unregister(callback);
    }

    /**
     * Sets user lock / unlocking status on main thread. This is coming from system server through
     * ICar binder call.
     *
     * @param userHandle Handle of user
     * @param unlocked   unlocked (=true) or locked (=false)
     */
    public void setUserLockStatus(int userHandle, boolean unlocked) {
        mMainHandler.post(new Runnable() {
            @Override
            public void run() {
                if (Log.isLoggable(CarLog.TAG_MEDIA, Log.DEBUG)) {
                    Log.d(CarLog.TAG_MEDIA,
                            "User " + userHandle + " is " + (unlocked ? "unlocked" : "locked"));
                }
                // Nothing else to do when it is locked back.
                if (!unlocked) {
                    return;
                }
                // No need to handle user0, non current foreground user.
                if (userHandle == UserHandle.USER_SYSTEM
                        || userHandle != ActivityManager.getCurrentUser()) {
                    return;
                }
                if (mPendingInit) {
                    initUser();
                    mPendingInit = false;
                }
            }
        });
    }

    private void updateMediaSessionCallbackForCurrentUser() {
        if (mSessionsListener != null) {
            mMediaSessionManager.removeOnActiveSessionsChangedListener(mSessionsListener);
        }
        mSessionsListener = new SessionChangedListener(ActivityManager.getCurrentUser());
        mMediaSessionManager.addOnActiveSessionsChangedListener(mSessionsListener, null,
                ActivityManager.getCurrentUser(), null);
        mMediaSessionUpdater.registerCallbacks(mMediaSessionManager.getActiveSessionsForUser(
                null, ActivityManager.getCurrentUser()));
    }

    /**
     * Attempts to play the current source using MediaController.TransportControls.play()
     */
    private void play() {
        if (mActiveUserMediaController != null) {
            if (Log.isLoggable(CarLog.TAG_MEDIA, Log.DEBUG)) {
                Log.d(CarLog.TAG_MEDIA, "playing " + mActiveUserMediaController.getPackageName());
            }
            TransportControls controls = mActiveUserMediaController.getTransportControls();
            if (controls != null) {
                controls.play();
            } else {
                Log.e(CarLog.TAG_MEDIA, "Can't start playback, transport controls unavailable "
                        + mActiveUserMediaController.getPackageName());
            }
        }
    }

    /**
     * Attempts to stop the current source using MediaController.TransportControls.stop()
     */
    private void stop() {
        if (mActiveUserMediaController != null) {
            if (Log.isLoggable(CarLog.TAG_MEDIA, Log.DEBUG)) {
                Log.d(CarLog.TAG_MEDIA, "stopping " + mActiveUserMediaController.getPackageName());
            }
            TransportControls controls = mActiveUserMediaController.getTransportControls();
            if (controls != null) {
                controls.stop();
            } else {
                Log.e(CarLog.TAG_MEDIA, "Can't stop playback, transport controls unavailable "
                        + mActiveUserMediaController.getPackageName());
            }
        }
    }

    private class SessionChangedListener implements OnActiveSessionsChangedListener {
        private final int mCurrentUser;

        SessionChangedListener(int currentUser) {
            mCurrentUser = currentUser;
        }

        @Override
        public void onActiveSessionsChanged(List<MediaController> controllers) {
            if (ActivityManager.getCurrentUser() != mCurrentUser) {
                Log.e(CarLog.TAG_MEDIA, "Active session callback for old user: " + mCurrentUser);
                return;
            }
            mMediaSessionUpdater.registerCallbacks(controllers);
        }
    }

    private class MediaControllerCallback extends MediaController.Callback {

        private final MediaController mMediaController;
        private int mPreviousPlaybackState;

        private MediaControllerCallback(MediaController mediaController) {
            mMediaController = mediaController;
            PlaybackState state = mediaController.getPlaybackState();
            mPreviousPlaybackState = (state == null) ? PlaybackState.STATE_NONE : state.getState();
        }

        private void register() {
            mMediaController.registerCallback(this);
        }

        private void unregister() {
            mMediaController.unregisterCallback(this);
        }

        @Override
        public void onPlaybackStateChanged(@Nullable PlaybackState state) {
            if (state.getState() == PlaybackState.STATE_PLAYING
                    && state.getState() != mPreviousPlaybackState) {
                ComponentName mediaSource = getMediaSource(mMediaController.getPackageName(),
                        getClassName(mMediaController));
                if (mediaSource != null && !mediaSource.equals(mPrimaryMediaComponent)
                        && Log.isLoggable(CarLog.TAG_MEDIA, Log.INFO)) {
                    Log.i(CarLog.TAG_MEDIA, "Changing media source due to playback state change: "
                            + mediaSource.flattenToString());
                }
                setPrimaryMediaSource(mediaSource);
            }
            mPreviousPlaybackState = state.getState();
        }
    }

    private class MediaSessionUpdater {
        private Map<Token, MediaControllerCallback> mCallbacks = new HashMap<>();

        /**
         * Register a {@link MediaControllerCallback} for each given controller. Note that if a
         * controller was already watched, we don't register a callback again. This prevents an
         * undesired revert of the primary media source. Callbacks for previously watched
         * controllers that are not present in the given list are unregistered.
         */
        private void registerCallbacks(List<MediaController> newControllers) {

            List<MediaController> additions = new ArrayList<>(newControllers.size());
            Map<MediaSession.Token, MediaControllerCallback> updatedCallbacks =
                    new HashMap<>(newControllers.size());

            for (MediaController controller : newControllers) {
                MediaSession.Token token = controller.getSessionToken();
                MediaControllerCallback callback = mCallbacks.get(token);
                if (callback == null) {
                    callback = new MediaControllerCallback(controller);
                    callback.register();
                    additions.add(controller);
                }
                updatedCallbacks.put(token, callback);
            }

            for (MediaSession.Token token : mCallbacks.keySet()) {
                if (!updatedCallbacks.containsKey(token)) {
                    mCallbacks.get(token).unregister();
                }
            }

            mCallbacks = updatedCallbacks;
            updatePrimaryMediaSourceWithCurrentlyPlaying(additions);
            // If there are no playing media sources, and we don't currently have the controller
            // for the active source, check the active sessions for a matching controller. If this
            // is called after a user switch, its possible for a matching controller to already be
            // active before the user is unlocked, so we check all of the current controllers
            if (mActiveUserMediaController == null) {
                updateActiveMediaController(newControllers);
            }
        }

        /**
         * Unregister all MediaController callbacks
         */
        private void unregisterCallbacks() {
            for (Map.Entry<Token, MediaControllerCallback> entry : mCallbacks.entrySet()) {
                entry.getValue().unregister();
            }
        }
    }

    /**
     * Updates the primary media source, then notifies content observers of the change
     */
    private synchronized void setPrimaryMediaSource(@Nullable ComponentName componentName) {
        if (mPrimaryMediaComponent != null && mPrimaryMediaComponent.equals((componentName))) {
            return;
        }

        stop();

        mPreviousMediaComponent = mPrimaryMediaComponent;
        mPrimaryMediaComponent = componentName;
        updateActiveMediaController(mMediaSessionManager
                .getActiveSessionsForUser(null, ActivityManager.getCurrentUser()));

        if (mSharedPrefs != null) {
            if (mPrimaryMediaComponent != null && !TextUtils.isEmpty(
                    mPrimaryMediaComponent.flattenToString())) {
                if (!isCurrentUserEphemeral()) {
                    saveLastMediaSource(mPrimaryMediaComponent);
                }
                mRemovedMediaSourcePackage = null;
            }
        } else {
            // Shouldn't reach this unless there is some other error in CarService
            Log.e(CarLog.TAG_MEDIA, "Error trying to save last media source, prefs uninitialized");
        }
        notifyListeners();
        if (shouldStartPlayback(mPlayOnMediaSourceChangedConfig)) {
            startMediaConnectorService(true, new UserHandle(mCurrentUser));
        }
    }

    private void notifyListeners() {
        int i = mMediaSourceListeners.beginBroadcast();
        while (i-- > 0) {
            try {
                ICarMediaSourceListener callback = mMediaSourceListeners.getBroadcastItem(i);
                callback.onMediaSourceChanged(mPrimaryMediaComponent);
            } catch (RemoteException e) {
                Log.e(CarLog.TAG_MEDIA, "calling onMediaSourceChanged failed " + e);
            }
        }
        mMediaSourceListeners.finishBroadcast();
    }

    private MediaController.Callback mMediaControllerCallback = new MediaController.Callback() {
        @Override
        public void onPlaybackStateChanged(PlaybackState state) {
<<<<<<< HEAD
            savePlaybackState(state);
=======
            if (!isCurrentUserEphemeral()) {
                savePlaybackState(state);
            }
            // Try to start playback if the new state allows the play action
            maybeRestartPlayback(state);
>>>>>>> 9ce2da42
        }
    };

    /**
     * Finds the currently playing media source, then updates the active source if the component
     * name is different.
     */
    private synchronized void updatePrimaryMediaSourceWithCurrentlyPlaying(
            List<MediaController> controllers) {
        for (MediaController controller : controllers) {
            if (controller.getPlaybackState() != null
                    && controller.getPlaybackState().getState() == PlaybackState.STATE_PLAYING) {
                String newPackageName = controller.getPackageName();
                String newClassName = getClassName(controller);
                if (!matchPrimaryMediaSource(newPackageName, newClassName)) {
                    ComponentName mediaSource = getMediaSource(newPackageName, newClassName);
                    if (Log.isLoggable(CarLog.TAG_MEDIA, Log.INFO)) {
                        if (mediaSource != null) {
                            Log.i(CarLog.TAG_MEDIA,
                                    "MediaController changed, updating media source to: "
                                            + mediaSource.flattenToString());
                        } else {
                            // Some apps, like Chrome, have a MediaSession but no
                            // MediaBrowseService. Media Center doesn't consider such apps as
                            // valid media sources.
                            Log.i(CarLog.TAG_MEDIA,
                                    "MediaController changed, but no media browse service found "
                                            + "in package: " + newPackageName);
                        }
                    }
                    setPrimaryMediaSource(mediaSource);
                }
                return;
            }
        }
    }

    private boolean matchPrimaryMediaSource(@NonNull String newPackageName,
            @NonNull String newClassName) {
        if (mPrimaryMediaComponent != null && mPrimaryMediaComponent.getPackageName().equals(
                newPackageName)) {
            // If the class name of currently active source is not specified, only checks package
            // name; otherwise checks both package name and class name.
            if (TextUtils.isEmpty(newClassName)) {
                return true;
            } else {
                return newClassName.equals(mPrimaryMediaComponent.getClassName());
            }
        }
        return false;
    }


    private boolean isMediaService(@NonNull ComponentName componentName) {
        return getMediaService(componentName) != null;
    }

    /*
     * Gets the media service that matches the componentName for the current foreground user.
     */
    private ComponentName getMediaService(@NonNull ComponentName componentName) {
        String packageName = componentName.getPackageName();
        String className = componentName.getClassName();

        PackageManager packageManager = mContext.getPackageManager();
        Intent mediaIntent = new Intent();
        mediaIntent.setPackage(packageName);
        mediaIntent.setAction(MediaBrowserService.SERVICE_INTERFACE);
        List<ResolveInfo> mediaServices = packageManager.queryIntentServicesAsUser(mediaIntent,
                PackageManager.GET_RESOLVED_FILTER, ActivityManager.getCurrentUser());

        for (ResolveInfo service : mediaServices) {
            String serviceName = service.serviceInfo.name;
            if (!TextUtils.isEmpty(serviceName)
                    // If className is not specified, returns the first service in the package;
                    // otherwise returns the matched service.
                    // TODO(b/136274456): find a proper way to handle the case where there are
                    //  multiple services and the className is not specified.

                    && (TextUtils.isEmpty(className) || serviceName.equals(className))) {
                return new ComponentName(packageName, serviceName);
            }
        }

        if (Log.isLoggable(CarLog.TAG_MEDIA, Log.DEBUG)) {
            Log.d(CarLog.TAG_MEDIA, "No MediaBrowseService with ComponentName: "
                    + componentName.flattenToString());
        }
        return null;
    }

    /*
     * Gets the component name of the media service.
     */
    @Nullable
    private ComponentName getMediaSource(@NonNull String packageName, @NonNull String className) {
        return getMediaService(new ComponentName(packageName, className));
    }

    private void saveLastMediaSource(@NonNull ComponentName component) {
        String componentName = component.flattenToString();
        String key = SOURCE_KEY + mCurrentUser;
        String serialized = mSharedPrefs.getString(key, null);
        if (serialized == null) {
            mSharedPrefs.edit().putString(key, componentName).apply();
        } else {
            Deque<String> componentNames = getComponentNameList(serialized);
            componentNames.remove(componentName);
            componentNames.addFirst(componentName);
            mSharedPrefs.edit().putString(key, serializeComponentNameList(componentNames))
                    .apply();
        }
    }

    private ComponentName getLastMediaSource() {
        String key = SOURCE_KEY + mCurrentUser;
        String serialized = mSharedPrefs.getString(key, null);
        if (!TextUtils.isEmpty(serialized)) {
            for (String name : getComponentNameList(serialized)) {
                ComponentName componentName = ComponentName.unflattenFromString(name);
                if (isMediaService(componentName)) {
                    return componentName;
                }
            }
        }
        return getDefaultMediaSource();
    }

    private ComponentName getDefaultMediaSource() {
        String defaultMediaSource = mContext.getString(R.string.default_media_source);
        ComponentName defaultComponent = ComponentName.unflattenFromString(defaultMediaSource);
        if (isMediaService(defaultComponent)) {
            return defaultComponent;
        }
        return null;
    }

    private String serializeComponentNameList(Deque<String> componentNames) {
        return componentNames.stream().collect(Collectors.joining(COMPONENT_NAME_SEPARATOR));
    }

    private Deque<String> getComponentNameList(String serialized) {
        String[] componentNames = serialized.split(COMPONENT_NAME_SEPARATOR);
        return new ArrayDeque(Arrays.asList(componentNames));
    }

    private void savePlaybackState(PlaybackState playbackState) {
        int state = playbackState != null ? playbackState.getState() : PlaybackState.STATE_NONE;
        if (mSharedPrefs != null) {
            String key = getPlaybackStateKey();
            mSharedPrefs.edit().putInt(key, state).apply();
        }
    }

    /**
     * Builds a string key for saving the playback state for a specific media source (and user)
     */
    private String getPlaybackStateKey() {
        return PLAYBACK_STATE_KEY + mCurrentUser + mPrimaryMediaComponent.flattenToString();
    }

    /**
     * Updates active media controller from the list that has the same component name as the primary
     * media component. Clears callback and resets media controller to null if not found.
     */
    private void updateActiveMediaController(List<MediaController> mediaControllers) {
        if (mPrimaryMediaComponent == null) {
            return;
        }
        if (mActiveUserMediaController != null) {
            mActiveUserMediaController.unregisterCallback(mMediaControllerCallback);
            mActiveUserMediaController = null;
        }
        for (MediaController controller : mediaControllers) {
            if (matchPrimaryMediaSource(controller.getPackageName(), getClassName(controller))) {
                mActiveUserMediaController = controller;
                PlaybackState state = mActiveUserMediaController.getPlaybackState();
                if (!isCurrentUserEphemeral()) {
                    savePlaybackState(state);
                }
                // Specify Handler to receive callbacks on, to avoid defaulting to the calling
                // thread; this method can be called from the MediaSessionManager callback.
                // Using the version of this method without passing a handler causes a
                // RuntimeException for failing to create a Handler.
                mActiveUserMediaController.registerCallback(mMediaControllerCallback, mHandler);
                return;
            }
        }
    }

    /**
     * Returns whether we should autoplay the current media source
     */
    private boolean shouldStartPlayback(int config) {
        switch (config) {
            case AUTOPLAY_CONFIG_NEVER:
                return false;
            case AUTOPLAY_CONFIG_ALWAYS:
                return true;
            case AUTOPLAY_CONFIG_ADAPTIVE:
                return mSharedPrefs.getInt(getPlaybackStateKey(), PlaybackState.STATE_NONE)
                        == PlaybackState.STATE_PLAYING;
            default:
                Log.e(CarLog.TAG_MEDIA, "Unsupported playback configuration: " + config);
                return false;
        }

    }

    @NonNull
    private static String getClassName(@NonNull MediaController controller) {
        Bundle sessionExtras = controller.getExtras();
        String value =
                sessionExtras == null ? "" : sessionExtras.getString(
                        Car.CAR_EXTRA_BROWSE_SERVICE_FOR_SESSION);
        return value != null ? value : "";
    }
}<|MERGE_RESOLUTION|>--- conflicted
+++ resolved
@@ -532,15 +532,9 @@
     private MediaController.Callback mMediaControllerCallback = new MediaController.Callback() {
         @Override
         public void onPlaybackStateChanged(PlaybackState state) {
-<<<<<<< HEAD
-            savePlaybackState(state);
-=======
             if (!isCurrentUserEphemeral()) {
                 savePlaybackState(state);
             }
-            // Try to start playback if the new state allows the play action
-            maybeRestartPlayback(state);
->>>>>>> 9ce2da42
         }
     };
 
