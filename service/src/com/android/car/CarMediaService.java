/*
 * Copyright (C) 2019 The Android Open Source Project
 *
 * Licensed under the Apache License, Version 2.0 (the "License");
 * you may not use this file except in compliance with the License.
 * You may obtain a copy of the License at
 *
 *      http://www.apache.org/licenses/LICENSE-2.0
 *
 * Unless required by applicable law or agreed to in writing, software
 * distributed under the License is distributed on an "AS IS" BASIS,
 * WITHOUT WARRANTIES OR CONDITIONS OF ANY KIND, either express or implied.
 * See the License for the specific language governing permissions and
 * limitations under the License.
 */
package com.android.car;

import static android.car.CarOccupantZoneManager.INVALID_USER_ID;
import static android.car.CarOccupantZoneManager.OccupantZoneInfo.INVALID_ZONE_ID;
import static android.car.builtin.os.UserManagerHelper.getMaxRunningUsers;
import static android.car.media.CarMediaManager.MEDIA_SOURCE_MODE_BROWSE;
import static android.car.media.CarMediaManager.MEDIA_SOURCE_MODE_PLAYBACK;
import static android.car.user.CarUserManager.USER_LIFECYCLE_EVENT_TYPE_INVISIBLE;
import static android.car.user.CarUserManager.USER_LIFECYCLE_EVENT_TYPE_SWITCHING;
import static android.car.user.CarUserManager.USER_LIFECYCLE_EVENT_TYPE_UNLOCKED;
import static android.car.user.CarUserManager.USER_LIFECYCLE_EVENT_TYPE_VISIBLE;

import static com.android.car.CarServiceUtils.assertPermission;
import static com.android.car.CarServiceUtils.getCommonHandlerThread;
import static com.android.car.CarServiceUtils.getHandlerThread;
import static com.android.car.internal.ExcludeFromCodeCoverageGeneratedReport.DUMP_INFO;
<<<<<<< HEAD
=======
import static com.android.car.internal.util.VersionUtils.isPlatformVersionAtLeastU;
>>>>>>> 1fe6147d

import android.annotation.NonNull;
import android.annotation.Nullable;
import android.annotation.TestApi;
import android.annotation.UserIdInt;
import android.app.ActivityManager;
import android.car.Car;
import android.car.builtin.util.Slogf;
import android.car.builtin.util.TimeUtils;
import android.car.hardware.power.CarPowerPolicy;
import android.car.hardware.power.CarPowerPolicyFilter;
import android.car.hardware.power.ICarPowerPolicyListener;
import android.car.hardware.power.PowerComponent;
import android.car.media.CarMediaManager;
import android.car.media.CarMediaManager.MediaSourceMode;
import android.car.media.ICarMedia;
import android.car.media.ICarMediaSourceListener;
import android.car.user.CarUserManager.UserLifecycleListener;
import android.car.user.UserLifecycleEventFilter;
import android.content.BroadcastReceiver;
import android.content.ComponentName;
import android.content.Context;
import android.content.Intent;
import android.content.IntentFilter;
import android.content.SharedPreferences;
import android.content.pm.PackageManager;
import android.content.pm.ResolveInfo;
import android.media.session.MediaController;
import android.media.session.MediaController.TransportControls;
import android.media.session.MediaSession;
import android.media.session.MediaSession.Token;
import android.media.session.MediaSessionManager;
import android.media.session.MediaSessionManager.OnActiveSessionsChangedListener;
import android.media.session.PlaybackState;
import android.os.Bundle;
import android.os.Handler;
import android.os.HandlerThread;
import android.os.RemoteCallbackList;
import android.os.RemoteException;
import android.os.UserHandle;
import android.os.UserManager;
import android.service.media.MediaBrowserService;
import android.text.TextUtils;
import android.util.Log;
import android.util.SparseArray;
import android.view.KeyEvent;

import com.android.car.CarInputService.KeyEventListener;
import com.android.car.internal.ExcludeFromCodeCoverageGeneratedReport;
import com.android.car.internal.os.HandlerExecutor;
import com.android.car.internal.util.DebugUtils;
import com.android.car.internal.util.IndentingPrintWriter;
import com.android.car.power.CarPowerManagementService;
import com.android.car.user.CarUserService;
import com.android.car.user.UserHandleHelper;
import com.android.internal.annotations.GuardedBy;
import com.android.internal.annotations.VisibleForTesting;

import java.util.ArrayDeque;
import java.util.ArrayList;
import java.util.Arrays;
import java.util.Deque;
import java.util.HashMap;
import java.util.List;
import java.util.Map;

/**
 * CarMediaService manages the currently active media source for car apps. This is different from
 * the MediaSessionManager's active sessions, as there can only be one active source in the car,
 * through both browse and playback.
 *
 * In the car, the active media source does not necessarily have an active MediaSession, e.g. if
 * it were being browsed only. However, that source is still considered the active source, and
 * should be the source displayed in any Media related UIs (Media Center, home screen, etc).
 */
public final class CarMediaService extends ICarMedia.Stub implements CarServiceBase {

    private static final String TAG = CarLog.TAG_MEDIA;
    private static final boolean DEBUG = Slogf.isLoggable(TAG, Log.DEBUG);

    private static final String SOURCE_KEY = "media_source_component";
    private static final String SOURCE_KEY_SEPARATOR = "_";
    private static final String PLAYBACK_STATE_KEY = "playback_state";
    private static final String SHARED_PREF = "com.android.car.media.car_media_service";
    private static final String COMPONENT_NAME_SEPARATOR = ",";
    private static final String MEDIA_CONNECTION_ACTION = "com.android.car.media.MEDIA_CONNECTION";
    private static final String EXTRA_AUTOPLAY = "com.android.car.media.autoplay";
    private static final String LAST_UPDATE_KEY = "last_update";

    private static final int MEDIA_SOURCE_MODES = 2;

    // XML configuration options for autoplay on media source change.
    private static final int AUTOPLAY_CONFIG_NEVER = 0;
    private static final int AUTOPLAY_CONFIG_ALWAYS = 1;
    // This mode uses the current source's last stored playback state to resume playback
    private static final int AUTOPLAY_CONFIG_RETAIN_PER_SOURCE = 2;
    // This mode uses the previous source's playback state to resume playback
    private static final int AUTOPLAY_CONFIG_RETAIN_PREVIOUS = 3;

    private final Context mContext;
    private final CarOccupantZoneService mOccupantZoneService;
    private final CarUserService mUserService;
    private final UserManager mUserManager;
    private final MediaSessionManager mMediaSessionManager;

    /**
     * An array to store all per-user media data.
     *
     * <p>In most cases there will be one entry for the current user.
     * On a {@link UserManager#isUsersOnSecondaryDisplaysSupported() MUMD} (multi-user
     * multi-display) device, there will be multiple entries, one per each visible user.
     */
    // TODO(b/262734537) Specify the initial capacity.
    @GuardedBy("mLock")
    private final SparseArray<UserMediaPlayContext> mUserMediaPlayContexts;

    // NOTE: must use getSharedPrefsForWriting() to write to it
    private SharedPreferences mSharedPrefs;
    private int mPlayOnMediaSourceChangedConfig;
    private int mPlayOnBootConfig;
    private boolean mDefaultIndependentPlaybackConfig;

    private final Handler mCommonThreadHandler = new Handler(
            getCommonHandlerThread().getLooper());

    private final HandlerThread mHandlerThread  = getHandlerThread(
            getClass().getSimpleName());
    // Handler to receive PlaybackState callbacks from the active media controller.
    private final Handler mHandler = new Handler(mHandlerThread.getLooper());
    private final Object mLock = new Object();

    private final IntentFilter mPackageUpdateFilter;

    /**
     * Listens to {@link Intent#ACTION_PACKAGE_REMOVED}, so we can fall back to a previously used
     * media source when the active source is uninstalled.
     */
    // TODO(b/262734537) Refactor this receiver using PackageMonitor.
    private final BroadcastReceiver mPackageUpdateReceiver = new BroadcastReceiver() {
        @Override
        public void onReceive(Context context, Intent intent) {
            if (intent.getData() == null) {
                return;
            }
            String intentPackage = intent.getData().getSchemeSpecificPart();
            if (DEBUG) {
                Slogf.d(TAG, "Received a package update for package: %s, action: %s",
                        intentPackage, intent.getAction());
            }
            if (Intent.ACTION_PACKAGE_REMOVED.equals(intent.getAction())) {
                synchronized (mLock) {
                    int userArraySize = mUserMediaPlayContexts.size();
                    for (int i = 0; i < userArraySize; i++) {
                        int userId = mUserMediaPlayContexts.keyAt(i);
                        UserMediaPlayContext userMediaContext = mUserMediaPlayContexts.valueAt(i);
                        ComponentName[] primaryComponents =
                                userMediaContext.mPrimaryMediaComponents;
                        for (int j = 0; j < MEDIA_SOURCE_MODES; j++) {
                            if (primaryComponents[j] != null
                                    && primaryComponents[j].getPackageName().equals(
                                    intentPackage)) {
                                if (intent.getBooleanExtra(Intent.EXTRA_REPLACING, false)) {
                                    // If package is being replaced, it may not be removed from
                                    // PackageManager queries when we check for available
                                    // MediaBrowseServices, so we iterate to find the next available
                                    // source.
                                    for (ComponentName component
                                            : getLastMediaSourcesInternal(j, userId)) {
                                        if (!primaryComponents[j].getPackageName()
                                                .equals(component.getPackageName())) {
                                            userMediaContext.mRemovedMediaSourceComponents[j] =
                                                    primaryComponents[j];
                                            if (DEBUG) {
                                                Slogf.d(TAG, "temporarily replacing updated media "
                                                                + "source %s for user %d with "
                                                                + "backup source: %s",
                                                        primaryComponents[j], userId, component);
                                            }
                                            setPrimaryMediaSource(component, j, userId);
                                            return;
                                        }
                                    }
                                    Slogf.e(TAG, "No available backup media source for user %d",
                                            userId);
                                } else {
                                    if (DEBUG) {
                                        Slogf.d(TAG, "replacing removed media source"
                                                + " %s with backup source: %s for user %d",
                                                primaryComponents[j],
                                                getLastMediaSource(j, userId), userId);
                                    }
                                    userMediaContext.mRemovedMediaSourceComponents[j] = null;
                                    setPrimaryMediaSource(getLastMediaSource(j, userId), j, userId);
                                }
                            }
                        }
                    }
                }
            } else if (Intent.ACTION_PACKAGE_REPLACED.equals(intent.getAction())
                    || Intent.ACTION_PACKAGE_ADDED.equals(intent.getAction())) {
                synchronized (mLock) {
                    int userArraySize = mUserMediaPlayContexts.size();
                    for (int i = 0; i < userArraySize; i++) {
                        int userId = mUserMediaPlayContexts.keyAt(i);
                        ComponentName[] removedComponents =
                                getRemovedMediaSourceComponentsForUser(userId);
                        for (int j = 0; j < MEDIA_SOURCE_MODES; j++) {
                            if (removedComponents[j] != null && removedComponents[j]
                                    .getPackageName().equals(intentPackage)) {
                                if (DEBUG) {
                                    Slogf.d(TAG, "restoring removed source: %s for user %d",
                                            removedComponents[j], userId);
                                }
                                setPrimaryMediaSource(removedComponents[j], j, userId);
                            }
                        }
                    }
                }
            }
        }
    };

    private final UserLifecycleListener mUserLifecycleListener = event -> {
        if (DEBUG) {
            Slogf.d(TAG, "CarMediaService.onEvent(%s)", event);
        }

        // Note that we receive different event types based on the platform version, beacause of
        // the way we build the filter when registering the listener.
        //
        // Before U:
        //   Receives USER_SWITCHING and USER UNLOCKED
        // U and after:
        //   Receives USER_VISIBLE, USER_INVISIBLE, and USER_UNLOCKED
        //
        // See the constructor of this class to see how the UserLifecycleEventFilter is built
        // differently based on the platform version.
        switch (event.getEventType()) {
            case USER_LIFECYCLE_EVENT_TYPE_SWITCHING:
                onUserSwitch(event.getPreviousUserId(), event.getUserId());
                break;
            case USER_LIFECYCLE_EVENT_TYPE_VISIBLE:
                onUserVisible(event.getUserId());
                break;
            case USER_LIFECYCLE_EVENT_TYPE_UNLOCKED:
                onUserUnlocked(event.getUserId());
                break;
            case USER_LIFECYCLE_EVENT_TYPE_INVISIBLE:
                onUserInvisible(event.getUserId());
                break;
            default:
                break;
        }
    };

    private final ICarPowerPolicyListener mPowerPolicyListener =
            new ICarPowerPolicyListener.Stub() {
                @Override
                public void onPolicyChanged(CarPowerPolicy appliedPolicy,
                        CarPowerPolicy accumulatedPolicy) {
                    boolean shouldBePlaying;
                    MediaController mediaController;
                    boolean isOff = !accumulatedPolicy.isComponentEnabled(PowerComponent.MEDIA);
                    synchronized (mLock) {
                        int userArraySize = mUserMediaPlayContexts.size();
                        // Apply power policy to all users.
                        for (int i = 0; i < userArraySize; i++) {
                            int userId = mUserMediaPlayContexts.keyAt(i);
                            UserMediaPlayContext userMediaContext =
                                    mUserMediaPlayContexts.valueAt(i);
                            boolean isUserPlaying = (userMediaContext.mCurrentPlaybackState
                                    == PlaybackState.STATE_PLAYING);
                            userMediaContext.mIsDisabledByPowerPolicy = isOff;
                            if (isOff) {
                                if (!userMediaContext.mWasPreviouslyDisabledByPowerPolicy) {
                                    // We're disabling media component.
                                    // Remember if we are playing at this transition.
                                    userMediaContext.mWasPlayingBeforeDisabled = isUserPlaying;
                                    userMediaContext.mWasPreviouslyDisabledByPowerPolicy = true;
                                }
                                shouldBePlaying = false;
                            } else {
                                userMediaContext.mWasPreviouslyDisabledByPowerPolicy = false;
                                shouldBePlaying = userMediaContext.mWasPlayingBeforeDisabled;
                            }
                            if (shouldBePlaying == isUserPlaying) {
                                return;
                            }
                            // Make a change
                            mediaController = userMediaContext.mActiveMediaController;
                            if (mediaController == null) {
                                if (DEBUG) {
                                    Slogf.d(TAG,
                                            "No active media controller for user %d. Power policy"
                                            + " change does not affect this user's media.", userId);
                                }
                                return;
                            }
                            PlaybackState oldState = mediaController.getPlaybackState();
                            if (oldState == null) {
                                return;
                            }
                            savePlaybackState(
                                    // The new state is the same as the old state, except for
                                    // play/pause
                                    new PlaybackState.Builder(oldState)
                                            .setState(shouldBePlaying ? PlaybackState.STATE_PLAYING
                                                            : PlaybackState.STATE_PAUSED,
                                                    oldState.getPosition(),
                                                    oldState.getPlaybackSpeed())
                                            .build(), userId);
                            TransportControls controls = mediaController.getTransportControls();
                            if (shouldBePlaying) {
                                controls.play();
                            } else {
                                controls.pause();
                            }
                        }
                    }
                }
    };

    private final UserHandleHelper mUserHandleHelper;

    public CarMediaService(Context context, CarOccupantZoneService occupantZoneService,
            CarUserService userService) {
        this(context, occupantZoneService, userService,
                new UserHandleHelper(context, context.getSystemService(UserManager.class)));
    }

    @VisibleForTesting
    public CarMediaService(Context context, CarOccupantZoneService occupantZoneService,
            CarUserService userService, @NonNull UserHandleHelper userHandleHelper) {
        mContext = context;
        mUserManager = mContext.getSystemService(UserManager.class);
        mMediaSessionManager = mContext.getSystemService(MediaSessionManager.class);
        mDefaultIndependentPlaybackConfig = mContext.getResources().getBoolean(
                R.bool.config_mediaSourceIndependentPlayback);
        mUserMediaPlayContexts =
                new SparseArray<UserMediaPlayContext>(getMaxRunningUsers(context));

        mPackageUpdateFilter = new IntentFilter();
        mPackageUpdateFilter.addAction(Intent.ACTION_PACKAGE_REMOVED);
        mPackageUpdateFilter.addAction(Intent.ACTION_PACKAGE_REPLACED);
        mPackageUpdateFilter.addAction(Intent.ACTION_PACKAGE_ADDED);
        mPackageUpdateFilter.addDataScheme("package");

        mOccupantZoneService = occupantZoneService;
        mUserService = userService;

        // Before U, only listen to USER_SWITCHING and USER_UNLOCKED.
        // U and after, only listen to USER_VISIBLE, USER_INVISIBLE, and USER_UNLOCKED.
        UserLifecycleEventFilter.Builder userLifecycleEventFilterBuilder =
                new UserLifecycleEventFilter.Builder()
                        .addEventType(USER_LIFECYCLE_EVENT_TYPE_UNLOCKED);
        if (isPlatformVersionAtLeastU()) {
            userLifecycleEventFilterBuilder.addEventType(USER_LIFECYCLE_EVENT_TYPE_INVISIBLE)
                    .addEventType(USER_LIFECYCLE_EVENT_TYPE_VISIBLE);
        } else {
            userLifecycleEventFilterBuilder.addEventType(USER_LIFECYCLE_EVENT_TYPE_SWITCHING);
        }
        mUserService.addUserLifecycleListener(userLifecycleEventFilterBuilder.build(),
                mUserLifecycleListener);

        mPlayOnMediaSourceChangedConfig =
                mContext.getResources().getInteger(R.integer.config_mediaSourceChangedAutoplay);
        mPlayOnBootConfig = mContext.getResources().getInteger(R.integer.config_mediaBootAutoplay);
        mUserHandleHelper = userHandleHelper;
    }

    @Override
    // This method is called from ICarImpl after CarMediaService is created.
    public void init() {
        int currentUserId = ActivityManager.getCurrentUser();
        if (DEBUG) {
            Slogf.d(TAG, "init(): currentUser=%d", currentUserId);
        }
        // Initialize media service for the current user.
        maybeInitUser(currentUserId);
        setKeyEventListener();
        setPowerPolicyListener();
    }

    private void maybeInitUser(@UserIdInt int userId) {
        if (userId == UserHandle.SYSTEM.getIdentifier() && UserManager.isHeadlessSystemUserMode()) {
            if (DEBUG) {
                Slogf.d(TAG, "maybeInitUser(%d): No need to initialize for the"
                        + " headless system user", userId);
            }
            return;
        }
        if (mUserManager.isUserUnlocked(UserHandle.of(userId))) {
            initUser(userId);
        } else {
            synchronized (mLock) {
                getOrCreateUserMediaPlayContextLocked(userId).mPendingInit = true;
            }
        }
    }

    /** Initializes car media service data for the specified user. */
    private void initUser(@UserIdInt int userId) {
        if (DEBUG) {
            Slogf.d(TAG, "initUser(): userId=%d, mSharedPrefs=%s", userId, mSharedPrefs);
        }
        UserHandle userHandle = UserHandle.of(userId);

        maybeInitSharedPrefs(userId);

        synchronized (mLock) {
            UserMediaPlayContext userMediaContext = getOrCreateUserMediaPlayContextLocked(userId);
            if (userMediaContext.mContext != null) {
                userMediaContext.mContext.unregisterReceiver(mPackageUpdateReceiver);
            }
            userMediaContext.mContext = mContext.createContextAsUser(userHandle, /* flags= */ 0);
            userMediaContext.mContext.registerReceiver(mPackageUpdateReceiver, mPackageUpdateFilter,
                    Context.RECEIVER_NOT_EXPORTED);

            boolean isEphemeral = isUserEphemeral(userHandle);
            if (isEphemeral) {
                ComponentName defaultMediaSource = getDefaultMediaSource(userId);
                userMediaContext.mPrimaryMediaComponents[MEDIA_SOURCE_MODE_PLAYBACK] =
                        defaultMediaSource;
                userMediaContext.mPrimaryMediaComponents[MEDIA_SOURCE_MODE_BROWSE] =
                        defaultMediaSource;
            } else {
                userMediaContext.mPrimaryMediaComponents[MEDIA_SOURCE_MODE_PLAYBACK] =
                        getLastMediaSource(MEDIA_SOURCE_MODE_PLAYBACK, userId);
                userMediaContext.mPrimaryMediaComponents[MEDIA_SOURCE_MODE_BROWSE] =
                        getLastMediaSource(MEDIA_SOURCE_MODE_BROWSE, userId);
            }
            userMediaContext.mActiveMediaController = null;

            updateMediaSessionCallbackForUserLocked(userHandle);
        }
        notifyListeners(MEDIA_SOURCE_MODE_PLAYBACK, userId);
        notifyListeners(MEDIA_SOURCE_MODE_BROWSE, userId);

        startMediaConnectorService(shouldStartPlayback(mPlayOnBootConfig, userId), userId);
    }

    @GuardedBy("mLock")
    private ComponentName[] getPrimaryMediaComponentsForUserLocked(@UserIdInt int userId) {
        UserMediaPlayContext userMediaContext = getOrCreateUserMediaPlayContextLocked(userId);
        return userMediaContext.mPrimaryMediaComponents;
    }

    private ComponentName[] getRemovedMediaSourceComponentsForUser(@UserIdInt int userId) {
        synchronized (mLock) {
            UserMediaPlayContext userMediaContext = getOrCreateUserMediaPlayContextLocked(userId);
            return userMediaContext.mRemovedMediaSourceComponents;
        }
    }

    private void maybeInitSharedPrefs(@UserIdInt int userId) {
        // SharedPreferences are shared among different users thus only need initialized once. And
        // they should be initialized after user 0 is unlocked because SharedPreferences in
        // credential encrypted storage are not available until after user 0 is unlocked.
        // initUser() is called when the current foreground user is unlocked, and by that time user
        // 0 has been unlocked already, so initializing SharedPreferences in initUser() is fine.
        if (mSharedPrefs != null) {
            Slogf.i(TAG, "Shared preferences already set (on directory %s)"
                    + " when initializing user %d", mContext.getDataDir(), userId);
            return;
        }
        Slogf.i(TAG, "Getting shared preferences when initializing user %d", userId);
        mSharedPrefs = mContext.getSharedPreferences(SHARED_PREF, Context.MODE_PRIVATE);

        // Try to access the properties to make sure they were properly open
        if (DEBUG) {
            Slogf.d(TAG, "Number of prefs: %d", mSharedPrefs.getAll().size());
        }
    }

    /**
     * Starts a service on the current user that binds to the media browser of the current media
     * source. We start a new service because this one runs on user 0, and MediaBrowser doesn't
     * provide an API to connect on a specific user. Additionally, this service will attempt to
     * resume playback using the MediaSession obtained via the media browser connection, which
     * is more reliable than using active MediaSessions from MediaSessionManager.
     */
    private void startMediaConnectorService(boolean startPlayback, @UserIdInt int userId) {
        synchronized (mLock) {
            Context userContext = getOrCreateUserMediaPlayContextLocked(userId).mContext;
            if (userContext == null) {
                Slogf.wtf(TAG,
                        "Cannot start MediaConnection service. User %d has not been initialized",
                        userId);
                return;
            }
            Intent serviceStart = new Intent(MEDIA_CONNECTION_ACTION);
            serviceStart.setPackage(
                    mContext.getResources().getString(R.string.serviceMediaConnection));
            serviceStart.putExtra(EXTRA_AUTOPLAY, startPlayback);
            userContext.startForegroundService(serviceStart);
        }
    }

    private boolean sharedPrefsInitialized() {
        if (mSharedPrefs != null) return true;

        // It shouldn't reach this but let's be cautious.
        Slogf.e(TAG, "SharedPreferences are not initialized!");
        String className = getClass().getName();
        for (StackTraceElement ste : Thread.currentThread().getStackTrace()) {
            // Let's print the useful logs only.
            String log = ste.toString();
            if (log.contains(className)) {
                Slogf.e(TAG, log);
            }
        }
        return false;
    }

    private boolean isUserEphemeral(UserHandle userHandle) {
        return mUserHandleHelper.isEphemeralUser(userHandle);
    }

    private void setKeyEventListener() {
        int maxKeyCode = KeyEvent.getMaxKeyCode();
        ArrayList<Integer> mediaKeyCodes = new ArrayList<>(15);
        for (int key = 1; key <= maxKeyCode; key++) {
            if (KeyEvent.isMediaSessionKey(key)) {
                mediaKeyCodes.add(key);
            }
        }

        CarLocalServices.getService(CarInputService.class)
                .registerKeyEventListener(new MediaKeyEventListener(), mediaKeyCodes);
    }

    // Sets a listener to be notified when the current power policy changes.
    // Basically, the listener pauses the audio when a media component is disabled and resumes
    // the audio when a media component is enabled.
    // This is called only from init().
    private void setPowerPolicyListener() {
        CarPowerPolicyFilter filter = new CarPowerPolicyFilter.Builder()
                .setComponents(PowerComponent.MEDIA).build();
        CarLocalServices.getService(CarPowerManagementService.class)
                .addPowerPolicyListener(filter, mPowerPolicyListener);
    }

    @Override
    public void release() {
        synchronized (mLock) {
            int userArraySize = mUserMediaPlayContexts.size();
            for (int i = 0; i < userArraySize; i++) {
                clearUserDataLocked(mUserMediaPlayContexts.keyAt(i));
            }
        }
        mUserService.removeUserLifecycleListener(mUserLifecycleListener);
        CarLocalServices.getService(CarPowerManagementService.class)
                .removePowerPolicyListener(mPowerPolicyListener);
    }

    /** Clears the user data for {@code userId}. */
    @GuardedBy("mLock")
    private void clearUserDataLocked(@UserIdInt int userId) {
        if (DEBUG) {
            Slogf.d(TAG, "clearUserDataLocked() for user %d", userId);
        }
        UserMediaPlayContext userMediaContext = mUserMediaPlayContexts.get(userId);
        if (userMediaContext == null) {
            return;
        }

        if (userMediaContext.mContext != null) {
            userMediaContext.mContext.unregisterReceiver(mPackageUpdateReceiver);
        }
        userMediaContext.mMediaSessionUpdater.unregisterCallbacks();
        mMediaSessionManager.removeOnActiveSessionsChangedListener(
                userMediaContext.mSessionsListener);
    }

    @Override
    @ExcludeFromCodeCoverageGeneratedReport(reason = DUMP_INFO)
    public void dump(IndentingPrintWriter writer) {
        writer.println("*CarMediaService*");
        writer.increaseIndent();
        writer.printf("DEBUG=%b\n", DEBUG);
        writer.printf("mPlayOnBootConfig=%d\n", mPlayOnMediaSourceChangedConfig);
        writer.printf("mPlayOnMediaSourceChangedConfig=%d\n", mPlayOnMediaSourceChangedConfig);
        writer.printf("mDefaultIndependentPlaybackConfig=%b\n", mDefaultIndependentPlaybackConfig);
        writer.println();

        boolean hasSharedPrefs = mSharedPrefs != null;
        synchronized (mLock) {
            int userArraySize = mUserMediaPlayContexts.size();
            for (int i = 0; i < userArraySize; i++) {
                int userId = mUserMediaPlayContexts.keyAt(i);
                writer.printf("For user %d:\n", userId);
                writer.increaseIndent();
                UserMediaPlayContext userMediaContext = mUserMediaPlayContexts.valueAt(i);
                writer.printf("Pending init: %b\n", userMediaContext.mPendingInit);
                dumpCurrentMediaComponentLocked(writer, "playback", MEDIA_SOURCE_MODE_PLAYBACK,
                        userId);
                dumpCurrentMediaComponentLocked(writer, "browse", MEDIA_SOURCE_MODE_BROWSE,
                        userId);
                MediaController mediaController = userMediaContext.mActiveMediaController;
                if (mediaController != null) {
                    writer.printf("Current media controller: %s\n",
                            mediaController.getPackageName());
                    writer.printf("Current browse service extra: %s\n",
                            getClassName(mediaController));
                } else {
                    writer.println("no active user media controller");
                }
                writer.printf("Number of active media sessions (for user %d): %d\n", userId,
                        mMediaSessionManager.getActiveSessionsForUser(
                                /* notificationListener= */ null, UserHandle.of(userId)).size());

                writer.printf("Disabled by power policy: %b\n",
                        userMediaContext.mIsDisabledByPowerPolicy);
                if (userMediaContext.mIsDisabledByPowerPolicy) {
                    writer.printf("Before being disabled by power policy, audio was %s\n",
                            userMediaContext.mWasPlayingBeforeDisabled ? "active" : "inactive");
                }
                if (hasSharedPrefs) {
                    dumpLastUpdateTime(writer, userId);
                    dumpLastMediaSources(writer, "Playback", MEDIA_SOURCE_MODE_PLAYBACK, userId);
                    dumpLastMediaSources(writer, "Browse", MEDIA_SOURCE_MODE_BROWSE, userId);
                    dumpPlaybackState(writer, userId);
                }
                writer.decreaseIndent();
            }
        }

        if (hasSharedPrefs) {
            dumpSharedPrefs(writer);
        } else {
            writer.println("No shared preferences");
        }

        writer.decreaseIndent();
    }

    @GuardedBy("mLock")
    @ExcludeFromCodeCoverageGeneratedReport(reason = DUMP_INFO)
    private void dumpCurrentMediaComponentLocked(IndentingPrintWriter writer, String name,
            @CarMediaManager.MediaSourceMode int mode, @UserIdInt int userId) {
        ComponentName componentName = getPrimaryMediaComponentsForUserLocked(userId)[mode];
        writer.printf("For user %d, current %s media component: %s\n", userId,  name,
                (componentName == null ? "-" : componentName.flattenToString()));
    }

    @ExcludeFromCodeCoverageGeneratedReport(reason = DUMP_INFO)
    private void dumpLastUpdateTime(IndentingPrintWriter writer, @UserIdInt int userId) {
        long lastUpdate = mSharedPrefs.getLong(getLastUpdateKey(userId), -1);
        writer.printf("For user %d, shared preference last updated on %d / ", userId, lastUpdate);
        TimeUtils.dumpTime(writer, lastUpdate);
        writer.println();
    }

    @ExcludeFromCodeCoverageGeneratedReport(reason = DUMP_INFO)
    private void dumpLastMediaSources(IndentingPrintWriter writer, String name,
            @CarMediaManager.MediaSourceMode int mode, @UserIdInt int userId) {
        writer.printf("%s media source history:\n", name);
        writer.increaseIndent();
        List<ComponentName> lastMediaSources = getLastMediaSourcesInternal(mode, userId);
        for (int i = 0; i < lastMediaSources.size(); i++) {
            ComponentName componentName = lastMediaSources.get(i);
            if (componentName == null) {
                Slogf.e(TAG, "dump(): for user %d, empty last media source of %s"
                                + " at index %d: %s",
                        userId, mediaModeToString(mode), i, lastMediaSources);
                continue;
            }
            writer.println(componentName.flattenToString());
        }
        writer.decreaseIndent();
    }

    @ExcludeFromCodeCoverageGeneratedReport(reason = DUMP_INFO)
    private void dumpPlaybackState(IndentingPrintWriter writer, @UserIdInt int userId) {
        String key = getPlaybackStateKey(userId);
        int playbackState = mSharedPrefs.getInt(key, PlaybackState.STATE_NONE);
        writer.printf("media playback state: %d\n", playbackState);
    }

    @ExcludeFromCodeCoverageGeneratedReport(reason = DUMP_INFO)
    private void dumpSharedPrefs(IndentingPrintWriter writer) {
        Map<String, ?> allPrefs = mSharedPrefs.getAll();
        writer.printf("%d shared preferences (saved on directory %s)",
                allPrefs.size(), mContext.getDataDir());
        if (!Slogf.isLoggable(TAG, Log.VERBOSE) || allPrefs.isEmpty()) {
            writer.println();
            return;
        }
        writer.println(':');
    }

    /**
     * @see {@link CarMediaManager#setMediaSource(ComponentName)}
     */
    @Override
    public void setMediaSource(@NonNull ComponentName componentName,
            @MediaSourceMode int mode) {
        assertPermission(mContext,
                android.Manifest.permission.MEDIA_CONTENT_CONTROL);
        UserHandle callingUser = getCallingUserHandle();
        if (DEBUG) {
            Slogf.d(TAG, "Changing media source to: %s for user %s",
                    componentName.getPackageName(), callingUser);
        }
        setPrimaryMediaSource(componentName, mode, callingUser.getIdentifier());
    }

    /**
     * @see {@link CarMediaManager#getMediaSource()}
     */
    @Override
    public ComponentName getMediaSource(@CarMediaManager.MediaSourceMode int mode) {
        assertPermission(mContext,
                android.Manifest.permission.MEDIA_CONTENT_CONTROL);
        int userId = getCallingUserHandle().getIdentifier();
        ComponentName componentName;
        synchronized (mLock) {
            componentName = getPrimaryMediaComponentsForUserLocked(userId)[mode];
        }
        if (DEBUG) {
            Slogf.d(TAG, "Getting media source mode %d for user %d: %s ",
                    mode, userId, componentName);
        }
        return componentName;
    }

    /**
     * @see {@link CarMediaManager#registerMediaSourceListener(MediaSourceChangedListener)}
     */
    @Override
    public void registerMediaSourceListener(ICarMediaSourceListener callback,
            @MediaSourceMode int mode) {
        int userId = getCallingUserHandle().getIdentifier();
        assertPermission(mContext,
                android.Manifest.permission.MEDIA_CONTENT_CONTROL);
        UserMediaPlayContext userMediaContext;
        synchronized (mLock) {
            userMediaContext = getOrCreateUserMediaPlayContextLocked(userId);
        }
        userMediaContext.mMediaSourceListeners[mode].register(callback);
    }

    /**
     * @see {@link CarMediaManager#unregisterMediaSourceListener(ICarMediaSourceListener)}
     */
    @Override
    public void unregisterMediaSourceListener(ICarMediaSourceListener callback,
            @MediaSourceMode int mode) {
        int userId = getCallingUserHandle().getIdentifier();
        assertPermission(mContext,
                android.Manifest.permission.MEDIA_CONTENT_CONTROL);
        UserMediaPlayContext userMediaContext;
        synchronized (mLock) {
            userMediaContext = getOrCreateUserMediaPlayContextLocked(userId);
        }
        userMediaContext.mMediaSourceListeners[mode].unregister(callback);
    }

    @Override
    public List<ComponentName> getLastMediaSources(@CarMediaManager.MediaSourceMode int mode) {
        assertPermission(mContext,
                android.Manifest.permission.MEDIA_CONTENT_CONTROL);
        int userId = getCallingUserHandle().getIdentifier();
        return getLastMediaSourcesInternal(mode, userId);
    }

    /**
     * Returns the last media sources for the specified {@code mode} and {@code userId}.
     *
     * <p>Anywhere in this file, do not use the public {@link getLastMediaSources(int)} method.
     * Use this method instead.
     */
    private List<ComponentName> getLastMediaSourcesInternal(
            @CarMediaManager.MediaSourceMode int mode, @UserIdInt int userId) {
        String key = getMediaSourceKey(mode, userId);
        String serialized = mSharedPrefs.getString(key, "");
        List<String> componentNames = getComponentNameList(serialized);
        ArrayList<ComponentName> results = new ArrayList<>(componentNames.size());
        for (int i = 0; i < componentNames.size(); i++) {
            results.add(ComponentName.unflattenFromString(componentNames.get(i)));
        }
        return results;
    }

    /** See {@link CarMediaManager#isIndependentPlaybackConfig}. */
    @Override
    @TestApi
    public boolean isIndependentPlaybackConfig() {
        assertPermission(mContext,
                android.Manifest.permission.MEDIA_CONTENT_CONTROL);
        int callingUser = getCallingUserHandle().getIdentifier();
        return isIndependentPlaybackConfigInternal(callingUser);
    }

    /**
     * Returns independent playback config for the specified {@code userId}.
     *
     * <p>Anywhere in this file, do not use the public {@link isIndependentPlaybackConfig()} method.
     */
    private boolean isIndependentPlaybackConfigInternal(@UserIdInt int userId) {
        synchronized (mLock) {
            return getOrCreateUserMediaPlayContextLocked(userId).mIndependentPlaybackConfig;
        }
    }

    /** See {@link CarMediaManager#setIndependentPlaybackConfig}. */
    @Override
    @TestApi
    public void setIndependentPlaybackConfig(boolean independent) {
        assertPermission(mContext,
                android.Manifest.permission.MEDIA_CONTENT_CONTROL);
        int callingUser = getCallingUserHandle().getIdentifier();
        synchronized (mLock) {
            getOrCreateUserMediaPlayContextLocked(callingUser).mIndependentPlaybackConfig =
                    independent;
        }
    }

    /** Clears data for {@code fromUserId}, and initializes data for {@code toUserId}. */
    private void onUserSwitch(@UserIdInt int fromUserId, @UserIdInt int toUserId) {
        if (DEBUG) {
            Slogf.d(TAG, "onUserSwitch() fromUserId=%d, toUserId=%d", fromUserId, toUserId);
        }
        // Clean up the data of the fromUser.
        if (fromUserId != UserHandle.SYSTEM.getIdentifier()) {
            onUserInvisible(fromUserId);
        }
        // Initialize the data of the toUser.
        onUserVisible(toUserId);
    }

    private void onUserVisible(@UserIdInt int userId) {
        if (DEBUG) {
            Slogf.d(TAG, "onUserVisible() for user=%d", userId);
        }
        maybeInitUser(userId);
    }

    /** Clears the user data when the user becomes invisible. */
    private void onUserInvisible(@UserIdInt int userId) {
        if (DEBUG) {
            Slogf.d(TAG, "onUserInvisible(): userId=%d. Clearing data for the user.", userId);
        }
        synchronized (mLock) {
            clearUserDataLocked(userId);
            mUserMediaPlayContexts.delete(userId);
        }
    }

    // TODO(b/153115826): this method was used to be called from the ICar binder thread, but it's
    // now called by UserCarService. Currently UserCarService is calling every listener in one
    // non-main thread, but it's not clear how the final behavior will be. So, for now it's ok
    // to post it to mMainHandler, but once b/145689885 is fixed, we might not need it.
    private void onUserUnlocked(@UserIdInt int userId) {
        if (DEBUG) {
            Slogf.d(TAG, "onUserUnlocked(): userId=%d", userId);
        }
        mCommonThreadHandler.post(() -> {
            // No need to handle system user, but still need to handle background users.
            if (userId == UserHandle.SYSTEM.getIdentifier()) {
                return;
            }
            UserMediaPlayContext userMediaPlayContext;
            boolean isPendingInit;
            synchronized (mLock) {
                userMediaPlayContext = getOrCreateUserMediaPlayContextLocked(userId);
                isPendingInit = userMediaPlayContext.mPendingInit;
            }
            if (DEBUG) {
                Slogf.d(TAG, "onUserUnlocked(): userId=%d pendingInit=%b", userId,
                        userMediaPlayContext.mPendingInit);
            }
            if (isPendingInit) {
                initUser(userId);
                synchronized (mLock) {
                    userMediaPlayContext.mPendingInit = false;
                }
                if (DEBUG) {
                    Slogf.d(TAG, "User %d is now unlocked", userId);
                }
            }
        });
    }

    @GuardedBy("mLock")
    private void updateMediaSessionCallbackForUserLocked(UserHandle userHandle) {
        int userId = userHandle.getIdentifier();
        UserMediaPlayContext userMediaContext = getOrCreateUserMediaPlayContextLocked(userId);
        SessionChangedListener sessionsListener = userMediaContext.mSessionsListener;
        if (sessionsListener != null) {
            mMediaSessionManager.removeOnActiveSessionsChangedListener(sessionsListener);
        }
        sessionsListener = new SessionChangedListener(userId);
        userMediaContext.mSessionsListener = sessionsListener;
        mMediaSessionManager.addOnActiveSessionsChangedListener(null, userHandle,
                new HandlerExecutor(mHandler), sessionsListener);

        MediaSessionUpdater sessionUpdater = new MediaSessionUpdater(userId);
        userMediaContext.mMediaSessionUpdater = sessionUpdater;
        sessionUpdater.registerCallbacks(mMediaSessionManager.getActiveSessionsForUser(null,
                userHandle));
    }

    /**
     * Attempts to stop the current source using MediaController.TransportControls.stop()
     * This method also unregisters callbacks to the active media controller before calling stop(),
     * to preserve the PlaybackState before stopping.
     */
    private void stopAndUnregisterCallback(@UserIdInt int userId) {
        UserMediaPlayContext userMediaContext;
        MediaController mediaController;
        synchronized (mLock) {
            userMediaContext = getOrCreateUserMediaPlayContextLocked(userId);
            mediaController = userMediaContext.mActiveMediaController;
        }
        if (mediaController == null) {
            if (DEBUG) {
                Slogf.d(TAG, "stopAndUnregisterCallback() for user %d."
                        + " Do nothing as there is no active media controller.", userId);
            }
            return;
        }
        mediaController.unregisterCallback(userMediaContext.mMediaControllerCallback);
        if (DEBUG) {
            Slogf.d(TAG, "stopping %s", mediaController.getPackageName());
        }
        TransportControls controls = mediaController.getTransportControls();
        if (controls != null) {
            controls.stop();
        } else {
            Slogf.e(TAG, "Can't stop playback, transport controls unavailable %s",
                    mediaController.getPackageName());
        }
    }

    @GuardedBy("mLock")
    private UserMediaPlayContext getOrCreateUserMediaPlayContextLocked(@UserIdInt int userId) {
        UserMediaPlayContext userMediaContext = mUserMediaPlayContexts.get(userId);
        if (userMediaContext == null) {
            userMediaContext = new UserMediaPlayContext(userId, mDefaultIndependentPlaybackConfig);
            mUserMediaPlayContexts.set(userId, userMediaContext);
            if (DEBUG) {
                Slogf.d(TAG, "Create a UserMediaPlayContext for user %d", userId);
            }
        }

        return userMediaContext;
    }

    /** A container to store per-user media play context data. */
    private final class UserMediaPlayContext {

        @Nullable
        private Context mContext;
        // MediaController for the user's active media session. This controller can be null
        // if playback has not been started yet.
        private MediaController mActiveMediaController;
        private int mCurrentPlaybackState;
        private boolean mIsDisabledByPowerPolicy;
        private boolean mWasPreviouslyDisabledByPowerPolicy;
        private boolean mWasPlayingBeforeDisabled;
        private boolean mIndependentPlaybackConfig;
        private final ComponentName[] mPrimaryMediaComponents;
        // The component name of the last media source that was removed while being primary.
        private final ComponentName[] mRemovedMediaSourceComponents;
        private boolean mPendingInit;

        private final RemoteCallbackList<ICarMediaSourceListener>[] mMediaSourceListeners;
        private MediaSessionUpdater mMediaSessionUpdater;
        private SessionChangedListener mSessionsListener;
        private final MediaController.Callback mMediaControllerCallback;

        UserMediaPlayContext(@UserIdInt int userId, boolean independentPlaybackConfig) {
            mIndependentPlaybackConfig = independentPlaybackConfig;
            mPrimaryMediaComponents = new ComponentName[MEDIA_SOURCE_MODES];
            mRemovedMediaSourceComponents = new ComponentName[MEDIA_SOURCE_MODES];
            mMediaSourceListeners = new RemoteCallbackList[] {new RemoteCallbackList(),
                    new RemoteCallbackList()};
            mMediaSessionUpdater = new MediaSessionUpdater(userId);
            mSessionsListener = new SessionChangedListener(userId);
            mMediaControllerCallback = new ActiveMediaControllerCallback(userId);
        }
    }

    private final class ActiveMediaControllerCallback extends MediaController.Callback {

        private final @UserIdInt int mUserId;

        ActiveMediaControllerCallback(@UserIdInt int userId) {
            mUserId = userId;
        }

        @Override
        public void onPlaybackStateChanged(PlaybackState state) {
            savePlaybackState(state, mUserId);
        }
    }

    private class SessionChangedListener implements OnActiveSessionsChangedListener {
        private final @UserIdInt int mUserId;

        SessionChangedListener(int userId) {
            mUserId = userId;
        }

        @Override
        public void onActiveSessionsChanged(List<MediaController> controllers) {
            if (DEBUG) {
                Slogf.d(TAG, "onActiveSessionsChanged() for user %d, controllers: %s",
                        mUserId, controllers);
            }
            // Filter controllers based on their user ids.
            ArrayList<MediaController> userControllers = new ArrayList<>(controllers.size());
            for (int i = 0; i < controllers.size(); i++) {
                MediaController controller = controllers.get(i);
                int userId = UserHandle.getUserHandleForUid(
                        controller.getSessionToken().getUid()).getIdentifier();
                if (userId == mUserId) {
                    userControllers.add(controller);
                } else {
                    Slogf.w(TAG, "onActiveSessionsChanged() received a change for "
                            + "a different user: listener user %d, controller %s for user %d",
                            mUserId, controller, userId);
                }
            }
            UserMediaPlayContext userMediaContext;
            synchronized (mLock) {
                userMediaContext = getOrCreateUserMediaPlayContextLocked(mUserId);
            }
            userMediaContext.mMediaSessionUpdater.registerCallbacks(userControllers);
        }
    }

    private class MediaControllerCallback extends MediaController.Callback {

        private final @UserIdInt int mUserId;
        private final MediaController mMediaController;
        private PlaybackState mPreviousPlaybackState;

        private MediaControllerCallback(MediaController mediaController, @UserIdInt int userId) {
            mUserId = userId;
            mMediaController = mediaController;
            PlaybackState state = mediaController.getPlaybackState();
            mPreviousPlaybackState = state;
        }

        private void register() {
            mMediaController.registerCallback(this);
        }

        private void unregister() {
            mMediaController.unregisterCallback(this);
        }

        @Override
        public void onPlaybackStateChanged(@Nullable PlaybackState state) {
            if (DEBUG) {
                Slogf.d(TAG, "onPlaybackStateChanged() for user %d; previous state: %s,"
                        + " new state: %s", mUserId, mPreviousPlaybackState, state.getState());
            }
            if (state != null && state.isActive()
                    && (mPreviousPlaybackState == null || !mPreviousPlaybackState.isActive())) {
                ComponentName mediaSource = getMediaSource(mMediaController.getPackageName(),
                        getClassName(mMediaController), mUserId);
                if (mediaSource != null && Slogf.isLoggable(TAG, Log.INFO)) {
                    synchronized (mLock) {
                        if (!mediaSource.equals(getPrimaryMediaComponentsForUserLocked(mUserId)
                                [MEDIA_SOURCE_MODE_PLAYBACK])) {
                            Slogf.i(TAG, "Changing media source for user %d due to playback state "
                                    + "change: %s", mUserId, mediaSource.flattenToString());
                        }
                    }
                }
                setPrimaryMediaSource(mediaSource, MEDIA_SOURCE_MODE_PLAYBACK, mUserId);
            }
            mPreviousPlaybackState = state;
        }
    }

    private class MediaSessionUpdater {

        private final @UserIdInt int mUserId;
        private Map<Token, MediaControllerCallback> mCallbacks = new HashMap<>();

        MediaSessionUpdater(@UserIdInt int userId) {
            mUserId = userId;
        }

        /**
         * Register a {@link MediaControllerCallback} for each given controller. Note that if a
         * controller was already watched, we don't register a callback again. This prevents an
         * undesired revert of the primary media source. Callbacks for previously watched
         * controllers that are not present in the given list are unregistered.
         */
        private void registerCallbacks(List<MediaController> newControllers) {

            List<MediaController> additions = new ArrayList<>(newControllers.size());
            Map<MediaSession.Token, MediaControllerCallback> updatedCallbacks =
                    new HashMap<>(newControllers.size());
            for (MediaController controller : newControllers) {
                MediaSession.Token token = controller.getSessionToken();
                MediaControllerCallback callback = mCallbacks.get(token);
                if (callback == null) {
                    callback = new MediaControllerCallback(controller, mUserId);
                    callback.register();
                    additions.add(controller);
                }
                updatedCallbacks.put(token, callback);
            }

            for (MediaSession.Token token : mCallbacks.keySet()) {
                if (!updatedCallbacks.containsKey(token)) {
                    mCallbacks.get(token).unregister();
                }
            }

            mCallbacks = updatedCallbacks;
            updatePrimaryMediaSourceWithCurrentlyPlaying(additions, mUserId);
            // If there are no playing media sources, and we don't currently have the controller
            // for the active source, check the active sessions for a matching controller. If this
            // is called after a user switch, its possible for a matching controller to already be
            // active before the user is unlocked, so we check all of the current controllers
            synchronized (mLock) {
                UserMediaPlayContext userMediaContext =
                        getOrCreateUserMediaPlayContextLocked(mUserId);
                if (userMediaContext.mActiveMediaController == null) {
                    updateActiveMediaControllerLocked(newControllers, mUserId);
                }
            }
        }

        /**
         * Unregister all MediaController callbacks
         */
        private void unregisterCallbacks() {
            for (Map.Entry<Token, MediaControllerCallback> entry : mCallbacks.entrySet()) {
                entry.getValue().unregister();
            }
        }
    }

    /**
     * Updates the primary media source, then notifies content observers of the change
     * Will update both the playback and browse sources if independent playback is not supported
     */
    private void setPrimaryMediaSource(ComponentName componentName,
            @CarMediaManager.MediaSourceMode int mode, @UserIdInt int userId) {
        if (DEBUG) {
            Slogf.d(TAG, "setPrimaryMediaSource(component=%s, mode=%d, userId=%d)",
                    componentName, mode, userId);
        }
        ComponentName mediaComponent;
        synchronized (mLock) {
            mediaComponent = getPrimaryMediaComponentsForUserLocked(userId)[mode];
        }
        if (mediaComponent != null && mediaComponent.equals((componentName))) {
            return;
        }

        if (!isIndependentPlaybackConfigInternal(userId)) {
            setPlaybackMediaSource(componentName, userId);
            setBrowseMediaSource(componentName, userId);
        } else if (mode == MEDIA_SOURCE_MODE_PLAYBACK) {
            setPlaybackMediaSource(componentName, userId);
        } else if (mode == MEDIA_SOURCE_MODE_BROWSE) {
            setBrowseMediaSource(componentName, userId);
        }
<<<<<<< HEAD
=======
        // Android logs app usage into UsageStatsManager. ACTIVITY_RESUMED and ACTIVITY_STOPPED
        // events do not capture media app usage on AAOS because apps are hosted by a proxy such as
        // Media Center. Reporting a USER_INTERACTION event in setPrimaryMediaSource allows
        // attribution of non-foreground media app interactions to the app's package name
        if (isPlatformVersionAtLeastU() && componentName != null) {
            UsageStatsManagerHelper.reportUserInteraction(mUsageStatsManager,
                    componentName.getPackageName(), userId);
        }
>>>>>>> 1fe6147d
    }

    private void setPlaybackMediaSource(ComponentName playbackMediaSource, @UserIdInt int userId) {
        stopAndUnregisterCallback(userId);
        UserMediaPlayContext userMediaContext;

        synchronized (mLock) {
            userMediaContext = getOrCreateUserMediaPlayContextLocked(userId);
            userMediaContext.mActiveMediaController = null;
            userMediaContext.mPrimaryMediaComponents[MEDIA_SOURCE_MODE_PLAYBACK] =
                    playbackMediaSource;
        }

        UserHandle userHandle = UserHandle.of(userId);
        if (playbackMediaSource != null
                && !TextUtils.isEmpty(playbackMediaSource.flattenToString())) {
            if (!isUserEphemeral(userHandle)) {
                saveLastMediaSource(playbackMediaSource, MEDIA_SOURCE_MODE_PLAYBACK, userId);
            }
            if (playbackMediaSource
                    .equals(getRemovedMediaSourceComponentsForUser(userId)
                            [MEDIA_SOURCE_MODE_PLAYBACK])) {
                getRemovedMediaSourceComponentsForUser(userId)[MEDIA_SOURCE_MODE_PLAYBACK] = null;
            }
            startMediaConnectorService(
                    shouldStartPlayback(mPlayOnMediaSourceChangedConfig, userId), userId);
        } else {
            Slogf.i(TAG, "Media source is null for user %d, skip starting media "
                    + "connector service", userId);
        }

        notifyListeners(MEDIA_SOURCE_MODE_PLAYBACK, userId);
        // Reset current playback state for the new source, in the case that the app is in an error
        // state (e.g. not signed in). This state will be updated from the app callback registered
        // below, to make sure mCurrentPlaybackState reflects the current source only.
        synchronized (mLock) {
            userMediaContext.mCurrentPlaybackState = PlaybackState.STATE_NONE;
            updateActiveMediaControllerLocked(mMediaSessionManager
                    .getActiveSessionsForUser(null, userHandle), userId);
        }
    }

    private void setBrowseMediaSource(ComponentName browseMediaSource, @UserIdInt int userId) {
        synchronized (mLock) {
            getPrimaryMediaComponentsForUserLocked(userId)[MEDIA_SOURCE_MODE_BROWSE] =
                    browseMediaSource;
        }

        if (browseMediaSource != null && !TextUtils.isEmpty(browseMediaSource.flattenToString())) {
            if (!isUserEphemeral(UserHandle.of(userId))) {
                saveLastMediaSource(browseMediaSource, MEDIA_SOURCE_MODE_BROWSE, userId);
            }
            if (browseMediaSource
                    .equals(getRemovedMediaSourceComponentsForUser(
                            userId)[MEDIA_SOURCE_MODE_BROWSE])) {
                getRemovedMediaSourceComponentsForUser(userId)[MEDIA_SOURCE_MODE_BROWSE] = null;
            }
        }

        notifyListeners(MEDIA_SOURCE_MODE_BROWSE, userId);
    }

    private void notifyListeners(@CarMediaManager.MediaSourceMode int mode, @UserIdInt int userId) {
        synchronized (mLock) {
            UserMediaPlayContext userMediaContext = getOrCreateUserMediaPlayContextLocked(userId);
            RemoteCallbackList<ICarMediaSourceListener> callbackList =
                    userMediaContext.mMediaSourceListeners[mode];
            ComponentName primaryMediaComponent = userMediaContext.mPrimaryMediaComponents[mode];
            int i = callbackList.beginBroadcast();
            if (DEBUG) {
                Slogf.d(TAG, "Notify %d media source listeners for mode %d, user %d",
                        i, mode, userId);
            }
            while (i-- > 0) {
                try {
                    ICarMediaSourceListener callback = callbackList.getBroadcastItem(i);
                    callback.onMediaSourceChanged(primaryMediaComponent);
                } catch (RemoteException e) {
                    Slogf.e(TAG, e, "calling onMediaSourceChanged failed for user %d", userId);
                }
            }
            callbackList.finishBroadcast();
        }
    }

    /**
     * Finds the currently playing media source, then updates the active source if the component
     * name is different.
     */
    private void updatePrimaryMediaSourceWithCurrentlyPlaying(
            List<MediaController> controllers, @UserIdInt int userId) {
        for (MediaController controller : controllers) {
            if (controller.getPlaybackState() != null && controller.getPlaybackState().isActive()) {
                String newPackageName = controller.getPackageName();
                String newClassName = getClassName(controller);
                if (!matchPrimaryMediaSource(newPackageName, newClassName,
                        MEDIA_SOURCE_MODE_PLAYBACK, userId)) {
                    ComponentName mediaSource =
                            getMediaSource(newPackageName, newClassName, userId);
                    if (Slogf.isLoggable(TAG, Log.INFO)) {
                        if (mediaSource != null) {
                            Slogf.i(TAG,
                                    "MediaController changed, updating media source for user %d "
                                    + "to: %s", userId, mediaSource.flattenToString());
                        } else {
                            // Some apps, like Chrome, have a MediaSession but no
                            // MediaBrowseService. Media Center doesn't consider such apps as
                            // valid media sources.
                            Slogf.i(TAG,
                                    "MediaController changed, but no media browse service for user"
                                            + " %d found in package: %s", userId, newPackageName);
                        }
                    }
                    setPrimaryMediaSource(mediaSource, MEDIA_SOURCE_MODE_PLAYBACK, userId);
                }
                return;
            }
        }
    }

    private boolean matchPrimaryMediaSource(String newPackageName, String newClassName,
            @CarMediaManager.MediaSourceMode int mode, @UserIdInt int userId) {
        synchronized (mLock) {
            ComponentName mediaComponent = getPrimaryMediaComponentsForUserLocked(userId)[mode];
            if (mediaComponent != null
                    && mediaComponent.getPackageName().equals(newPackageName)) {
                // If the class name of currently active source is not specified, only checks
                // package name; otherwise checks both package name and class name.
                if (TextUtils.isEmpty(newClassName)) {
                    return true;
                } else {
                    return newClassName.equals(mediaComponent.getClassName());
                }
            }
        }
        return false;
    }

    /**
     * Returns {@code true} if the provided component has a valid {@link MediaBrowserService}.
     */
    @VisibleForTesting
    public boolean isMediaService(ComponentName componentName, @UserIdInt int userId) {
        return getMediaService(componentName, userId) != null;
    }

    /*
     * Gets the media service that matches the componentName for the specified user.
     */
    private ComponentName getMediaService(ComponentName componentName, @UserIdInt int userId) {
        String packageName = componentName.getPackageName();
        String className = componentName.getClassName();

        PackageManager packageManager = mContext.getPackageManager();
        Intent mediaIntent = new Intent();
        mediaIntent.setPackage(packageName);
        mediaIntent.setAction(MediaBrowserService.SERVICE_INTERFACE);
        List<ResolveInfo> mediaServices = packageManager.queryIntentServicesAsUser(mediaIntent,
                PackageManager.GET_RESOLVED_FILTER, UserHandle.of(userId));

        for (ResolveInfo service : mediaServices) {
            String serviceName = service.serviceInfo.name;
            if (!TextUtils.isEmpty(serviceName)
                    // If className is not specified, returns the first service in the package;
                    // otherwise returns the matched service.
                    // TODO(b/136274456): find a proper way to handle the case where there are
                    //  multiple services and the className is not specified.
                    && (TextUtils.isEmpty(className) || serviceName.equals(className))) {
                return new ComponentName(packageName, serviceName);
            }
        }

        if (DEBUG) {
            Slogf.d(TAG, "No MediaBrowseService for user %d with ComponentName: %s",
                    userId, componentName.flattenToString());
        }
        return null;
    }

    /*
     * Gets the component name of the media service.
     */
    @Nullable
    private ComponentName getMediaSource(String packageName, String className,
            @UserIdInt int userId) {
        return getMediaService(new ComponentName(packageName, className), userId);
    }

    private void saveLastMediaSource(ComponentName component, int mode, @UserIdInt int userId) {
        if (!sharedPrefsInitialized()) {
            return;
        }
        String componentName = component.flattenToString();
        String key = getMediaSourceKey(mode, userId);
        String serialized = mSharedPrefs.getString(key, null);
        String modeName = null;
        if (DEBUG) {
            modeName = mediaModeToString(mode);
        }

        if (serialized == null) {
            if (DEBUG) {
                Slogf.d(TAG, "saveLastMediaSource(%s, %s, %d): no value for key %s",
                        componentName, modeName, userId, key);
            }
            getSharedPrefsForWriting(userId).putString(key, componentName).apply();
        } else {
            Deque<String> componentNames = new ArrayDeque<>(getComponentNameList(serialized));
            componentNames.remove(componentName);
            componentNames.addFirst(componentName);
            String newSerialized = serializeComponentNameList(componentNames);
            if (DEBUG) {
                Slogf.d(TAG, "saveLastMediaSource(%s, %s, %d): updating %s from %s to %s",
                        componentName, modeName, userId, key, serialized, newSerialized);
            }
            getSharedPrefsForWriting(userId).putString(key, newSerialized).apply();
        }
    }

    private @NonNull ComponentName getLastMediaSource(int mode, @UserIdInt int userId) {
        if (sharedPrefsInitialized()) {
            String key = getMediaSourceKey(mode, userId);
            String serialized = mSharedPrefs.getString(key, "");
            if (!TextUtils.isEmpty(serialized)) {
                for (String name : getComponentNameList(serialized)) {
                    ComponentName componentName = ComponentName.unflattenFromString(name);
                    if (isMediaService(componentName, userId)) {
                        return componentName;
                    }
                }
            }
        }
        return getDefaultMediaSource(userId);
    }

    private ComponentName getDefaultMediaSource(@UserIdInt int userId) {
        String defaultMediaSource = mContext.getString(R.string.config_defaultMediaSource);
        ComponentName defaultComponent = ComponentName.unflattenFromString(defaultMediaSource);
        if (isMediaService(defaultComponent, userId)) {
            return defaultComponent;
        }
        Slogf.e(TAG, "No media service for user %d in the default component: %s",
                userId, defaultComponent);
        return null;
    }

    private String serializeComponentNameList(Deque<String> componentNames) {
        return String.join(COMPONENT_NAME_SEPARATOR, componentNames);
    }

    private List<String> getComponentNameList(String serialized) {
        String[] componentNames = serialized.split(COMPONENT_NAME_SEPARATOR);
        return (Arrays.asList(componentNames));
    }

    private void savePlaybackState(PlaybackState playbackState, @UserIdInt int userId) {
        if (!sharedPrefsInitialized()) {
            return;
        }
        if (isUserEphemeral(UserHandle.of(userId))) {
            return;
        }
        int state = playbackState != null ? playbackState.getState() : PlaybackState.STATE_NONE;
        synchronized (mLock) {
            getOrCreateUserMediaPlayContextLocked(userId).mCurrentPlaybackState = state;
        }

        String key = getPlaybackStateKey(userId);
        if (DEBUG) {
            Slogf.d(TAG, "savePlaybackState() for user %d: %s = %d)", userId, key, state);
        }
        getSharedPrefsForWriting(userId).putInt(key, state).apply();
    }

    /**
     * Builds a string key for saving the playback state for a specific media source (and user)
     */
    private String getPlaybackStateKey(@UserIdInt int userId) {
        ComponentName mediaComponent;
        synchronized (mLock) {
            mediaComponent =
                    getPrimaryMediaComponentsForUserLocked(userId)[MEDIA_SOURCE_MODE_PLAYBACK];
        }
        StringBuilder builder = new StringBuilder().append(PLAYBACK_STATE_KEY).append(userId);
        if (mediaComponent != null) {
            builder.append(mediaComponent.flattenToString());
        }
        return builder.toString();
    }

    private String getMediaSourceKey(int mode, @UserIdInt int userId) {
        return SOURCE_KEY + mode + SOURCE_KEY_SEPARATOR + userId;
    }

    private String getLastUpdateKey(@UserIdInt int userId) {
        return LAST_UPDATE_KEY + userId;
    }

    /**
     * Updates active media controller from the list that has the same component name as the primary
     * media component. Clears callback and resets media controller to null if not found.
     */
    @GuardedBy("mLock")
    private void updateActiveMediaControllerLocked(List<MediaController> mediaControllers,
            @UserIdInt int userId) {
        UserMediaPlayContext userMediaPlayContext = getOrCreateUserMediaPlayContextLocked(userId);
        if (userMediaPlayContext.mPrimaryMediaComponents[MEDIA_SOURCE_MODE_PLAYBACK] == null) {
            return;
        }
        if (userMediaPlayContext.mActiveMediaController != null) {
            userMediaPlayContext.mActiveMediaController.unregisterCallback(
                    userMediaPlayContext.mMediaControllerCallback);
            userMediaPlayContext.mActiveMediaController = null;
        }
        for (MediaController controller : mediaControllers) {
            if (matchPrimaryMediaSource(controller.getPackageName(), getClassName(controller),
                    MEDIA_SOURCE_MODE_PLAYBACK, userId)) {
                userMediaPlayContext.mActiveMediaController = controller;
                PlaybackState state = controller.getPlaybackState();
                savePlaybackState(state, userId);
                // Specify Handler to receive callbacks on, to avoid defaulting to the calling
                // thread; this method can be called from the MediaSessionManager callback.
                // Using the version of this method without passing a handler causes a
                // RuntimeException for failing to create a Handler.
                controller.registerCallback(userMediaPlayContext.mMediaControllerCallback,
                        mHandler);
                return;
            }
        }
    }

    /**
     * Returns whether we should autoplay the current media source
     */
    private boolean shouldStartPlayback(int config, @UserIdInt int userId) {
        switch (config) {
            case AUTOPLAY_CONFIG_NEVER:
                return false;
            case AUTOPLAY_CONFIG_ALWAYS:
                return true;
            case AUTOPLAY_CONFIG_RETAIN_PER_SOURCE:
                if (!sharedPrefsInitialized()) {
                    return false;
                }
                int savedState =
                        mSharedPrefs.getInt(getPlaybackStateKey(userId), PlaybackState.STATE_NONE);
                if (DEBUG) {
                    Slogf.d(TAG, "Getting saved playback state %d for user %d. Last saved on %d",
                            savedState, userId,
                            mSharedPrefs.getLong(getLastUpdateKey(userId), -1));
                }
                return savedState == PlaybackState.STATE_PLAYING;
            case AUTOPLAY_CONFIG_RETAIN_PREVIOUS:
                int currentPlaybackState;
                synchronized (mLock) {
                    currentPlaybackState =
                            getOrCreateUserMediaPlayContextLocked(userId).mCurrentPlaybackState;
                }
                return currentPlaybackState == PlaybackState.STATE_PLAYING;
            default:
                Slogf.e(TAG, "Unsupported playback configuration: " + config);
                return false;
        }
    }

    /**
     * Gets the editor used to update shared preferences.
     */
    private SharedPreferences.Editor getSharedPrefsForWriting(@UserIdInt int userId) {
        long now = System.currentTimeMillis();
        String lastUpdateKey = getLastUpdateKey(userId);
        Slogf.i(TAG, "Updating %s to %d", lastUpdateKey, now);
        return mSharedPrefs.edit().putLong(lastUpdateKey, now);
    }

    @NonNull
    private static String getClassName(MediaController controller) {
        Bundle sessionExtras = controller.getExtras();
        String value =
                sessionExtras == null ? "" : sessionExtras.getString(
                        Car.CAR_EXTRA_BROWSE_SERVICE_FOR_SESSION);
        return value != null ? value : "";
    }

    private static String mediaModeToString(@CarMediaManager.MediaSourceMode int mode) {
        return DebugUtils.constantToString(CarMediaManager.class, "MEDIA_SOURCE_", mode);
    }

    private final class MediaKeyEventListener implements KeyEventListener {

        /**
         * Handles a media key event from {@link CarInputService}.
         *
         * <p>When there are multiple active media sessions, stop after first successful delivery.
         */
        @Override
        public void onKeyEvent(KeyEvent event, int displayType, int seat) {
            if (DEBUG) {
                Slogf.d(TAG, "onKeyEvent(%s, %d, %d)", event, displayType, seat);
            }
            int occupantZoneId = mOccupantZoneService.getOccupantZoneIdForSeat(seat);
            if (occupantZoneId == INVALID_ZONE_ID) {
                Slogf.w(TAG, "Failed to find a valid occupant zone for seat %d."
                        + " Ignoring key event %s", seat, event);
                return;
            }
            int userId = mOccupantZoneService.getUserForOccupant(occupantZoneId);
            if (userId == INVALID_USER_ID) {
                Slogf.w(TAG, "Failed to find a valid user for occupant zone %d."
                        + " Ignoring key event %s", occupantZoneId, event);
                return;
            }
            List<MediaController> mediaControllers = mMediaSessionManager.getActiveSessionsForUser(
                    /* notificationListeners= */ null, UserHandle.of(userId));
            // Send the key event until it is successfully sent to any of the active sessions.
            boolean sent = false;
            for (int i = 0; !sent && i < mediaControllers.size(); i++) {
                sent = mediaControllers.get(i).dispatchMediaButtonEvent(event);
            }

            if (DEBUG) {
                if (sent) {
                    Slogf.d(TAG, "Successfully sent the key event %s to user %d", event, userId);
                } else {
                    Slogf.d(TAG, "No active media session can receive the key event %s for user %d",
                            event, userId);
                }
            }
        }
    }
}<|MERGE_RESOLUTION|>--- conflicted
+++ resolved
@@ -29,19 +29,18 @@
 import static com.android.car.CarServiceUtils.getCommonHandlerThread;
 import static com.android.car.CarServiceUtils.getHandlerThread;
 import static com.android.car.internal.ExcludeFromCodeCoverageGeneratedReport.DUMP_INFO;
-<<<<<<< HEAD
-=======
 import static com.android.car.internal.util.VersionUtils.isPlatformVersionAtLeastU;
->>>>>>> 1fe6147d
 
 import android.annotation.NonNull;
 import android.annotation.Nullable;
 import android.annotation.TestApi;
 import android.annotation.UserIdInt;
 import android.app.ActivityManager;
+import android.app.usage.UsageStatsManager;
 import android.car.Car;
 import android.car.builtin.util.Slogf;
 import android.car.builtin.util.TimeUtils;
+import android.car.builtin.util.UsageStatsManagerHelper;
 import android.car.hardware.power.CarPowerPolicy;
 import android.car.hardware.power.CarPowerPolicyFilter;
 import android.car.hardware.power.ICarPowerPolicyListener;
@@ -137,6 +136,7 @@
     private final CarUserService mUserService;
     private final UserManager mUserManager;
     private final MediaSessionManager mMediaSessionManager;
+    private final UsageStatsManager mUsageStatsManager;
 
     /**
      * An array to store all per-user media data.
@@ -369,6 +369,7 @@
         mContext = context;
         mUserManager = mContext.getSystemService(UserManager.class);
         mMediaSessionManager = mContext.getSystemService(MediaSessionManager.class);
+        mUsageStatsManager = mContext.getSystemService(UsageStatsManager.class);
         mDefaultIndependentPlaybackConfig = mContext.getResources().getBoolean(
                 R.bool.config_mediaSourceIndependentPlayback);
         mUserMediaPlayContexts =
@@ -1200,8 +1201,6 @@
         } else if (mode == MEDIA_SOURCE_MODE_BROWSE) {
             setBrowseMediaSource(componentName, userId);
         }
-<<<<<<< HEAD
-=======
         // Android logs app usage into UsageStatsManager. ACTIVITY_RESUMED and ACTIVITY_STOPPED
         // events do not capture media app usage on AAOS because apps are hosted by a proxy such as
         // Media Center. Reporting a USER_INTERACTION event in setPrimaryMediaSource allows
@@ -1210,7 +1209,6 @@
             UsageStatsManagerHelper.reportUserInteraction(mUsageStatsManager,
                     componentName.getPackageName(), userId);
         }
->>>>>>> 1fe6147d
     }
 
     private void setPlaybackMediaSource(ComponentName playbackMediaSource, @UserIdInt int userId) {
