--- conflicted
+++ resolved
@@ -20,17 +20,18 @@
 import static android.car.user.CarUserManager.USER_LIFECYCLE_EVENT_TYPE_SWITCHING;
 
 import static com.android.car.internal.ExcludeFromCodeCoverageGeneratedReport.DUMP_INFO;
-<<<<<<< HEAD
-=======
 import static com.android.car.util.Utils.getContentResolverForUser;
 import static com.android.car.util.Utils.isEventOfType;
->>>>>>> cc433a5f
 
 import android.annotation.Nullable;
 import android.annotation.UserIdInt;
 import android.app.ActivityManager;
 import android.app.AppOpsManager;
 import android.car.CarNotConnectedException;
+import android.car.builtin.app.KeyguardManagerHelper;
+import android.car.builtin.content.pm.PackageManagerHelper;
+import android.car.builtin.os.UserManagerHelper;
+import android.car.builtin.util.Slogf;
 import android.car.hardware.power.CarPowerManager;
 import android.car.settings.CarSettings;
 import android.car.user.CarUserManager.UserLifecycleListener;
@@ -47,21 +48,18 @@
 import android.content.res.Resources;
 import android.os.Handler;
 import android.os.IBinder;
-import android.os.Looper;
 import android.os.PowerManager;
 import android.os.RemoteException;
 import android.os.UserHandle;
 import android.provider.Settings;
-import android.util.IndentingPrintWriter;
-import android.util.Slog;
-import android.view.IWindowManager;
-import android.view.WindowManagerGlobal;
 
 import com.android.car.CarLocalServices;
 import com.android.car.CarLog;
 import com.android.car.CarServiceBase;
+import com.android.car.CarServiceUtils;
 import com.android.car.R;
 import com.android.car.internal.ExcludeFromCodeCoverageGeneratedReport;
+import com.android.car.internal.util.IndentingPrintWriter;
 import com.android.internal.annotations.GuardedBy;
 import com.android.internal.annotations.VisibleForTesting;
 
@@ -85,13 +83,16 @@
     // Polling will stop when keyguard is unlocked.
     private static final long KEYGUARD_POLLING_INTERVAL_MS = 100;
 
+    // Value of the settings when it's enabled
+    private static final int INITIAL_NOTICE_SCREEN_TO_USER_ENABLED = 1;
+
     private final Context mContext;
 
     // null means feature disabled.
     @Nullable
     private final Intent mServiceIntent;
 
-    private final Handler mMainHandler;
+    private final Handler mCommonThreadHandler;
 
     private final Object mLock = new Object();
 
@@ -107,7 +108,7 @@
 
     @GuardedBy("mLock")
     @UserIdInt
-    private int mUserId = UserHandle.USER_NULL;
+    private int mUserId = UserManagerHelper.USER_NULL;
 
     @GuardedBy("mLock")
     private CarPowerManager mCarPowerManager;
@@ -117,27 +118,9 @@
 
     @GuardedBy("mLock")
     @UserIdInt
-    private int mIgnoreUserId = UserHandle.USER_NULL;
+    private int mIgnoreUserId = UserManagerHelper.USER_NULL;
 
     private final UserLifecycleListener mUserLifecycleListener = event -> {
-<<<<<<< HEAD
-        if (DBG) Slog.d(TAG, "onEvent(" + event + ")");
-
-        if (CarUserManager.USER_LIFECYCLE_EVENT_TYPE_SWITCHING == event.getEventType()) {
-
-            int userId = event.getUserId();
-            if (DBG) Slog.d(TAG, "User switch event received. Target User:" + userId);
-
-            CarUserNoticeService.this.mMainHandler.post(() -> {
-                stopUi(/* clearUiShown= */ true);
-                synchronized (mLock) {
-                    // This should be the only place to change user
-                    mUserId = userId;
-                }
-                startNoticeUiIfNecessary();
-            });
-        }
-=======
         if (!isEventOfType(TAG, event, USER_LIFECYCLE_EVENT_TYPE_SWITCHING)) {
             return;
         }
@@ -154,17 +137,16 @@
             }
             startNoticeUiIfNecessary();
         });
->>>>>>> cc433a5f
     };
 
     private final CarPowerStateListener mPowerStateListener = new CarPowerStateListener() {
         @Override
         public void onStateChanged(int state) {
-            if (state == CarPowerManager.CarPowerStateListener.SHUTDOWN_PREPARE) {
-                mMainHandler.post(() -> stopUi(/* clearUiShown= */ true));
-            } else if (state == CarPowerManager.CarPowerStateListener.ON) {
+            if (state == CarPowerManager.STATE_SHUTDOWN_PREPARE) {
+                mCommonThreadHandler.post(() -> stopUi(/* clearUiShown= */ true));
+            } else if (state == CarPowerManager.STATE_ON) {
                 // Only ON can be relied on as car can restart while in garage mode.
-                mMainHandler.post(() -> startNoticeUiIfNecessary());
+                mCommonThreadHandler.post(() -> startNoticeUiIfNecessary());
             }
         }
     };
@@ -175,17 +157,17 @@
             // Runs in main thread, so do not use Handler.
             if (Intent.ACTION_SCREEN_OFF.equals(intent.getAction())) {
                 if (isDisplayOn()) {
-                    Slog.i(TAG, "SCREEN_OFF while display is already on");
+                    Slogf.i(TAG, "SCREEN_OFF while display is already on");
                     return;
                 }
-                Slog.i(TAG, "Display off, stopping UI");
+                Slogf.i(TAG, "Display off, stopping UI");
                 stopUi(/* clearUiShown= */ true);
             } else if (Intent.ACTION_SCREEN_ON.equals(intent.getAction())) {
                 if (!isDisplayOn()) {
-                    Slog.i(TAG, "SCREEN_ON while display is already off");
+                    Slogf.i(TAG, "SCREEN_ON while display is already off");
                     return;
                 }
-                Slog.i(TAG, "Display on, starting UI");
+                Slogf.i(TAG, "Display on, starting UI");
                 startNoticeUiIfNecessary();
             }
         }
@@ -194,7 +176,7 @@
     private final IUserNotice.Stub mIUserNotice = new IUserNotice.Stub() {
         @Override
         public void onDialogDismissed() {
-            mMainHandler.post(() -> stopUi(/* clearUiShown= */ false));
+            mCommonThreadHandler.post(() -> stopUi(/* clearUiShown= */ false));
         }
     };
 
@@ -211,7 +193,7 @@
             try {
                 binder.setCallbackBinder(mIUserNotice);
             } catch (RemoteException e) {
-                Slog.w(TAG, "UserNoticeUI Service died", e);
+                Slogf.w(TAG, "UserNoticeUI Service died", e);
                 // Wait for reconnect
                 binder = null;
             }
@@ -239,12 +221,12 @@
     };
 
     public CarUserNoticeService(Context context) {
-        this(context, new Handler(Looper.getMainLooper()));
+        this(context, new Handler(CarServiceUtils.getCommonHandlerThread().getLooper()));
     }
 
     @VisibleForTesting
     CarUserNoticeService(Context context, Handler handler) {
-        mMainHandler = handler;
+        mCommonThreadHandler = handler;
         Resources res = context.getResources();
         String componentName = res.getString(R.string.config_userNoticeUiService);
         if (componentName.isEmpty()) {
@@ -265,26 +247,19 @@
     }
 
     private boolean checkKeyguardLockedWithPolling() {
-        mMainHandler.removeCallbacks(mKeyguardPollingRunnable);
-        IWindowManager wm = WindowManagerGlobal.getWindowManagerService();
-        boolean locked = true;
-        if (wm != null) {
-            try {
-                locked = wm.isKeyguardLocked();
-            } catch (RemoteException e) {
-                Slog.w(TAG, "system server crashed", e);
-            }
-        }
+        mCommonThreadHandler.removeCallbacks(mKeyguardPollingRunnable);
+        boolean locked = KeyguardManagerHelper.isKeyguardLocked();
         if (locked) {
-            mMainHandler.postDelayed(mKeyguardPollingRunnable, KEYGUARD_POLLING_INTERVAL_MS);
+            mCommonThreadHandler.postDelayed(mKeyguardPollingRunnable,
+                    KEYGUARD_POLLING_INTERVAL_MS);
         }
         return locked;
     }
 
     private boolean isNoticeScreenEnabledInSetting(@UserIdInt int userId) {
-        return Settings.Secure.getIntForUser(mContext.getContentResolver(),
+        return Settings.Secure.getInt(getContentResolverForUser(mContext, userId),
                 CarSettings.Secure.KEY_ENABLE_INITIAL_NOTICE_SCREEN_TO_USER,
-                1 /*enable by default*/, userId) == 1;
+                INITIAL_NOTICE_SCREEN_TO_USER_ENABLED) == INITIAL_NOTICE_SCREEN_TO_USER_ENABLED;
     }
 
     private boolean isDisplayOn() {
@@ -298,21 +273,22 @@
     private boolean grantSystemAlertWindowPermission(@UserIdInt int userId) {
         AppOpsManager appOpsManager = mContext.getSystemService(AppOpsManager.class);
         if (appOpsManager == null) {
-            Slog.w(TAG, "AppOpsManager not ready yet");
+            Slogf.w(TAG, "AppOpsManager not ready yet");
             return false;
         }
         String packageName = mServiceIntent.getComponent().getPackageName();
         int packageUid;
         try {
-            packageUid = mContext.getPackageManager().getPackageUidAsUser(packageName, userId);
+            packageUid = PackageManagerHelper.getPackageUidAsUser(mContext.getPackageManager(),
+                    packageName, userId);
         } catch (PackageManager.NameNotFoundException e) {
-            Slog.wtf(TAG, "Target package for config_userNoticeUiService not found:"
+            Slogf.wtf(TAG, "Target package for config_userNoticeUiService not found:"
                     + packageName + " userId:" + userId);
             return false;
         }
-        appOpsManager.setMode(AppOpsManager.OP_SYSTEM_ALERT_WINDOW, packageUid, packageName,
+        appOpsManager.setMode(AppOpsManager.OPSTR_SYSTEM_ALERT_WINDOW, packageUid, packageName,
                 AppOpsManager.MODE_ALLOWED);
-        Slog.i(TAG, "Granted SYSTEM_ALERT_WINDOW permission to package:" + packageName
+        Slogf.i(TAG, "Granted SYSTEM_ALERT_WINDOW permission to package:" + packageName
                 + " package uid:" + packageUid);
         return true;
     }
@@ -322,7 +298,7 @@
         synchronized (mLock) {
             if (mUiShown || mServiceBound) {
                 if (DBG) {
-                    Slog.d(TAG, "Notice UI not necessary: mUiShown " + mUiShown + " mServiceBound "
+                    Slogf.d(TAG, "Notice UI not necessary: mUiShown " + mUiShown + " mServiceBound "
                             + mServiceBound);
                 }
                 return;
@@ -330,32 +306,32 @@
             userId = mUserId;
             if (mIgnoreUserId == userId) {
                 if (DBG) {
-                    Slog.d(TAG, "Notice UI not necessary: mIgnoreUserId " + mIgnoreUserId
+                    Slogf.d(TAG, "Notice UI not necessary: mIgnoreUserId " + mIgnoreUserId
                             + " userId " + userId);
                 }
                 return;
             } else {
-                mIgnoreUserId = UserHandle.USER_NULL;
-            }
-        }
-        if (userId == UserHandle.USER_NULL) {
-            if (DBG) Slog.d(TAG, "Notice UI not necessary: userId " + userId);
+                mIgnoreUserId = UserManagerHelper.USER_NULL;
+            }
+        }
+        if (userId == UserManagerHelper.USER_NULL) {
+            if (DBG) Slogf.d(TAG, "Notice UI not necessary: userId " + userId);
             return;
         }
         // headless user 0 is ignored.
-        if (userId == UserHandle.USER_SYSTEM) {
-            if (DBG) Slog.d(TAG, "Notice UI not necessary: userId " + userId);
+        if (userId == UserHandle.SYSTEM.getIdentifier()) {
+            if (DBG) Slogf.d(TAG, "Notice UI not necessary: userId " + userId);
             return;
         }
         if (!isNoticeScreenEnabledInSetting(userId)) {
             if (DBG) {
-                Slog.d(TAG, "Notice UI not necessary as notice screen not enabled in settings.");
+                Slogf.d(TAG, "Notice UI not necessary as notice screen not enabled in settings.");
             }
             return;
         }
         if (userId != ActivityManager.getCurrentUser()) {
             if (DBG) {
-                Slog.d(TAG, "Notice UI not necessary as user has switched. will be handled by user"
+                Slogf.d(TAG, "Notice UI not necessary as user has switched. will be handled by user"
                                 + " switch callback.");
             }
             return;
@@ -363,17 +339,17 @@
         // Dialog can be not shown if display is off.
         // DISPLAY_ON broadcast will handle this later.
         if (!isDisplayOn()) {
-            if (DBG) Slog.d(TAG, "Notice UI not necessary as display is off.");
+            if (DBG) Slogf.d(TAG, "Notice UI not necessary as display is off.");
             return;
         }
         // Do not show it until keyguard is dismissed.
         if (checkKeyguardLockedWithPolling()) {
-            if (DBG) Slog.d(TAG, "Notice UI not necessary as keyguard is not dismissed.");
+            if (DBG) Slogf.d(TAG, "Notice UI not necessary as keyguard is not dismissed.");
             return;
         }
         if (!grantSystemAlertWindowPermission(userId)) {
             if (DBG) {
-                Slog.d(TAG, "Notice UI not necessary as System Alert Window Permission not"
+                Slogf.d(TAG, "Notice UI not necessary as System Alert Window Permission not"
                         + " granted.");
             }
             return;
@@ -381,18 +357,18 @@
         boolean bound = mContext.bindServiceAsUser(mServiceIntent, mUiServiceConnection,
                 Context.BIND_AUTO_CREATE, UserHandle.of(userId));
         if (bound) {
-            Slog.i(TAG, "Bound UserNoticeUI Service: " + mServiceIntent);
+            Slogf.i(TAG, "Bound UserNoticeUI Service: " + mServiceIntent);
             synchronized (mLock) {
                 mServiceBound = true;
                 mUiShown = true;
             }
         } else {
-            Slog.w(TAG, "Cannot bind to UserNoticeUI Service Service" + mServiceIntent);
+            Slogf.w(TAG, "Cannot bind to UserNoticeUI Service Service" + mServiceIntent);
         }
     }
 
     private void stopUi(boolean clearUiShown) {
-        mMainHandler.removeCallbacks(mKeyguardPollingRunnable);
+        mCommonThreadHandler.removeCallbacks(mKeyguardPollingRunnable);
         boolean serviceBound;
         synchronized (mLock) {
             mUiService = null;
@@ -403,7 +379,7 @@
             }
         }
         if (serviceBound) {
-            Slog.i(TAG, "Unbound UserNoticeUI Service");
+            Slogf.i(TAG, "Unbound UserNoticeUI Service");
             mContext.unbindService(mUiServiceConnection);
         }
     }
@@ -421,7 +397,7 @@
             carPowerManager = mCarPowerManager;
         }
         try {
-            carPowerManager.setListener(mPowerStateListener);
+            carPowerManager.setListener(mContext.getMainExecutor(), mPowerStateListener);
         } catch (CarNotConnectedException e) {
             // should not happen
             throw new RuntimeException("CarNotConnectedException from CarPowerManager", e);
@@ -433,7 +409,8 @@
         IntentFilter intentFilter = new IntentFilter();
         intentFilter.addAction(Intent.ACTION_SCREEN_OFF);
         intentFilter.addAction(Intent.ACTION_SCREEN_ON);
-        mContext.registerReceiver(mDisplayBroadcastReceiver, intentFilter);
+        mContext.registerReceiver(mDisplayBroadcastReceiver, intentFilter,
+                Context.RECEIVER_NOT_EXPORTED);
     }
 
     @Override
@@ -448,7 +425,7 @@
         CarPowerManager carPowerManager;
         synchronized (mLock) {
             carPowerManager = mCarPowerManager;
-            mUserId = UserHandle.USER_NULL;
+            mUserId = UserManagerHelper.USER_NULL;
         }
         carPowerManager.clearListener();
         stopUi(/* clearUiShown= */ true);
@@ -462,7 +439,7 @@
                 writer.println("*CarUserNoticeService* disabled");
                 return;
             }
-            if (mUserId == UserHandle.USER_NULL) {
+            if (mUserId == UserManagerHelper.USER_NULL) {
                 writer.println("*CarUserNoticeService* User not started yet.");
                 return;
             }
