/*
 * Copyright (C) 2019 The Android Open Source Project
 *
 * Licensed under the Apache License, Version 2.0 (the "License");
 * you may not use this file except in compliance with the License.
 * You may obtain a copy of the License at
 *
 *      http://www.apache.org/licenses/LICENSE-2.0
 *
 * Unless required by applicable law or agreed to in writing, software
 * distributed under the License is distributed on an "AS IS" BASIS,
 * WITHOUT WARRANTIES OR CONDITIONS OF ANY KIND, either express or implied.
 * See the License for the specific language governing permissions and
 * limitations under the License.
 */

package com.android.car.user;

import static android.car.hardware.power.CarPowerManager.CarPowerStateListener;
import static android.car.user.CarUserManager.USER_LIFECYCLE_EVENT_TYPE_SWITCHING;

import static com.android.car.internal.ExcludeFromCodeCoverageGeneratedReport.DUMP_INFO;
import static com.android.car.util.Utils.getContentResolverForUser;
import static com.android.car.util.Utils.isEventOfType;

import android.annotation.Nullable;
import android.annotation.UserIdInt;
import android.app.ActivityManager;
import android.app.AppOpsManager;
import android.car.CarNotConnectedException;
import android.car.builtin.app.KeyguardManagerHelper;
import android.car.builtin.content.pm.PackageManagerHelper;
import android.car.builtin.os.UserManagerHelper;
import android.car.builtin.util.Slogf;
import android.car.hardware.power.CarPowerManager;
import android.car.settings.CarSettings;
import android.car.user.CarUserManager.UserLifecycleListener;
import android.car.user.IUserNotice;
import android.car.user.IUserNoticeUI;
import android.car.user.UserLifecycleEventFilter;
import android.content.BroadcastReceiver;
import android.content.ComponentName;
import android.content.Context;
import android.content.Intent;
import android.content.IntentFilter;
import android.content.ServiceConnection;
import android.content.pm.PackageManager;
import android.content.res.Resources;
import android.os.Handler;
import android.os.IBinder;
import android.os.PowerManager;
import android.os.RemoteException;
import android.os.UserHandle;
import android.provider.Settings;
import android.util.Log;

import com.android.car.CarLocalServices;
import com.android.car.CarLog;
import com.android.car.CarServiceBase;
import com.android.car.CarServiceUtils;
import com.android.car.R;
import com.android.car.internal.ExcludeFromCodeCoverageGeneratedReport;
import com.android.car.internal.util.IndentingPrintWriter;
import com.android.internal.annotations.GuardedBy;
import com.android.internal.annotations.VisibleForTesting;

/**
 * Service to show initial notice UI to user. It only launches it when setting is enabled and
 * it is up to notice UI (=Service) to dismiss itself upon user's request.
 *
 * <p>Conditions to show notice UI are:
 * <ol>
 *   <li>Cold boot
 *   <li><User switching
 *   <li>Car power state change to ON (happens in wakeup from suspend to RAM)
 * </ol>
 */
public final class CarUserNoticeService implements CarServiceBase {

<<<<<<< HEAD
    private static final boolean DBG = false;

    @VisibleForTesting
    static final String TAG = CarLog.tagFor(CarUserNoticeService.class);
=======
    private static final String TAG = CarLog.tagFor(CarUserNoticeService.class);
    private static final boolean DBG = Slogf.isLoggable(TAG, Log.DEBUG);
>>>>>>> ebc6df93

    // Keyguard unlocking can be only polled as we cannot dismiss keyboard.
    // Polling will stop when keyguard is unlocked.
    private static final long KEYGUARD_POLLING_INTERVAL_MS = 100;

    // Value of the settings when it's enabled
    private static final int INITIAL_NOTICE_SCREEN_TO_USER_ENABLED = 1;

    private final Context mContext;

    // null means feature disabled.
    @Nullable
    private final Intent mServiceIntent;

    private final Handler mCommonThreadHandler;

    private final Object mLock = new Object();

    // This one records if there is a service bound. This will be cleared as soon as service is
    // unbound (=UI dismissed)
    @GuardedBy("mLock")
    private boolean mServiceBound = false;

    // This one represents if UI is shown for the current session. This should be kept until
    // next event to show UI comes up.
    @GuardedBy("mLock")
    private boolean mUiShown = false;

    @GuardedBy("mLock")
    @UserIdInt
    private int mUserId = UserManagerHelper.USER_NULL;

    @GuardedBy("mLock")
    private CarPowerManager mCarPowerManager;

    @GuardedBy("mLock")
    private IUserNoticeUI mUiService;

    @GuardedBy("mLock")
    @UserIdInt
    private int mIgnoreUserId = UserManagerHelper.USER_NULL;

    private final UserLifecycleListener mUserLifecycleListener = event -> {
        if (!isEventOfType(TAG, event, USER_LIFECYCLE_EVENT_TYPE_SWITCHING)) {
            return;
        }

        int userId = event.getUserId();
        if (DBG) {
            Slogf.d(TAG, "User switch event received. Target User: %d", userId);
        }

        CarUserNoticeService.this.mCommonThreadHandler.post(() -> {
            stopUi(/* clearUiShown= */ true);
            synchronized (mLock) {
                // This should be the only place to change user
                mUserId = userId;
            }
            startNoticeUiIfNecessary();
        });
    };

    private final CarPowerStateListener mPowerStateListener = new CarPowerStateListener() {
        @Override
        public void onStateChanged(int state) {
            if (state == CarPowerManager.STATE_SHUTDOWN_PREPARE) {
                mCommonThreadHandler.post(() -> stopUi(/* clearUiShown= */ true));
            } else if (state == CarPowerManager.STATE_ON) {
                // Only ON can be relied on as car can restart while in garage mode.
                mCommonThreadHandler.post(() -> startNoticeUiIfNecessary());
            }
        }
    };

    private final BroadcastReceiver mDisplayBroadcastReceiver = new BroadcastReceiver() {
        @Override
        public void onReceive(Context context, Intent intent) {
            // Runs in main thread, so do not use Handler.
            if (Intent.ACTION_SCREEN_OFF.equals(intent.getAction())) {
                if (isDisplayOn()) {
                    Slogf.i(TAG, "SCREEN_OFF while display is already on");
                    return;
                }
                Slogf.i(TAG, "Display off, stopping UI");
                stopUi(/* clearUiShown= */ true);
            } else if (Intent.ACTION_SCREEN_ON.equals(intent.getAction())) {
                if (!isDisplayOn()) {
                    Slogf.i(TAG, "SCREEN_ON while display is already off");
                    return;
                }
                Slogf.i(TAG, "Display on, starting UI");
                startNoticeUiIfNecessary();
            }
        }
    };

    private final IUserNotice.Stub mIUserNotice = new IUserNotice.Stub() {
        @Override
        public void onDialogDismissed() {
            mCommonThreadHandler.post(() -> stopUi(/* clearUiShown= */ false));
        }
    };

    private final ServiceConnection mUiServiceConnection = new ServiceConnection() {
        @Override
        public void onServiceConnected(ComponentName name, IBinder service) {
            synchronized (mLock) {
                if (!mServiceBound) {
                    // already unbound but passed due to timing. This should be just ignored.
                    return;
                }
            }
            IUserNoticeUI binder = IUserNoticeUI.Stub.asInterface(service);
            try {
                binder.setCallbackBinder(mIUserNotice);
            } catch (RemoteException e) {
                Slogf.w(TAG, "UserNoticeUI Service died", e);
                // Wait for reconnect
                binder = null;
            }
            synchronized (mLock) {
                mUiService = binder;
            }
        }

        @Override
        public void onServiceDisconnected(ComponentName name) {
            // UI crashed. Stop it so that it does not come again.
            stopUi(/* clearUiShown= */ true);
        }
    };

    // added for debugging purpose
    @GuardedBy("mLock")
    private int mKeyguardPollingCounter;

    private final Runnable mKeyguardPollingRunnable = () -> {
        synchronized (mLock) {
            mKeyguardPollingCounter++;
        }
        startNoticeUiIfNecessary();
    };

    public CarUserNoticeService(Context context) {
        this(context, new Handler(CarServiceUtils.getCommonHandlerThread().getLooper()));
    }

    @VisibleForTesting
    CarUserNoticeService(Context context, Handler handler) {
        mCommonThreadHandler = handler;
        Resources res = context.getResources();
        String componentName = res.getString(R.string.config_userNoticeUiService);
        if (componentName.isEmpty()) {
            // feature disabled
            mContext = null;
            mServiceIntent = null;
            return;
        }
        mContext = context;
        mServiceIntent = new Intent();
        mServiceIntent.setComponent(ComponentName.unflattenFromString(componentName));
    }

    public void ignoreUserNotice(int userId) {
        synchronized (mLock) {
            mIgnoreUserId = userId;
        }
    }

    private boolean checkKeyguardLockedWithPolling() {
        mCommonThreadHandler.removeCallbacks(mKeyguardPollingRunnable);
        boolean locked = KeyguardManagerHelper.isKeyguardLocked();
        if (locked) {
            mCommonThreadHandler.postDelayed(mKeyguardPollingRunnable,
                    KEYGUARD_POLLING_INTERVAL_MS);
        }
        return locked;
    }

    private boolean isNoticeScreenEnabledInSetting(@UserIdInt int userId) {
        return Settings.Secure.getInt(getContentResolverForUser(mContext, userId),
                CarSettings.Secure.KEY_ENABLE_INITIAL_NOTICE_SCREEN_TO_USER,
                INITIAL_NOTICE_SCREEN_TO_USER_ENABLED) == INITIAL_NOTICE_SCREEN_TO_USER_ENABLED;
    }

    private boolean isDisplayOn() {
        PowerManager pm = mContext.getSystemService(PowerManager.class);
        if (pm == null) {
            return false;
        }
        return pm.isInteractive();
    }

    private boolean grantSystemAlertWindowPermission(@UserIdInt int userId) {
        AppOpsManager appOpsManager = mContext.getSystemService(AppOpsManager.class);
        if (appOpsManager == null) {
            Slogf.w(TAG, "AppOpsManager not ready yet");
            return false;
        }
        String packageName = mServiceIntent.getComponent().getPackageName();
        int packageUid;
        try {
            packageUid = PackageManagerHelper.getPackageUidAsUser(mContext.getPackageManager(),
                    packageName, userId);
        } catch (PackageManager.NameNotFoundException e) {
            Slogf.wtf(TAG, "Target package for config_userNoticeUiService not found:"
                    + packageName + " userId:" + userId);
            return false;
        }
        appOpsManager.setMode(AppOpsManager.OPSTR_SYSTEM_ALERT_WINDOW, packageUid, packageName,
                AppOpsManager.MODE_ALLOWED);
        Slogf.i(TAG, "Granted SYSTEM_ALERT_WINDOW permission to package:" + packageName
                + " package uid:" + packageUid);
        return true;
    }

    private void startNoticeUiIfNecessary() {
        int userId;
        synchronized (mLock) {
            if (mUiShown || mServiceBound) {
                if (DBG) {
                    Slogf.d(TAG, "Notice UI not necessary: mUiShown " + mUiShown + " mServiceBound "
                            + mServiceBound);
                }
                return;
            }
            userId = mUserId;
            if (mIgnoreUserId == userId) {
                if (DBG) {
                    Slogf.d(TAG, "Notice UI not necessary: mIgnoreUserId " + mIgnoreUserId
                            + " userId " + userId);
                }
                return;
            } else {
                mIgnoreUserId = UserManagerHelper.USER_NULL;
            }
        }
        if (userId == UserManagerHelper.USER_NULL) {
            if (DBG) Slogf.d(TAG, "Notice UI not necessary: userId " + userId);
            return;
        }
        // headless user 0 is ignored.
        if (userId == UserHandle.SYSTEM.getIdentifier()) {
            if (DBG) Slogf.d(TAG, "Notice UI not necessary: userId " + userId);
            return;
        }
        if (!isNoticeScreenEnabledInSetting(userId)) {
            if (DBG) {
                Slogf.d(TAG, "Notice UI not necessary as notice screen not enabled in settings.");
            }
            return;
        }
        if (userId != ActivityManager.getCurrentUser()) {
            if (DBG) {
                Slogf.d(TAG, "Notice UI not necessary as user has switched. will be handled by user"
                                + " switch callback.");
            }
            return;
        }
        // Dialog can be not shown if display is off.
        // DISPLAY_ON broadcast will handle this later.
        if (!isDisplayOn()) {
            if (DBG) Slogf.d(TAG, "Notice UI not necessary as display is off.");
            return;
        }
        // Do not show it until keyguard is dismissed.
        if (checkKeyguardLockedWithPolling()) {
            if (DBG) Slogf.d(TAG, "Notice UI not necessary as keyguard is not dismissed.");
            return;
        }
        if (!grantSystemAlertWindowPermission(userId)) {
            if (DBG) {
                Slogf.d(TAG, "Notice UI not necessary as System Alert Window Permission not"
                        + " granted.");
            }
            return;
        }
        boolean bound = mContext.bindServiceAsUser(mServiceIntent, mUiServiceConnection,
                Context.BIND_AUTO_CREATE, UserHandle.of(userId));
        if (bound) {
            Slogf.i(TAG, "Bound UserNoticeUI Service: " + mServiceIntent);
            synchronized (mLock) {
                mServiceBound = true;
                mUiShown = true;
            }
        } else {
            Slogf.w(TAG, "Cannot bind to UserNoticeUI Service Service" + mServiceIntent);
        }
    }

    private void stopUi(boolean clearUiShown) {
        mCommonThreadHandler.removeCallbacks(mKeyguardPollingRunnable);
        boolean serviceBound;
        synchronized (mLock) {
            mUiService = null;
            serviceBound = mServiceBound;
            mServiceBound = false;
            if (clearUiShown) {
                mUiShown = false;
            }
        }
        if (serviceBound) {
            Slogf.i(TAG, "Unbound UserNoticeUI Service");
            mContext.unbindService(mUiServiceConnection);
        }
    }

    @Override
    public void init() {
        if (mServiceIntent == null) {
            // feature disabled
            return;
        }

        CarPowerManager carPowerManager;
        synchronized (mLock) {
            mCarPowerManager = CarLocalServices.createCarPowerManager(mContext);
            carPowerManager = mCarPowerManager;
        }
        try {
            carPowerManager.setListener(mContext.getMainExecutor(), mPowerStateListener);
        } catch (CarNotConnectedException e) {
            // should not happen
            throw new RuntimeException("CarNotConnectedException from CarPowerManager", e);
        }
        CarUserService userService = CarLocalServices.getService(CarUserService.class);
        UserLifecycleEventFilter userSwitchingEventFilter = new UserLifecycleEventFilter.Builder()
                .addEventType(USER_LIFECYCLE_EVENT_TYPE_SWITCHING).build();
        userService.addUserLifecycleListener(userSwitchingEventFilter, mUserLifecycleListener);
        IntentFilter intentFilter = new IntentFilter();
        intentFilter.addAction(Intent.ACTION_SCREEN_OFF);
        intentFilter.addAction(Intent.ACTION_SCREEN_ON);
        mContext.registerReceiver(mDisplayBroadcastReceiver, intentFilter,
                Context.RECEIVER_NOT_EXPORTED);
    }

    @Override
    public void release() {
        if (mServiceIntent == null) {
            // feature disabled
            return;
        }
        mContext.unregisterReceiver(mDisplayBroadcastReceiver);
        CarUserService userService = CarLocalServices.getService(CarUserService.class);
        userService.removeUserLifecycleListener(mUserLifecycleListener);
        CarPowerManager carPowerManager;
        synchronized (mLock) {
            carPowerManager = mCarPowerManager;
            mUserId = UserManagerHelper.USER_NULL;
        }
        carPowerManager.clearListener();
        stopUi(/* clearUiShown= */ true);
    }

    @Override
    @ExcludeFromCodeCoverageGeneratedReport(reason = DUMP_INFO)
    public void dump(IndentingPrintWriter writer) {
        synchronized (mLock) {
            if (mServiceIntent == null) {
                writer.println("*CarUserNoticeService* disabled");
                return;
            }
            if (mUserId == UserManagerHelper.USER_NULL) {
                writer.println("*CarUserNoticeService* User not started yet.");
                return;
            }
            writer.println("*CarUserNoticeService* mServiceIntent:" + mServiceIntent
                    + ", mUserId:" + mUserId
                    + ", mUiShown:" + mUiShown
                    + ", mServiceBound:" + mServiceBound
                    + ", mKeyguardPollingCounter:" + mKeyguardPollingCounter
                    + ", Setting enabled:" + isNoticeScreenEnabledInSetting(mUserId)
                    + ", Ignore User: " + mIgnoreUserId);
        }
    }
}<|MERGE_RESOLUTION|>--- conflicted
+++ resolved
@@ -77,15 +77,10 @@
  */
 public final class CarUserNoticeService implements CarServiceBase {
 
-<<<<<<< HEAD
-    private static final boolean DBG = false;
-
     @VisibleForTesting
     static final String TAG = CarLog.tagFor(CarUserNoticeService.class);
-=======
-    private static final String TAG = CarLog.tagFor(CarUserNoticeService.class);
+
     private static final boolean DBG = Slogf.isLoggable(TAG, Log.DEBUG);
->>>>>>> ebc6df93
 
     // Keyguard unlocking can be only polled as we cannot dismiss keyboard.
     // Polling will stop when keyguard is unlocked.
