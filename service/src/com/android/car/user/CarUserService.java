/*
 * Copyright (C) 2018 The Android Open Source Project
 *
 * Licensed under the Apache License, Version 2.0 (the "License");
 * you may not use this file except in compliance with the License.
 * You may obtain a copy of the License at
 *
 *      http://www.apache.org/licenses/LICENSE-2.0
 *
 * Unless required by applicable law or agreed to in writing, software
 * distributed under the License is distributed on an "AS IS" BASIS,
 * WITHOUT WARRANTIES OR CONDITIONS OF ANY KIND, either express or implied.
 * See the License for the specific language governing permissions and
 * limitations under the License.
 */

package com.android.car.user;

import static android.Manifest.permission.CREATE_USERS;
import static android.Manifest.permission.INTERACT_ACROSS_USERS;
import static android.Manifest.permission.MANAGE_USERS;
import static android.car.PlatformVersion.VERSION_CODES.UPSIDE_DOWN_CAKE_0;
import static android.car.builtin.os.UserManagerHelper.USER_NULL;
import static android.car.drivingstate.CarUxRestrictions.UX_RESTRICTIONS_NO_SETUP;

import static com.android.car.CarServiceUtils.getHandlerThread;
import static com.android.car.CarServiceUtils.isMultipleUsersOnMultipleDisplaysSupported;
import static com.android.car.CarServiceUtils.isVisibleBackgroundUsersOnDefaultDisplaySupported;
import static com.android.car.CarServiceUtils.startHomeForUserAndDisplay;
import static com.android.car.CarServiceUtils.startSecondaryHomeForUserAndDisplay;
import static com.android.car.CarServiceUtils.startSystemUiForUser;
import static com.android.car.CarServiceUtils.stopSystemUiForUser;
import static com.android.car.CarServiceUtils.toIntArray;
import static com.android.car.PermissionHelper.checkHasAtLeastOnePermissionGranted;
import static com.android.car.PermissionHelper.checkHasDumpPermissionGranted;
import static com.android.car.internal.ExcludeFromCodeCoverageGeneratedReport.DUMP_INFO;
import static com.android.car.internal.util.VersionUtils.isPlatformVersionAtLeast;

import android.annotation.IntDef;
import android.annotation.NonNull;
import android.annotation.Nullable;
import android.annotation.UserIdInt;
import android.app.ActivityManager;
import android.app.admin.DevicePolicyManager;
import android.car.Car;
import android.car.CarOccupantZoneManager;
import android.car.CarOccupantZoneManager.OccupantZoneInfo;
import android.car.CarVersion;
import android.car.ICarOccupantZoneCallback;
import android.car.ICarResultReceiver;
import android.car.ICarUserService;
import android.car.PlatformVersion;
import android.car.VehicleAreaSeat;
import android.car.builtin.app.ActivityManagerHelper;
import android.car.builtin.content.pm.PackageManagerHelper;
import android.car.builtin.os.TraceHelper;
import android.car.builtin.os.UserManagerHelper;
import android.car.builtin.util.EventLogHelper;
import android.car.builtin.util.Slogf;
import android.car.builtin.util.TimingsTraceLog;
import android.car.drivingstate.CarUxRestrictions;
import android.car.drivingstate.ICarUxRestrictionsChangeListener;
import android.car.settings.CarSettings;
import android.car.user.CarUserManager;
import android.car.user.CarUserManager.UserIdentificationAssociationSetValue;
import android.car.user.CarUserManager.UserIdentificationAssociationType;
import android.car.user.CarUserManager.UserLifecycleEvent;
import android.car.user.CarUserManager.UserLifecycleListener;
import android.car.user.UserCreationRequest;
import android.car.user.UserCreationResult;
import android.car.user.UserIdentificationAssociationResponse;
import android.car.user.UserLifecycleEventFilter;
import android.car.user.UserRemovalResult;
import android.car.user.UserStartRequest;
import android.car.user.UserStartResponse;
import android.car.user.UserStartResult;
import android.car.user.UserStopRequest;
import android.car.user.UserStopResponse;
import android.car.user.UserStopResult;
import android.car.user.UserSwitchResult;
import android.car.util.concurrent.AndroidFuture;
import android.content.Context;
import android.content.pm.PackageManager;
import android.content.pm.PackageManager.NameNotFoundException;
import android.content.res.Resources;
import android.hardware.automotive.vehicle.CreateUserRequest;
import android.hardware.automotive.vehicle.CreateUserStatus;
import android.hardware.automotive.vehicle.InitialUserInfoRequestType;
import android.hardware.automotive.vehicle.InitialUserInfoResponseAction;
import android.hardware.automotive.vehicle.RemoveUserRequest;
import android.hardware.automotive.vehicle.SwitchUserRequest;
import android.hardware.automotive.vehicle.SwitchUserStatus;
import android.hardware.automotive.vehicle.UserIdentificationGetRequest;
import android.hardware.automotive.vehicle.UserIdentificationResponse;
import android.hardware.automotive.vehicle.UserIdentificationSetAssociation;
import android.hardware.automotive.vehicle.UserIdentificationSetRequest;
import android.hardware.automotive.vehicle.UserInfo;
import android.hardware.automotive.vehicle.UsersInfo;
import android.location.LocationManager;
import android.os.Binder;
import android.os.Bundle;
import android.os.Handler;
import android.os.HandlerThread;
import android.os.IBinder;
import android.os.NewUserRequest;
import android.os.NewUserResponse;
import android.os.Process;
import android.os.RemoteException;
import android.os.UserHandle;
import android.os.UserManager;
import android.provider.Settings;
import android.text.TextUtils;
import android.util.ArrayMap;
import android.util.Log;
import android.util.SparseBooleanArray;
import android.util.SparseIntArray;
import android.view.Display;

import com.android.car.CarLocalServices;
import com.android.car.CarLog;
import com.android.car.CarOccupantZoneService;
import com.android.car.CarServiceBase;
import com.android.car.CarServiceHelperWrapper;
import com.android.car.CarUxRestrictionsManagerService;
import com.android.car.R;
import com.android.car.am.CarActivityService;
import com.android.car.hal.HalCallback;
import com.android.car.hal.UserHalHelper;
import com.android.car.hal.UserHalService;
import com.android.car.internal.ExcludeFromCodeCoverageGeneratedReport;
import com.android.car.internal.ResultCallbackImpl;
import com.android.car.internal.common.CommonConstants.UserLifecycleEventType;
import com.android.car.internal.common.UserHelperLite;
import com.android.car.internal.os.CarSystemProperties;
import com.android.car.internal.util.ArrayUtils;
import com.android.car.internal.util.DebugUtils;
import com.android.car.internal.util.FunctionalUtils;
import com.android.car.internal.util.IndentingPrintWriter;
import com.android.car.pm.CarPackageManagerService;
import com.android.car.power.CarPowerManagementService;
import com.android.car.user.InitialUserSetter.InitialUserInfo;
import com.android.internal.annotations.GuardedBy;
import com.android.internal.annotations.VisibleForTesting;
import com.android.internal.util.Preconditions;

import java.io.PrintWriter;
import java.lang.annotation.Retention;
import java.lang.annotation.RetentionPolicy;
import java.util.ArrayList;
import java.util.Arrays;
import java.util.List;
import java.util.Objects;
import java.util.concurrent.CountDownLatch;
import java.util.concurrent.TimeUnit;

/**
 * User service for cars.
 */
public final class CarUserService extends ICarUserService.Stub implements CarServiceBase {

    /**
     * When this is positive, create specified number of users and assign them to passenger zones.
     *
     * <p>If there are other users in the system, those users will be reused. This is only used
     * for non-user build for development purpose.
     */
    @VisibleForTesting
    static final String PROP_NUMBER_AUTO_POPULATED_USERS =
            "com.android.car.internal.debug.num_auto_populated_users";

    @VisibleForTesting
    static final String TAG = CarLog.tagFor(CarUserService.class);

    private static final boolean DBG = Slogf.isLoggable(TAG, Log.DEBUG);

    /** {@code int} extra used to represent a user id in a {@link ICarResultReceiver} response. */
    public static final String BUNDLE_USER_ID = "user.id";
    /** {@code int} extra used to represent user flags in a {@link ICarResultReceiver} response. */
    public static final String BUNDLE_USER_FLAGS = "user.flags";
    /**
     * {@code String} extra used to represent a user name in a {@link ICarResultReceiver} response.
     */
    public static final String BUNDLE_USER_NAME = "user.name";
    /**
     * {@code int} extra used to represent the user locales in a {@link ICarResultReceiver}
     * response.
     */
    public static final String BUNDLE_USER_LOCALES = "user.locales";
    /**
     * {@code int} extra used to represent the info action in a {@link ICarResultReceiver} response.
     */
    public static final String BUNDLE_INITIAL_INFO_ACTION = "initial_info.action";

    public static final String VEHICLE_HAL_NOT_SUPPORTED = "Vehicle Hal not supported.";

    public static final String HANDLER_THREAD_NAME = "UserService";

    // Constants below must match value of same constants defined by ActivityManager
    public static final int USER_OP_SUCCESS = 0;
    public static final int USER_OP_UNKNOWN_USER = -1;
    public static final int USER_OP_IS_CURRENT = -2;
    public static final int USER_OP_ERROR_IS_SYSTEM = -3;
    public static final int USER_OP_ERROR_RELATED_USERS_CANNOT_STOP = -4;

    @VisibleForTesting
    static final String ERROR_TEMPLATE_NON_ADMIN_CANNOT_CREATE_ADMIN_USERS =
            "Non-admin user %d can only create non-admin users";

    @VisibleForTesting
    static final String ERROR_TEMPLATE_INVALID_USER_TYPE_AND_FLAGS_COMBINATION =
            "Invalid combination of user type(%s) and flags (%d) for caller with restrictions";

    @VisibleForTesting
    static final String ERROR_TEMPLATE_INVALID_FLAGS_FOR_GUEST_CREATION =
            "Invalid flags %d specified when creating a guest user %s";

    @VisibleForTesting
    static final String ERROR_TEMPLATE_DISALLOW_ADD_USER =
            "Cannot create user because calling user %s has the '%s' restriction";

    /** Timeout for pre-populating users. */
    private static final int USER_CREATION_TIMEOUT_MS = 5_000;

    private static final String BG_HANDLER_THREAD_NAME = "UserService.BG";

    private final Context mContext;
    private final ActivityManager mAm;
    private final UserManager mUserManager;
    private final DevicePolicyManager mDpm;
    private final int mMaxRunningUsers;
    private final InitialUserSetter mInitialUserSetter;
    private final UserPreCreator mUserPreCreator;

    private final Object mLockUser = new Object();
    @GuardedBy("mLockUser")
    private boolean mUser0Unlocked;
    @GuardedBy("mLockUser")
    private final ArrayList<Runnable> mUser0UnlockTasks = new ArrayList<>();
    /**
     * Background users that will be restarted in garage mode. This list can include the
     * current foreground user but the current foreground user should not be restarted.
     */
    @GuardedBy("mLockUser")
    private final ArrayList<Integer> mBackgroundUsersToRestart = new ArrayList<>();
    /**
     * Keep the list of background users started here. This is wholly for debugging purpose.
     */
    @GuardedBy("mLockUser")
    private final ArrayList<Integer> mBackgroundUsersRestartedHere = new ArrayList<>();

    /**
     * The list of users that are starting but not visible at the time of starting excluding system
     * user or current user.
     *
     * <p>Only applicable to devices that support
     * {@link UserManager#isVisibleBackgroundUsersSupported()} background users on secondary
     * displays.
     *
     * <p>Users will be added to this list if they are not visible at the time of starting.
     * Users in this list will be removed the first time they become visible since starting.
     */
    @GuardedBy("mLockUser")
    private final ArrayList<Integer> mNotVisibleAtStartingUsers = new ArrayList<>();

    private final UserHalService mHal;

    private final HandlerThread mHandlerThread = getHandlerThread(HANDLER_THREAD_NAME);
    private final Handler mHandler;

    /** This Handler is for running background tasks which can wait. */
    @VisibleForTesting
    final Handler mBgHandler = new Handler(getHandlerThread(BG_HANDLER_THREAD_NAME).getLooper());

    /**
     * Internal listeners to be notified on new user activities events.
     *
     * <p>This collection should be accessed and manipulated by {@code mHandlerThread} only.
     */
    private final List<InternalLifecycleListener> mUserLifecycleListeners = new ArrayList<>();

    /**
     * App listeners to be notified on new user activities events.
     *
     * <p>This collection should be accessed and manipulated by {@code mHandlerThread} only.
     */
    private final ArrayMap<IBinder, AppLifecycleListener> mAppLifecycleListeners =
            new ArrayMap<>();

    /**
     * User Id for the user switch in process, if any.
     */
    @GuardedBy("mLockUser")
    private int mUserIdForUserSwitchInProcess = USER_NULL;
    /**
     * Request Id for the user switch in process, if any.
     */
    @GuardedBy("mLockUser")
    private int mRequestIdForUserSwitchInProcess;
    private final int mHalTimeoutMs = CarSystemProperties.getUserHalTimeout().orElse(5_000);

    // TODO(b/163566866): Use mSwitchGuestUserBeforeSleep for new create guest request
    private final boolean mSwitchGuestUserBeforeSleep;

    @Nullable
    @GuardedBy("mLockUser")
    private UserHandle mInitialUser;

    private ICarResultReceiver mUserSwitchUiReceiver;

    private final CarUxRestrictionsManagerService mCarUxRestrictionService;

    private final CarPackageManagerService mCarPackageManagerService;

    private static final int PRE_CREATION_STAGE_BEFORE_SUSPEND = 1;

    private static final int PRE_CREATION_STAGE_ON_SYSTEM_START = 2;

    private static final int DEFAULT_PRE_CREATION_DELAY_MS = 0;

    @IntDef(flag = true, prefix = { "PRE_CREATION_STAGE_" }, value = {
            PRE_CREATION_STAGE_BEFORE_SUSPEND,
            PRE_CREATION_STAGE_ON_SYSTEM_START,
    })
    @Retention(RetentionPolicy.SOURCE)
    public @interface PreCreationStage { }

    @PreCreationStage
    private final int mPreCreationStage;

    private final int mPreCreationDelayMs;

    /**
     * Whether some operations - like user switch - are restricted by driving safety constraints.
     */
    @GuardedBy("mLockUser")
    private boolean mUxRestricted;

    /**
     * If {@code false}, garage mode operations (background users start at garage mode entry and
     * background users stop at garage mode exit) will be skipped. Controlled using car shell
     * command {@code adb shell set-start-bg-users-on-garage-mode [true|false]}
     * Purpose: Garage mode testing and simulation
     */
    @GuardedBy("mLockUser")
    private boolean mStartBackgroundUsersOnGarageMode = true;

    private final ICarUxRestrictionsChangeListener mCarUxRestrictionsChangeListener =
            new ICarUxRestrictionsChangeListener.Stub() {
        @Override
        public void onUxRestrictionsChanged(CarUxRestrictions restrictions) {
            setUxRestrictions(restrictions);
        }
    };

    /** Map used to avoid calling UserHAL when a user was removed because HAL creation failed. */
    @GuardedBy("mLockUser")
    private final SparseBooleanArray mFailedToCreateUserIds = new SparseBooleanArray(1);

    private final UserHandleHelper mUserHandleHelper;

    public CarUserService(@NonNull Context context, @NonNull UserHalService hal,
            @NonNull UserManager userManager,
            int maxRunningUsers,
            @NonNull CarUxRestrictionsManagerService uxRestrictionService,
            @NonNull CarPackageManagerService carPackageManagerService) {
        this(context, hal, userManager, new UserHandleHelper(context, userManager),
                context.getSystemService(DevicePolicyManager.class),
                context.getSystemService(ActivityManager.class), maxRunningUsers,
                /* initialUserSetter= */ null, /* userPreCreator= */ null, uxRestrictionService,
                null, carPackageManagerService);
    }

    @VisibleForTesting
    CarUserService(@NonNull Context context, @NonNull UserHalService hal,
            @NonNull UserManager userManager,
            @NonNull UserHandleHelper userHandleHelper,
            @NonNull DevicePolicyManager dpm,
            @NonNull ActivityManager am,
            int maxRunningUsers,
            @Nullable InitialUserSetter initialUserSetter,
            @Nullable UserPreCreator userPreCreator,
            @NonNull CarUxRestrictionsManagerService uxRestrictionService,
            @Nullable Handler handler,
            @NonNull CarPackageManagerService carPackageManagerService) {
        Slogf.d(TAG, "CarUserService(): DBG=%b, user=%s", DBG, context.getUser());
        mContext = context;
        mHal = hal;
        mAm = am;
        mMaxRunningUsers = maxRunningUsers;
        mUserManager = userManager;
        mDpm = dpm;
        mUserHandleHelper = userHandleHelper;
        mHandler = handler == null ? new Handler(mHandlerThread.getLooper()) : handler;
        mInitialUserSetter =
                initialUserSetter == null ? new InitialUserSetter(context, this,
                        (u) -> setInitialUser(u), mUserHandleHelper) : initialUserSetter;
        mUserPreCreator = userPreCreator == null
                ? new UserPreCreator(context, mUserManager) : userPreCreator;
        Resources resources = context.getResources();
        mSwitchGuestUserBeforeSleep = resources.getBoolean(
                R.bool.config_switchGuestUserBeforeGoingSleep);
        mCarUxRestrictionService = uxRestrictionService;
        mCarPackageManagerService = carPackageManagerService;
        mPreCreationStage = resources.getInteger(R.integer.config_userPreCreationStage);
        int preCreationDelayMs = resources
                .getInteger(R.integer.config_userPreCreationDelay);
        mPreCreationDelayMs = preCreationDelayMs < DEFAULT_PRE_CREATION_DELAY_MS
                ? DEFAULT_PRE_CREATION_DELAY_MS
                : preCreationDelayMs;
    }

    /**
     * Priority init for setting boot user. Only HAL is ready at this time. Other components have
     * not done init yet.
     */
    public void priorityInit() {
        // If platform is above U, then use new boot user flow and set the boot user ASAP.
        if (isPlatformVersionAtLeast(UPSIDE_DOWN_CAKE_0)) {
            mHandler.post(() -> initBootUser(getInitialUserInfoRequestType()));
        }
    }

    @Override
    public void init() {
        if (DBG) {
            Slogf.d(TAG, "init()");
        }

        mCarUxRestrictionService.registerUxRestrictionsChangeListener(
                mCarUxRestrictionsChangeListener, Display.DEFAULT_DISPLAY);

        CarLocalServices.getService(CarOccupantZoneService.class).registerCallback(
                mOccupantZoneCallback);

        CarServiceHelperWrapper.getInstance().runOnConnection(() ->
                setUxRestrictions(mCarUxRestrictionService.getCurrentUxRestrictions()));
    }

    private final ICarOccupantZoneCallback mOccupantZoneCallback =
            new ICarOccupantZoneCallback.Stub() {
                @Override
                public void onOccupantZoneConfigChanged(int flags) throws RemoteException {
                    if ((flags & CarOccupantZoneManager.ZONE_CONFIG_CHANGE_FLAG_DISPLAY) != 0) {
                        if (DBG) {
                            String flagString = DebugUtils.flagsToString(
                                    CarOccupantZoneManager.class, "ZONE_CONFIG_CHANGE_FLAG_",
                                    flags);
                            Slogf.d(TAG, "onOccupantZoneConfigChanged: display zone change flag=%s",
                                    flagString);
                        }
                        startUserPicker();
                    }
                }
            };

    @Override
    public void release() {
        if (DBG) {
            Slogf.d(TAG, "release()");
        }

        mCarUxRestrictionService
                .unregisterUxRestrictionsChangeListener(mCarUxRestrictionsChangeListener);

        CarLocalServices.getService(CarOccupantZoneService.class).unregisterCallback(
                mOccupantZoneCallback);
    }

    @Override
    @ExcludeFromCodeCoverageGeneratedReport(reason = DUMP_INFO)
    public void dump(@NonNull IndentingPrintWriter writer) {
        checkHasDumpPermissionGranted(mContext, "dump()");

        writer.println("*CarUserService*");
        writer.printf("DBG=%b\n", DBG);
        handleDumpListeners(writer);
        writer.printf("User switch UI receiver %s\n", mUserSwitchUiReceiver);
        synchronized (mLockUser) {
            writer.println("User0Unlocked: " + mUser0Unlocked);
            writer.println("BackgroundUsersToRestart: " + mBackgroundUsersToRestart);
            writer.println("BackgroundUsersRestarted: " + mBackgroundUsersRestartedHere);
            if (mFailedToCreateUserIds.size() > 0) {
                writer.println("FailedToCreateUserIds: " + mFailedToCreateUserIds);
            }
            writer.printf("Is UX restricted: %b\n", mUxRestricted);
            writer.printf("Start Background Users On Garage Mode=%s\n",
                    mStartBackgroundUsersOnGarageMode);
            writer.printf("Initial user: %s\n", mInitialUser);
            writer.println("Users not visible at starting: " + mNotVisibleAtStartingUsers);
        }
        writer.println("SwitchGuestUserBeforeSleep: " + mSwitchGuestUserBeforeSleep);
        writer.printf("PreCreateUserStages: %s\n", preCreationStageToString(mPreCreationStage));
        writer.printf("PreCreationDelayMs: %s\n", mPreCreationDelayMs);

        writer.println("MaxRunningUsers: " + mMaxRunningUsers);
        writer.printf("User HAL: supported=%b, timeout=%dms\n", isUserHalSupported(),
                mHalTimeoutMs);

        writer.println("Relevant overlayable properties");
        Resources res = mContext.getResources();
        writer.increaseIndent();
        writer.printf("owner_name=%s\n", UserManagerHelper.getDefaultUserName(mContext));
        writer.printf("default_guest_name=%s\n", res.getString(R.string.default_guest_name));
        writer.printf("config_multiuserMaxRunningUsers=%d\n",
                UserManagerHelper.getMaxRunningUsers(mContext));
        writer.decreaseIndent();
        writer.printf("User switch in process=%d\n", mUserIdForUserSwitchInProcess);
        writer.printf("Request Id for the user switch in process=%d\n ",
                    mRequestIdForUserSwitchInProcess);
        writer.printf("System UI package name=%s\n",
                PackageManagerHelper.getSystemUiPackageName(mContext));

        writer.println("Relevant Global settings");
        writer.increaseIndent();
        dumpGlobalProperty(writer, CarSettings.Global.LAST_ACTIVE_USER_ID);
        dumpGlobalProperty(writer, CarSettings.Global.LAST_ACTIVE_PERSISTENT_USER_ID);
        writer.decreaseIndent();

        mInitialUserSetter.dump(writer);
    }

    // TODO(b/248608281): clean up.
    @Nullable
    private OccupantZoneInfo getOccupantZoneForDisplayId(int displayId) {
        CarOccupantZoneService zoneService = CarLocalServices.getService(
                CarOccupantZoneService.class);
        List<OccupantZoneInfo> occupantZoneInfos = zoneService.getAllOccupantZones();
        for (int index = 0; index < occupantZoneInfos.size(); index++) {
            OccupantZoneInfo occupantZoneInfo = occupantZoneInfos.get(index);
            int[] displays = zoneService.getAllDisplaysForOccupantZone(
                    occupantZoneInfo.zoneId);
            for (int displayIndex = 0; displayIndex < displays.length; displayIndex++) {
                if (displays[displayIndex] == displayId) {
                    return occupantZoneInfo;
                }
            }
        }
        return null;
    }

    private static String preCreationStageToString(@PreCreationStage int stage) {
        return DebugUtils.flagsToString(CarUserService.class, "PRE_CREATION_STAGE_", stage);
    }

    private void dumpGlobalProperty(IndentingPrintWriter writer, String property) {
        String value = Settings.Global.getString(mContext.getContentResolver(), property);
        writer.printf("%s=%s\n", property, value);
    }

    private void handleDumpListeners(IndentingPrintWriter writer) {
        writer.increaseIndent();
        CountDownLatch latch = new CountDownLatch(1);
        mHandler.post(() -> {
            handleDumpServiceLifecycleListeners(writer);
            handleDumpAppLifecycleListeners(writer);
            latch.countDown();
        });
        int timeout = 5;
        try {
            if (!latch.await(timeout, TimeUnit.SECONDS)) {
                writer.printf("Handler thread didn't respond in %ds when dumping listeners\n",
                        timeout);
            }
        } catch (InterruptedException e) {
            Thread.currentThread().interrupt();
            writer.println("Interrupted waiting for handler thread to dump app and user listeners");
        }
        writer.decreaseIndent();
    }

    private void handleDumpServiceLifecycleListeners(PrintWriter writer) {
        if (mUserLifecycleListeners.isEmpty()) {
            writer.println("No lifecycle listeners for internal services");
            return;
        }
        int size = mUserLifecycleListeners.size();
        writer.printf("%d lifecycle listener%s for services\n", size, size == 1 ? "" : "s");
        String indent = "  ";
        for (int i = 0; i < size; i++) {
            InternalLifecycleListener listener = mUserLifecycleListeners.get(i);
            writer.printf("%slistener=%s, filter=%s\n", indent,
                    FunctionalUtils.getLambdaName(listener.listener), listener.filter);
        }
    }

    private void handleDumpAppLifecycleListeners(IndentingPrintWriter writer) {
        int size = mAppLifecycleListeners.size();
        if (size == 0) {
            writer.println("No lifecycle listeners for apps");
            return;
        }
        writer.printf("%d lifecycle listener%s for apps\n", size, size == 1 ? "" : "s");
        writer.increaseIndent();
        for (int i = 0; i < size; i++) {
            mAppLifecycleListeners.valueAt(i).dump(writer);
        }
        writer.decreaseIndent();
    }

    @Override
    public void setLifecycleListenerForApp(String packageName, UserLifecycleEventFilter filter,
            ICarResultReceiver receiver) {
        int uid = Binder.getCallingUid();
        EventLogHelper.writeCarUserServiceSetLifecycleListener(uid, packageName);
        checkInteractAcrossUsersPermission("setLifecycleListenerForApp-" + uid + "-" + packageName);

        IBinder receiverBinder = receiver.asBinder();
        mHandler.post(() -> {
            AppLifecycleListener listener = mAppLifecycleListeners.get(receiverBinder);
            if (listener == null) {
                listener = new AppLifecycleListener(uid, packageName, receiver, filter,
                        (l) -> onListenerDeath(l));
                Slogf.d(TAG, "Adding %s (using binder %s) with filter %s",
                        listener, receiverBinder, filter);
                mAppLifecycleListeners.put(receiverBinder, listener);
            } else {
                // Same listener already exists. Only add the additional filter.
                Slogf.d(TAG, "Adding filter %s to the listener %s (for binder %s)", filter,
                        listener, receiverBinder);
                listener.addFilter(filter);
            }
        });
    }

    private void onListenerDeath(AppLifecycleListener listener) {
        Slogf.i(TAG, "Removing listener %s on binder death", listener);
        mHandler.post(() -> mAppLifecycleListeners.remove(listener.receiver.asBinder()));
    }

    @Override
    public void resetLifecycleListenerForApp(ICarResultReceiver receiver) {
        int uid = Binder.getCallingUid();
        checkInteractAcrossUsersPermission("resetLifecycleListenerForApp-" + uid);
        IBinder receiverBinder = receiver.asBinder();
        mHandler.post(() -> {
            AppLifecycleListener listener = mAppLifecycleListeners.get(receiverBinder);
            if (listener == null) {
                Slogf.e(TAG, "resetLifecycleListenerForApp(uid=%d): no listener for receiver", uid);
                return;
            }
            if (listener.uid != uid) {
                Slogf.e(TAG, "resetLifecycleListenerForApp(): uid mismatch (called by %d) for "
                        + "listener %s", uid, listener);
            }
            EventLogHelper.writeCarUserServiceResetLifecycleListener(uid,
                    listener.packageName);
            if (DBG) {
                Slogf.d(TAG, "Removing %s (using binder %s)", listener, receiverBinder);
            }
            mAppLifecycleListeners.remove(receiverBinder);

            listener.onDestroy();
        });
    }

    /**
     * Gets the initial foreground user after the device boots or resumes from suspension.
     *
     * <p>When the OEM supports the User HAL, the initial user won't be available until the HAL
     * returns the initial value to {@code CarService} - if HAL takes too long or times out, this
     * method returns {@code null}.
     *
     * <p>If the HAL eventually times out, {@code CarService} will fallback to its default behavior
     * (like switching to the last active user), and this method will return the result of such
     * operation.
     *
     * <p>Notice that if {@code CarService} crashes, subsequent calls to this method will return
     * {@code null}.
     *
     * @hide
     */
    @Nullable
    public UserHandle getInitialUser() {
        checkInteractAcrossUsersPermission("getInitialUser");
        synchronized (mLockUser) {
            return mInitialUser;
        }
    }

    /**
     * Sets the initial foreground user after the device boots or resumes from suspension.
     */
    public void setInitialUser(@Nullable UserHandle user) {
        EventLogHelper
                .writeCarUserServiceSetInitialUser(user == null ? USER_NULL : user.getIdentifier());
        synchronized (mLockUser) {
            mInitialUser = user;
        }
        if (user == null) {
            // This mean InitialUserSetter failed and could not fallback, so the initial user was
            // not switched (and most likely is SYSTEM_USER).
            // TODO(b/153104378): should we set it to ActivityManager.getCurrentUser() instead?
            Slogf.wtf(TAG, "Initial user set to null");
            return;
        }
        sendInitialUserToSystemServer(user);
    }

    /**
     * Sets the initial foreground user after car service is crashed and reconnected.
     */
    public void setInitialUserFromSystemServer(@Nullable UserHandle user) {
        if (user == null || user.getIdentifier() == USER_NULL) {
            Slogf.e(TAG,
                    "setInitialUserFromSystemServer: Not setting initial user as user is NULL ");
            return;
        }

        if (DBG) {
            Slogf.d(TAG, "setInitialUserFromSystemServer: initial User: %s", user);
        }

        synchronized (mLockUser) {
            mInitialUser = user;
        }
    }

    private void sendInitialUserToSystemServer(UserHandle user) {
        CarServiceHelperWrapper.getInstance().sendInitialUser(user);
    }

    private void initResumeReplaceGuest() {
        int currentUserId = ActivityManager.getCurrentUser();
        UserHandle currentUser = mUserHandleHelper.getExistingUserHandle(currentUserId);

        if (currentUser == null) {
            Slogf.wtf(TAG, "Current user (%d) doesn't exist", currentUserId);
        }

        if (!mInitialUserSetter.canReplaceGuestUser(currentUser)) return; // Not a guest

        InitialUserInfo info =
                new InitialUserSetter.Builder(InitialUserSetter.TYPE_REPLACE_GUEST).build();

        mInitialUserSetter.set(info);
    }

    /**
     * Calls to switch user at the power suspend.
     *
     * <p><b>Note:</b> Should be used only by {@link CarPowerManagementService}
     *
     */
    public void onSuspend() {
        if (DBG) {
            Slogf.d(TAG, "onSuspend called.");
        }

        if (mSwitchGuestUserBeforeSleep) {
            initResumeReplaceGuest();
        }

        if ((mPreCreationStage & PRE_CREATION_STAGE_BEFORE_SUSPEND) != 0) {
            preCreateUsersInternal(/* waitTimeMs= */ DEFAULT_PRE_CREATION_DELAY_MS);
        }
    }

    /**
     * Calls to switch user at the power resume.
     *
     * <p>
     * <b>Note:</b> Should be used only by {@link CarPowerManagementService}
     *
     */
    public void onResume() {
        if (DBG) {
            Slogf.d(TAG, "onResume called.");
        }

        mHandler.post(() -> initBootUser(InitialUserInfoRequestType.RESUME));
    }

    /**
     * Calls to start user at the android startup.
     */
    public void initBootUser() {
        // This check is to make sure that initBootUser is called only once during boot.
        // For U and above, different boot user flow is used and initBootUser is called in
        // priorityInit
        if (!isPlatformVersionAtLeast(UPSIDE_DOWN_CAKE_0)) {
            mHandler.post(() -> initBootUser(getInitialUserInfoRequestType()));
        }

        // TODO(b/273370593): remove following once tests are stable
        priorityInit();

        if ((mPreCreationStage & PRE_CREATION_STAGE_ON_SYSTEM_START) != 0) {
            preCreateUsersInternal(mPreCreationDelayMs);
        }
    }

    private void initBootUser(int requestType) {
        boolean replaceGuest =
                requestType == InitialUserInfoRequestType.RESUME && !mSwitchGuestUserBeforeSleep;
        checkManageUsersPermission("startInitialUser");

        if (!isUserHalSupported()) {
            fallbackToDefaultInitialUserBehavior(/* userLocales= */ null, replaceGuest,
                    /* supportsOverrideUserIdProperty= */ true, requestType);
            EventLogHelper.writeCarUserServiceInitialUserInfoReqComplete(requestType);
            return;
        }

        UsersInfo usersInfo = UserHalHelper.newUsersInfo(mUserManager, mUserHandleHelper);
        EventLogHelper.writeCarUserServiceInitialUserInfoReq(requestType,
                mHalTimeoutMs, usersInfo.currentUser.userId, usersInfo.currentUser.flags,
                usersInfo.numberUsers);

        mHal.getInitialUserInfo(requestType, mHalTimeoutMs, usersInfo, (status, resp) -> {
            if (resp != null) {
                EventLogHelper.writeCarUserServiceInitialUserInfoResp(
                        status, resp.action, resp.userToSwitchOrCreate.userId,
                        resp.userToSwitchOrCreate.flags, resp.userNameToCreate, resp.userLocales);

                String userLocales = resp.userLocales;
                InitialUserInfo info;
                switch(resp.action) {
                    case InitialUserInfoResponseAction.SWITCH:
                        int userId = resp.userToSwitchOrCreate.userId;
                        if (userId <= 0) {
                            Slogf.w(TAG, "invalid (or missing) user id sent by HAL: %d", userId);
                            fallbackToDefaultInitialUserBehavior(userLocales, replaceGuest,
                                    /* supportsOverrideUserIdProperty= */ false, requestType);
                            break;
                        }
                        info = new InitialUserSetter.Builder(InitialUserSetter.TYPE_SWITCH)
                                .setRequestType(requestType)
                                .setUserLocales(userLocales)
                                .setSwitchUserId(userId)
                                .setReplaceGuest(replaceGuest)
                                .build();
                        mInitialUserSetter.set(info);
                        break;

                    case InitialUserInfoResponseAction.CREATE:
                        int halFlags = resp.userToSwitchOrCreate.flags;
                        String userName =  resp.userNameToCreate;
                        info = new InitialUserSetter.Builder(InitialUserSetter.TYPE_CREATE)
                                .setRequestType(requestType)
                                .setUserLocales(userLocales)
                                .setNewUserName(userName)
                                .setNewUserFlags(halFlags)
                                .build();
                        mInitialUserSetter.set(info);
                        break;

                    case InitialUserInfoResponseAction.DEFAULT:
                        fallbackToDefaultInitialUserBehavior(userLocales, replaceGuest,
                                /* supportsOverrideUserIdProperty= */ false, requestType);
                        break;
                    default:
                        Slogf.w(TAG, "invalid response action on %s", resp);
                        fallbackToDefaultInitialUserBehavior(/* userLocales= */ null, replaceGuest,
                                /* supportsOverrideUserIdProperty= */ false, requestType);
                        break;

                }
            } else {
                EventLogHelper.writeCarUserServiceInitialUserInfoResp(status, /* action= */ 0,
                        /* userId= */ 0, /* flags= */ 0,
                        /* safeName= */ "", /* userLocales= */ "");
                fallbackToDefaultInitialUserBehavior(/* user locale */ null, replaceGuest,
                        /* supportsOverrideUserIdProperty= */ false, requestType);
            }
            EventLogHelper.writeCarUserServiceInitialUserInfoReqComplete(requestType);
        });
    }

    private void fallbackToDefaultInitialUserBehavior(String userLocales, boolean replaceGuest,
            boolean supportsOverrideUserIdProperty, int requestType) {
        InitialUserInfo info = new InitialUserSetter.Builder(
                InitialUserSetter.TYPE_DEFAULT_BEHAVIOR)
                .setRequestType(requestType)
                .setUserLocales(userLocales)
                .setReplaceGuest(replaceGuest)
                .setSupportsOverrideUserIdProperty(supportsOverrideUserIdProperty)
                .build();
        mInitialUserSetter.set(info);
    }

    @VisibleForTesting
    int getInitialUserInfoRequestType() {
        if (!mInitialUserSetter.hasInitialUser()) {
            return InitialUserInfoRequestType.FIRST_BOOT;
        }
        if (mContext.getPackageManager().isDeviceUpgrading()) {
            return InitialUserInfoRequestType.FIRST_BOOT_AFTER_OTA;
        }
        return InitialUserInfoRequestType.COLD_BOOT;
    }

    private void setUxRestrictions(@Nullable CarUxRestrictions restrictions) {
        boolean restricted = restrictions != null
                && (restrictions.getActiveRestrictions() & UX_RESTRICTIONS_NO_SETUP)
                        == UX_RESTRICTIONS_NO_SETUP;
        if (DBG) {
            Slogf.d(TAG, "setUxRestrictions(%s): restricted=%b", restrictions, restricted);
        } else {
            Slogf.i(TAG, "Setting UX restricted to %b", restricted);
        }

        synchronized (mLockUser) {
            mUxRestricted = restricted;
        }
        CarServiceHelperWrapper.getInstance().setSafetyMode(!restricted);
    }

    private boolean isUxRestricted() {
        synchronized (mLockUser) {
            return mUxRestricted;
        }
    }

    /**
     * Calls the {@link UserHalService} and {@link ActivityManager} for user switch.
     *
     * <p>
     * When everything works well, the workflow is:
     * <ol>
     *   <li> {@link UserHalService} is called for HAL user switch with ANDROID_SWITCH request
     *   type, current user id, target user id, and a callback.
     *   <li> HAL called back with SUCCESS.
     *   <li> {@link ActivityManager} is called for Android user switch.
     *   <li> Receiver would receive {@code STATUS_SUCCESSFUL}.
     *   <li> Once user is unlocked, {@link UserHalService} is again called with ANDROID_POST_SWITCH
     *   request type, current user id, and target user id. In this case, the current and target
     *   user IDs would be same.
     * <ol/>
     *
     * <p>
     * Corner cases:
     * <ul>
     *   <li> If target user is already the current user, no user switch is performed and receiver
     *   would receive {@code STATUS_OK_USER_ALREADY_IN_FOREGROUND} right away.
     *   <li> If HAL user switch call fails, no Android user switch. Receiver would receive
     *   {@code STATUS_HAL_INTERNAL_FAILURE}.
     *   <li> If HAL user switch call is successful, but android user switch call fails,
     *   {@link UserHalService} is again called with request type POST_SWITCH, current user id, and
     *   target user id, but in this case the current and target user IDs would be different.
     *   <li> If another user switch request for the same target user is received while previous
     *   request is in process, receiver would receive
     *   {@code STATUS_TARGET_USER_ALREADY_BEING_SWITCHED_TO} for the new request right away.
     *   <li> If a user switch request is received while another user switch request for different
     *   target user is in process, the previous request would be abandoned and new request will be
     *   processed. No POST_SWITCH would be sent for the previous request.
     * <ul/>
     *
     * @param targetUserId - target user Id
     * @param timeoutMs - timeout for HAL to wait
     * @param receiver - receiver for the results
     */
    @Override
    public void switchUser(@UserIdInt int targetUserId, int timeoutMs,
            @NonNull AndroidFuture<UserSwitchResult> receiver) {
        EventLogHelper.writeCarUserServiceSwitchUserReq(targetUserId, timeoutMs);
        checkManageOrCreateUsersPermission("switchUser");
        Objects.requireNonNull(receiver);
        UserHandle targetUser = mUserHandleHelper.getExistingUserHandle(targetUserId);
        if (targetUser == null) {
            sendUserSwitchResult(receiver, /* isLogout= */ false,
                    UserSwitchResult.STATUS_INVALID_REQUEST);
            return;
        }
        if (mUserManager.getUserSwitchability() != UserManager.SWITCHABILITY_STATUS_OK) {
            sendUserSwitchResult(receiver, /* isLogout= */ false,
                    UserSwitchResult.STATUS_NOT_SWITCHABLE);
            return;
        }
        mHandler.post(() -> handleSwitchUser(targetUser, timeoutMs, receiver,
                /* isLogout= */ false));
    }

    @Override
    public void logoutUser(int timeoutMs, @NonNull AndroidFuture<UserSwitchResult> receiver) {
        checkManageOrCreateUsersPermission("logoutUser");
        Objects.requireNonNull(receiver);

        UserHandle targetUser = mDpm.getLogoutUser();
        int logoutUserId = targetUser == null ? UserManagerHelper.USER_NULL
                : targetUser.getIdentifier();
        EventLogHelper.writeCarUserServiceLogoutUserReq(logoutUserId, timeoutMs);

        if (targetUser == null) {
            Slogf.w(TAG, "logoutUser() called when current user is not logged in");
            sendUserSwitchResult(receiver, /* isLogout= */ true,
                    UserSwitchResult.STATUS_NOT_LOGGED_IN);
            return;
        }

        mHandler.post(() -> handleSwitchUser(targetUser, timeoutMs, receiver,
                /* isLogout= */ true));
    }

    private void handleSwitchUser(@NonNull UserHandle targetUser, int timeoutMs,
            @NonNull AndroidFuture<UserSwitchResult> receiver, boolean isLogout) {
        int currentUser = ActivityManager.getCurrentUser();
        int targetUserId = targetUser.getIdentifier();
        if (currentUser == targetUserId) {
            if (DBG) {
                Slogf.d(TAG, "Current user is same as requested target user: %d", targetUserId);
            }
            int resultStatus = UserSwitchResult.STATUS_OK_USER_ALREADY_IN_FOREGROUND;
            sendUserSwitchResult(receiver, isLogout, resultStatus);
            return;
        }

        if (isUxRestricted()) {
            sendUserSwitchResult(receiver, isLogout,
                    UserSwitchResult.STATUS_UX_RESTRICTION_FAILURE);
            return;
        }

        // If User Hal is not supported, just android user switch.
        if (!isUserHalSupported()) {
            int result = switchOrLogoutUser(targetUser, isLogout);
            if (result == UserManager.USER_OPERATION_SUCCESS) {
                sendUserSwitchResult(receiver, isLogout, UserSwitchResult.STATUS_SUCCESSFUL);
                return;
            }
            sendUserSwitchResult(receiver, isLogout, HalCallback.STATUS_INVALID,
                    UserSwitchResult.STATUS_ANDROID_FAILURE, result, /* errorMessage= */ null);
            return;
        }

        synchronized (mLockUser) {
            if (DBG) {
                Slogf.d(TAG, "handleSwitchUser(%d): currentuser=%s, isLogout=%b, "
                        + "mUserIdForUserSwitchInProcess=%b", targetUserId, currentUser, isLogout,
                        mUserIdForUserSwitchInProcess);
            }

            // If there is another request for the same target user, return another request in
            // process, else {@link mUserIdForUserSwitchInProcess} is updated and {@link
            // mRequestIdForUserSwitchInProcess} is reset. It is possible that there may be another
            // user switch request in process for different target user, but that request is now
            // ignored.
            if (mUserIdForUserSwitchInProcess == targetUserId) {
                Slogf.w(TAG, "switchUser(%s): another user switch request (id=%d) in process for "
                        + "that user", targetUser, mRequestIdForUserSwitchInProcess);
                int resultStatus = UserSwitchResult.STATUS_TARGET_USER_ALREADY_BEING_SWITCHED_TO;
                sendUserSwitchResult(receiver, isLogout, resultStatus);
                return;
            } else {
                if (DBG) {
                    Slogf.d(TAG, "Changing mUserIdForUserSwitchInProcess from %d to %d",
                            mUserIdForUserSwitchInProcess, targetUserId);
                }
                mUserIdForUserSwitchInProcess = targetUserId;
                mRequestIdForUserSwitchInProcess = 0;
            }
        }

        UsersInfo usersInfo = UserHalHelper.newUsersInfo(mUserManager, mUserHandleHelper);
        SwitchUserRequest request = createUserSwitchRequest(targetUserId, usersInfo);

        if (DBG) {
            Slogf.d(TAG, "calling mHal.switchUser(%s)", request);
        }
        mHal.switchUser(request, timeoutMs, (halCallbackStatus, resp) -> {
            if (DBG) {
                Slogf.d(TAG, "switch response: status=%s, resp=%s",
                        Integer.toString(halCallbackStatus), resp);
            }

            int resultStatus = UserSwitchResult.STATUS_HAL_INTERNAL_FAILURE;
            Integer androidFailureStatus = null;

            synchronized (mLockUser) {
                if (halCallbackStatus != HalCallback.STATUS_OK || resp == null) {
                    Slogf.w(TAG, "invalid callback status (%s) or null response (%s)",
                            Integer.toString(halCallbackStatus), resp);
                    sendUserSwitchResult(receiver, isLogout, resultStatus);
                    mUserIdForUserSwitchInProcess = USER_NULL;
                    return;
                }

                if (mUserIdForUserSwitchInProcess != targetUserId) {
                    // Another user switch request received while HAL responded. No need to
                    // process this request further
                    Slogf.w(TAG, "Another user switch received while HAL responsed. Request"
                            + " abandoned for user %d. Current user in process: %d", targetUserId,
                            mUserIdForUserSwitchInProcess);
                    resultStatus =
                            UserSwitchResult.STATUS_TARGET_USER_ABANDONED_DUE_TO_A_NEW_REQUEST;
                    sendUserSwitchResult(receiver, isLogout, resultStatus);
                    mUserIdForUserSwitchInProcess = USER_NULL;
                    return;
                }

                switch (resp.status) {
                    case SwitchUserStatus.SUCCESS:
                        int result = switchOrLogoutUser(targetUser, isLogout);
                        if (result == UserManager.USER_OPERATION_SUCCESS) {
                            sendUserSwitchUiCallback(targetUserId);
                            resultStatus = UserSwitchResult.STATUS_SUCCESSFUL;
                            mRequestIdForUserSwitchInProcess = resp.requestId;
                        } else {
                            resultStatus = UserSwitchResult.STATUS_ANDROID_FAILURE;
                            if (isLogout) {
                                // Send internal result (there's no point on sending for regular
                                // switch as it will always be UNKNOWN_ERROR
                                androidFailureStatus = result;
                            }
                            postSwitchHalResponse(resp.requestId, targetUserId);
                        }
                        break;
                    case SwitchUserStatus.FAILURE:
                        // HAL failed to switch user
                        resultStatus = UserSwitchResult.STATUS_HAL_FAILURE;
                        break;
                    default:
                        // Shouldn't happen because UserHalService validates the status
                        Slogf.wtf(TAG, "Received invalid user switch status from HAL: %s", resp);
                }

                if (mRequestIdForUserSwitchInProcess == 0) {
                    mUserIdForUserSwitchInProcess = USER_NULL;
                }
            }
            sendUserSwitchResult(receiver, isLogout, halCallbackStatus, resultStatus,
                    androidFailureStatus, resp.errorMessage);
        });
    }

    private int switchOrLogoutUser(UserHandle targetUser, boolean isLogout) {
        if (isLogout) {
            int result = mDpm.logoutUser();
            if (result != UserManager.USER_OPERATION_SUCCESS) {
                Slogf.w(TAG, "failed to logout to user %s using DPM: result=%s", targetUser,
                        userOperationErrorToString(result));
            }
            return result;
        }

        if (!mAm.switchUser(targetUser)) {
            Slogf.w(TAG, "failed to switch to user %s using AM", targetUser);
            return UserManager.USER_OPERATION_ERROR_UNKNOWN;
        }

        return UserManager.USER_OPERATION_SUCCESS;
    }

    @Override
    public void removeUser(@UserIdInt int userId, ResultCallbackImpl<UserRemovalResult> callback) {
<<<<<<< HEAD
        AndroidFuture<UserRemovalResult> future = new AndroidFuture<>() {
            @Override
            protected void onCompleted(UserRemovalResult result, Throwable err) {
                callback.complete(result);
            }
        };
        removeUser(userId, /* hasCallerRestrictions= */ false, future);
=======
        removeUser(userId, /* hasCallerRestrictions= */ false, callback);
>>>>>>> 5a99f87f
    }

    /**
     * Internal implementation of {@code removeUser()}, which is used by both
     * {@code ICarUserService} and {@code ICarDevicePolicyService}.
     *
     * @param userId user to be removed
     * @param hasCallerRestrictions when {@code true}, if the caller user is not an admin, it can
     * only remove itself.
     * @param callback to post results
     */
    public void removeUser(@UserIdInt int userId, boolean hasCallerRestrictions,
            ResultCallbackImpl<UserRemovalResult> callback) {
        checkManageOrCreateUsersPermission("removeUser");
        EventLogHelper.writeCarUserServiceRemoveUserReq(userId,
                hasCallerRestrictions ? 1 : 0);

        if (hasCallerRestrictions) {
            // Restrictions: non-admin user can only remove itself, admins have no restrictions
            int callingUserId = Binder.getCallingUserHandle().getIdentifier();
            if (!mUserHandleHelper.isAdminUser(UserHandle.of(callingUserId))
                    && userId != callingUserId) {
                throw new SecurityException("Non-admin user " + callingUserId
                        + " can only remove itself");
            }
        }
        mHandler.post(() -> handleRemoveUser(userId, hasCallerRestrictions, callback));
    }

    private void handleRemoveUser(@UserIdInt int userId, boolean hasCallerRestrictions,
            ResultCallbackImpl<UserRemovalResult> callback) {
        UserHandle user = mUserHandleHelper.getExistingUserHandle(userId);
        if (user == null) {
            sendUserRemovalResult(userId, UserRemovalResult.STATUS_USER_DOES_NOT_EXIST, callback);
            return;
        }
        UserInfo halUser = new UserInfo();
        halUser.userId = user.getIdentifier();
        halUser.flags = UserHalHelper.convertFlags(mUserHandleHelper, user);
        UsersInfo usersInfo = UserHalHelper.newUsersInfo(mUserManager, mUserHandleHelper);

        // check if the user is last admin user.
        boolean isLastAdmin = false;
        if (UserHalHelper.isAdmin(halUser.flags)) {
            int size = usersInfo.existingUsers.length;
            int totalAdminUsers = 0;
            for (int i = 0; i < size; i++) {
                if (UserHalHelper.isAdmin(usersInfo.existingUsers[i].flags)) {
                    totalAdminUsers++;
                }
            }
            if (totalAdminUsers == 1) {
                isLastAdmin = true;
            }
        }

        // First remove user from android and then remove from HAL because HAL remove user is one
        // way call.
        // TODO(b/170887769): rename hasCallerRestrictions to fromCarDevicePolicyManager (or use an
        // int / enum to indicate if it's called from CarUserManager or CarDevicePolicyManager), as
        // it's counter-intuitive that it's "allowed even when disallowed" when it
        // "has caller restrictions"
        boolean overrideDevicePolicy = hasCallerRestrictions;
        int result = mUserManager.removeUserWhenPossible(user, overrideDevicePolicy);
        if (!UserManager.isRemoveResultSuccessful(result)) {
            sendUserRemovalResult(userId, UserRemovalResult.STATUS_ANDROID_FAILURE, callback);
            return;
        }

        if (isLastAdmin) {
            Slogf.w(TAG, "Last admin user successfully removed or set ephemeral. User Id: %d",
                    userId);
        }

        switch (result) {
            case UserManager.REMOVE_RESULT_REMOVED:
            case UserManager.REMOVE_RESULT_ALREADY_BEING_REMOVED:
                sendUserRemovalResult(userId,
                        isLastAdmin ? UserRemovalResult.STATUS_SUCCESSFUL_LAST_ADMIN_REMOVED
                                : UserRemovalResult.STATUS_SUCCESSFUL, callback);
                break;
            case UserManager.REMOVE_RESULT_DEFERRED:
                sendUserRemovalResult(userId,
                        isLastAdmin ? UserRemovalResult.STATUS_SUCCESSFUL_LAST_ADMIN_SET_EPHEMERAL
                                : UserRemovalResult.STATUS_SUCCESSFUL_SET_EPHEMERAL, callback);
                break;
            default:
                sendUserRemovalResult(userId, UserRemovalResult.STATUS_ANDROID_FAILURE, callback);
        }
    }

    /**
     * Should be called by {@code ICarImpl} only.
     */
    public void onUserRemoved(@NonNull UserHandle user) {
        if (DBG) {
            Slogf.d(TAG, "onUserRemoved: %s", user);
        }
        notifyHalUserRemoved(user);
    }

    private void notifyHalUserRemoved(@NonNull UserHandle user) {
        if (!isUserHalSupported()) return;

        if (user == null) {
            Slogf.wtf(TAG, "notifyHalUserRemoved() called for null user");
            return;
        }

        int userId = user.getIdentifier();

        if (userId == USER_NULL) {
            Slogf.wtf(TAG, "notifyHalUserRemoved() called for USER_NULL");
            return;
        }

        synchronized (mLockUser) {
            if (mFailedToCreateUserIds.get(userId)) {
                if (DBG) {
                    Slogf.d(TAG, "notifyHalUserRemoved(): skipping user %d", userId);
                }
                mFailedToCreateUserIds.delete(userId);
                return;
            }
        }

        UserInfo halUser = new UserInfo();
        halUser.userId = userId;
        halUser.flags = UserHalHelper.convertFlags(mUserHandleHelper, user);

        RemoveUserRequest request = UserHalHelper.emptyRemoveUserRequest();
        request.removedUserInfo = halUser;
        request.usersInfo = UserHalHelper.newUsersInfo(mUserManager, mUserHandleHelper);
        mHal.removeUser(request);
    }

    private void sendUserRemovalResult(@UserIdInt int userId, @UserRemovalResult.Status int result,
            ResultCallbackImpl<UserRemovalResult> callback) {
        EventLogHelper.writeCarUserServiceRemoveUserResp(userId, result);
        callback.complete(new UserRemovalResult(result));
    }

    private void sendUserSwitchUiCallback(@UserIdInt int targetUserId) {
        if (mUserSwitchUiReceiver == null) {
            Slogf.w(TAG, "No User switch UI receiver.");
            return;
        }

        EventLogHelper.writeCarUserServiceSwitchUserUiReq(targetUserId);
        try {
            mUserSwitchUiReceiver.send(targetUserId, null);
        } catch (RemoteException e) {
            Slogf.e(TAG, "Error calling user switch UI receiver.", e);
        }
    }

    /**
     * Used to create the initial user, even when it's disallowed by {@code DevicePolicyManager}.
     */
    @Nullable
    UserHandle createUserEvenWhenDisallowed(@Nullable String name, @NonNull String userType,
            int flags) {
        return CarServiceHelperWrapper.getInstance().createUserEvenWhenDisallowed(name, userType,
                flags);
    }

    /**
     * Same as {@link UserManager#isUserVisible()}, but passing the user id.
     */
    public boolean isUserVisible(@UserIdInt int userId) {
        if (isPlatformVersionAtLeast(UPSIDE_DOWN_CAKE_0)) {
            UserManager currentUserManager = mContext.createContextAsUser(
                    UserHandle.of(userId), /* flags= */ 0).getSystemService(UserManager.class);
            return currentUserManager.isUserVisible();
        }
        return false;
    }

    // TODO(b/244370727): Remove once the lifecycle event callbacks provide the display id.
    /**
     * Same as {@link UserManager#getMainDisplayIdAssignedToUser()}.
     */
    public int getMainDisplayAssignedToUser(int userId) {
        return CarServiceHelperWrapper.getInstance().getMainDisplayAssignedToUser(userId);
    }

    @Override
    public void createUser(@Nullable String name, @NonNull String userType, int flags,
            int timeoutMs, @NonNull AndroidFuture<UserCreationResult> receiver) {
        createUser(name, userType, flags, timeoutMs, receiver, /* hasCallerRestrictions= */ false);
    }

    // TODO(b/235994008): convert this call to createUser once other createUser call is removed.
    @Override
    public void createUser2(@NonNull UserCreationRequest userCreationRequest, int timeoutMs,
            ResultCallbackImpl<UserCreationResult> callback) {
        AndroidFuture<UserCreationResult> future = new AndroidFuture<UserCreationResult>() {
            @Override
            protected void onCompleted(UserCreationResult result, Throwable err) {
                callback.complete(result);
            }
        };
        String name = userCreationRequest.getName();
        String userType = userCreationRequest.isGuest() ? UserManager.USER_TYPE_FULL_GUEST
                : UserManager.USER_TYPE_FULL_SECONDARY;
        int flags = 0;
        flags |= userCreationRequest.isAdmin() ? UserManagerHelper.FLAG_ADMIN : 0;
        flags |= userCreationRequest.isEphemeral() ? UserManagerHelper.FLAG_EPHEMERAL : 0;

        createUser(name, userType, flags, timeoutMs, future);
    }

    /**
     * Internal implementation of {@code createUser()}, which is used by both
     * {@code ICarUserService} and {@code ICarDevicePolicyService}.
     *
     * @param hasCallerRestrictions when {@code true}, if the caller user is not an admin, it can
     * only create admin users
     */
    public void createUser(@Nullable String name, @NonNull String userType, int flags,
            int timeoutMs, @NonNull AndroidFuture<UserCreationResult> receiver,
            boolean hasCallerRestrictions) {
        Objects.requireNonNull(userType, "user type cannot be null");
        Objects.requireNonNull(receiver, "receiver cannot be null");
        checkManageOrCreateUsersPermission(flags);
        EventLogHelper.writeCarUserServiceCreateUserReq(UserHelperLite.safeName(name), userType,
                flags, timeoutMs, hasCallerRestrictions ? 1 : 0);

        UserHandle callingUser = Binder.getCallingUserHandle();
        if (mUserManager.hasUserRestrictionForUser(UserManager.DISALLOW_ADD_USER, callingUser)) {
            String internalErrorMessage = String.format(ERROR_TEMPLATE_DISALLOW_ADD_USER,
                    callingUser, UserManager.DISALLOW_ADD_USER);
            Slogf.w(TAG, internalErrorMessage);
            sendUserCreationFailure(receiver, UserCreationResult.STATUS_ANDROID_FAILURE,
                    internalErrorMessage);
            return;
        }

        mHandler.post(() -> handleCreateUser(name, userType, flags, timeoutMs, receiver,
                callingUser, hasCallerRestrictions));
    }

    private void handleCreateUser(@Nullable String name, @NonNull String userType,
            int flags, int timeoutMs, @NonNull AndroidFuture<UserCreationResult> receiver,
            @NonNull UserHandle callingUser, boolean hasCallerRestrictions) {
        if (userType.equals(UserManager.USER_TYPE_FULL_GUEST) && flags != 0) {
            // Non-zero flags are not allowed when creating a guest user.
            String internalErroMessage = String
                    .format(ERROR_TEMPLATE_INVALID_FLAGS_FOR_GUEST_CREATION, flags, name);
            Slogf.e(TAG, internalErroMessage);
            sendUserCreationFailure(receiver, UserCreationResult.STATUS_INVALID_REQUEST,
                    internalErroMessage);
            return;
        }
        if (hasCallerRestrictions) {
            // Restrictions:
            // - type/flag can only be normal user, admin, or guest
            // - non-admin user can only create non-admin users

            boolean validCombination;
            switch (userType) {
                case UserManager.USER_TYPE_FULL_SECONDARY:
                    validCombination = flags == 0
                        || (flags & UserManagerHelper.FLAG_ADMIN) == UserManagerHelper.FLAG_ADMIN;
                    break;
                case UserManager.USER_TYPE_FULL_GUEST:
                    validCombination = true;
                    break;
                default:
                    validCombination = false;
            }
            if (!validCombination) {
                String internalErrorMessage = String.format(
                        ERROR_TEMPLATE_INVALID_USER_TYPE_AND_FLAGS_COMBINATION, userType, flags);

                Slogf.d(TAG, internalErrorMessage);
                sendUserCreationFailure(receiver, UserCreationResult.STATUS_INVALID_REQUEST,
                        internalErrorMessage);
                return;
            }

            if (!mUserHandleHelper.isAdminUser(callingUser)
                    && (flags & UserManagerHelper.FLAG_ADMIN) == UserManagerHelper.FLAG_ADMIN) {
                String internalErrorMessage = String
                        .format(ERROR_TEMPLATE_NON_ADMIN_CANNOT_CREATE_ADMIN_USERS,
                                callingUser.getIdentifier());
                Slogf.d(TAG, internalErrorMessage);
                sendUserCreationFailure(receiver, UserCreationResult.STATUS_INVALID_REQUEST,
                        internalErrorMessage);
                return;
            }
        }

        NewUserRequest newUserRequest;
        try {
            newUserRequest = getCreateUserRequest(name, userType, flags);
        } catch (Exception e) {
            Slogf.e(TAG, e, "Error creating new user request. name: %s UserType: %s and flags: %s",
                    name, userType, flags);
            sendUserCreationResult(receiver, UserCreationResult.STATUS_ANDROID_FAILURE,
                    UserManager.USER_OPERATION_ERROR_UNKNOWN, /* user= */ null,
                    /* errorMessage= */ null, e.toString());
            return;
        }

        UserHandle newUser;
        try {
            NewUserResponse newUserResponse = mUserManager.createUser(newUserRequest);

            if (!newUserResponse.isSuccessful()) {
                if (DBG) {
                    Slogf.d(TAG, "um.createUser() returned null for user of type %s and flags %d",
                            userType, flags);
                }
                sendUserCreationResult(receiver, UserCreationResult.STATUS_ANDROID_FAILURE,
                        newUserResponse.getOperationResult(), /* user= */ null,
                        /* errorMessage= */ null, /* internalErrorMessage= */ null);
                return;
            }

            newUser = newUserResponse.getUser();

            if (DBG) {
                Slogf.d(TAG, "Created user: %s", newUser);
            }
            EventLogHelper.writeCarUserServiceCreateUserUserCreated(newUser.getIdentifier(), name,
                    userType, flags);
        } catch (RuntimeException e) {
            Slogf.e(TAG, e, "Error creating user of type %s and flags %d", userType, flags);
            sendUserCreationResult(receiver, UserCreationResult.STATUS_ANDROID_FAILURE,
                    UserManager.USER_OPERATION_ERROR_UNKNOWN, /* user= */ null,
                    /* errorMessage= */ null, e.toString());
            return;
        }

        if (!isUserHalSupported()) {
            sendUserCreationResult(receiver, UserCreationResult.STATUS_SUCCESSFUL,
                    /* androidFailureStatus= */ null , newUser, /* errorMessage= */ null,
                    /* internalErrorMessage= */ null);
            return;
        }

        CreateUserRequest request = UserHalHelper.emptyCreateUserRequest();
        request.usersInfo = UserHalHelper.newUsersInfo(mUserManager, mUserHandleHelper);
        if (!TextUtils.isEmpty(name)) {
            request.newUserName = name;
        }
        request.newUserInfo.userId = newUser.getIdentifier();
        request.newUserInfo.flags = UserHalHelper.convertFlags(mUserHandleHelper, newUser);
        if (DBG) {
            Slogf.d(TAG, "Create user request: %s", request);
        }

        try {
            mHal.createUser(request, timeoutMs, (status, resp) -> {
                String errorMessage = resp != null ? resp.errorMessage : null;
                int resultStatus = UserCreationResult.STATUS_HAL_INTERNAL_FAILURE;
                if (DBG) {
                    Slogf.d(TAG, "createUserResponse: status=%s, resp=%s",
                            UserHalHelper.halCallbackStatusToString(status), resp);
                }
                UserHandle user = null; // user returned in the result
                if (status != HalCallback.STATUS_OK || resp == null) {
                    Slogf.w(TAG, "invalid callback status (%s) or null response (%s)",
                            UserHalHelper.halCallbackStatusToString(status), resp);
                    EventLogHelper.writeCarUserServiceCreateUserResp(status, resultStatus,
                            errorMessage);
                    removeCreatedUser(newUser, "HAL call failed with "
                            + UserHalHelper.halCallbackStatusToString(status));
                    sendUserCreationResult(receiver, resultStatus, /* androidFailureStatus= */ null,
                            user, errorMessage,  /* internalErrorMessage= */ null);
                    return;
                }

                switch (resp.status) {
                    case CreateUserStatus.SUCCESS:
                        resultStatus = UserCreationResult.STATUS_SUCCESSFUL;
                        user = newUser;
                        break;
                    case CreateUserStatus.FAILURE:
                        // HAL failed to switch user
                        resultStatus = UserCreationResult.STATUS_HAL_FAILURE;
                        break;
                    default:
                        // Shouldn't happen because UserHalService validates the status
                        Slogf.wtf(TAG, "Received invalid user switch status from HAL: %s", resp);
                }
                EventLogHelper.writeCarUserServiceCreateUserResp(status, resultStatus,
                        errorMessage);
                if (user == null) {
                    removeCreatedUser(newUser, "HAL returned "
                            + UserCreationResult.statusToString(resultStatus));
                }
                sendUserCreationResult(receiver, resultStatus, /* androidFailureStatus= */ null,
                        user, errorMessage, /* internalErrorMessage= */ null);
            });
        } catch (Exception e) {
            Slogf.w(TAG, e, "mHal.createUser(%s) failed", request);
            removeCreatedUser(newUser, "mHal.createUser() failed");
            sendUserCreationFailure(receiver, UserCreationResult.STATUS_HAL_INTERNAL_FAILURE,
                    e.toString());
        }
    }

    private NewUserRequest getCreateUserRequest(String name, String userType, int flags) {
        NewUserRequest.Builder builder = new NewUserRequest.Builder().setName(name)
                .setUserType(userType);
        if ((flags & UserManagerHelper.FLAG_ADMIN) == UserManagerHelper.FLAG_ADMIN) {
            builder.setAdmin();
        }

        if ((flags & UserManagerHelper.FLAG_EPHEMERAL) == UserManagerHelper.FLAG_EPHEMERAL) {
            builder.setEphemeral();
        }

        return builder.build();
    }

    private void removeCreatedUser(@NonNull UserHandle user, @NonNull String reason) {
        Slogf.i(TAG, "removing user %s reason: %s", user, reason);

        int userId = user.getIdentifier();
        EventLogHelper.writeCarUserServiceCreateUserUserRemoved(userId, reason);

        synchronized (mLockUser) {
            mFailedToCreateUserIds.put(userId, true);
        }

        try {
            if (!mUserManager.removeUser(user)) {
                Slogf.w(TAG, "Failed to remove user %s", user);
            }
        } catch (Exception e) {
            Slogf.e(TAG, e, "Failed to remove user %s", user);
        }
    }

    @Override
    public UserIdentificationAssociationResponse getUserIdentificationAssociation(
            @UserIdentificationAssociationType int[] types) {
        if (!isUserHalUserAssociationSupported()) {
            return UserIdentificationAssociationResponse.forFailure(VEHICLE_HAL_NOT_SUPPORTED);
        }

        Preconditions.checkArgument(!ArrayUtils.isEmpty(types), "must have at least one type");
        checkManageOrCreateUsersPermission("getUserIdentificationAssociation");

        int uid = getCallingUid();
        int userId = getCallingUserHandle().getIdentifier();
        EventLogHelper.writeCarUserServiceGetUserAuthReq(uid, userId, types.length);

        UserIdentificationGetRequest request = UserHalHelper.emptyUserIdentificationGetRequest();
        request.userInfo.userId = userId;
        request.userInfo.flags = getHalUserInfoFlags(userId);

        request.numberAssociationTypes = types.length;
        ArrayList<Integer> associationTypes = new ArrayList<>(types.length);
        for (int i = 0; i < types.length; i++) {
            associationTypes.add(types[i]);
        }
        request.associationTypes = toIntArray(associationTypes);

        UserIdentificationResponse halResponse = mHal.getUserAssociation(request);
        if (halResponse == null) {
            Slogf.w(TAG, "getUserIdentificationAssociation(): HAL returned null for %s",
                    Arrays.toString(types));
            return UserIdentificationAssociationResponse.forFailure();
        }

        int[] values = new int[halResponse.associations.length];
        for (int i = 0; i < values.length; i++) {
            values[i] = halResponse.associations[i].value;
        }
        EventLogHelper.writeCarUserServiceGetUserAuthResp(values.length);

        return UserIdentificationAssociationResponse.forSuccess(values, halResponse.errorMessage);
    }

    @Override
    public void setUserIdentificationAssociation(int timeoutMs,
            @UserIdentificationAssociationType int[] types,
            @UserIdentificationAssociationSetValue int[] values,
            AndroidFuture<UserIdentificationAssociationResponse> result) {
        if (!isUserHalUserAssociationSupported()) {
            result.complete(
                    UserIdentificationAssociationResponse.forFailure(VEHICLE_HAL_NOT_SUPPORTED));
            return;
        }

        Preconditions.checkArgument(!ArrayUtils.isEmpty(types), "must have at least one type");
        Preconditions.checkArgument(!ArrayUtils.isEmpty(values), "must have at least one value");
        if (types.length != values.length) {
            throw new IllegalArgumentException("types (" + Arrays.toString(types) + ") and values ("
                    + Arrays.toString(values) + ") should have the same length");
        }
        checkManageOrCreateUsersPermission("setUserIdentificationAssociation");

        int uid = getCallingUid();
        int userId = getCallingUserHandle().getIdentifier();
        EventLogHelper.writeCarUserServiceSetUserAuthReq(uid, userId, types.length);

        UserIdentificationSetRequest request = UserHalHelper.emptyUserIdentificationSetRequest();
        request.userInfo.userId = userId;
        request.userInfo.flags = getHalUserInfoFlags(userId);

        request.numberAssociations = types.length;
        ArrayList<UserIdentificationSetAssociation> associations = new ArrayList<>();
        for (int i = 0; i < types.length; i++) {
            UserIdentificationSetAssociation association = new UserIdentificationSetAssociation();
            association.type = types[i];
            association.value = values[i];
            associations.add(association);
        }
        request.associations =
                associations.toArray(new UserIdentificationSetAssociation[associations.size()]);

        mHal.setUserAssociation(timeoutMs, request, (status, resp) -> {
            if (status != HalCallback.STATUS_OK || resp == null) {
                Slogf.w(TAG, "setUserIdentificationAssociation(): invalid callback status (%s) for "
                        + "response %s", UserHalHelper.halCallbackStatusToString(status), resp);
                if (resp == null || TextUtils.isEmpty(resp.errorMessage)) {
                    EventLogHelper.writeCarUserServiceSetUserAuthResp(0, /* errorMessage= */ "");
                    result.complete(UserIdentificationAssociationResponse.forFailure());
                    return;
                }
                EventLogHelper.writeCarUserServiceSetUserAuthResp(0, resp.errorMessage);
                result.complete(
                        UserIdentificationAssociationResponse.forFailure(resp.errorMessage));
                return;
            }
            int respSize = resp.associations.length;
            EventLogHelper.writeCarUserServiceSetUserAuthResp(respSize, resp.errorMessage);

            int[] responseTypes = new int[respSize];
            for (int i = 0; i < respSize; i++) {
                responseTypes[i] = resp.associations[i].value;
            }
            UserIdentificationAssociationResponse response = UserIdentificationAssociationResponse
                    .forSuccess(responseTypes, resp.errorMessage);
            if (DBG) {
                Slogf.d(TAG, "setUserIdentificationAssociation(): resp=%s, converted=%s", resp,
                        response);
            }
            result.complete(response);
        });
    }

    /**
     * Gets the User HAL flags for the given user.
     *
     * @throws IllegalArgumentException if the user does not exist.
     */
    private int getHalUserInfoFlags(@UserIdInt int userId) {
        UserHandle user = mUserHandleHelper.getExistingUserHandle(userId);
        Preconditions.checkArgument(user != null, "no user for id %d", userId);
        return UserHalHelper.convertFlags(mUserHandleHelper, user);
    }

    static void sendUserSwitchResult(@NonNull AndroidFuture<UserSwitchResult> receiver,
            boolean isLogout, @UserSwitchResult.Status int userSwitchStatus) {
        sendUserSwitchResult(receiver, isLogout, HalCallback.STATUS_INVALID, userSwitchStatus,
                /* androidFailureStatus= */ null, /* errorMessage= */ null);
    }

    static void sendUserSwitchResult(@NonNull AndroidFuture<UserSwitchResult> receiver,
            boolean isLogout, @HalCallback.HalCallbackStatus int halCallbackStatus,
            @UserSwitchResult.Status int userSwitchStatus, @Nullable Integer androidFailureStatus,
            @Nullable String errorMessage) {
        if (isLogout) {
            EventLogHelper.writeCarUserServiceLogoutUserResp(halCallbackStatus, userSwitchStatus,
                    errorMessage);
        } else {
            EventLogHelper.writeCarUserServiceSwitchUserResp(halCallbackStatus, userSwitchStatus,
                    errorMessage);
        }
        receiver.complete(
                new UserSwitchResult(userSwitchStatus, androidFailureStatus, errorMessage));
    }

    static void sendUserCreationFailure(AndroidFuture<UserCreationResult> receiver,
            @UserCreationResult.Status int status, String internalErrorMessage) {
        sendUserCreationResult(receiver, status, /* androidStatus= */ null, /* user= */ null,
                /* errorMessage= */ null, internalErrorMessage);
    }

    private static void sendUserCreationResult(AndroidFuture<UserCreationResult> receiver,
            @UserCreationResult.Status int status, @Nullable Integer androidFailureStatus,
            @NonNull UserHandle user, @Nullable String errorMessage,
            @Nullable String internalErrorMessage) {
        if (TextUtils.isEmpty(errorMessage)) {
            errorMessage = null;
        }
        if (TextUtils.isEmpty(internalErrorMessage)) {
            internalErrorMessage = null;
        }

        receiver.complete(new UserCreationResult(status, androidFailureStatus, user, errorMessage,
                internalErrorMessage));
    }

    /**
     * Calls activity manager for user switch.
     *
     * <p><b>NOTE</b> This method is meant to be called just by UserHalService.
     *
     * @param requestId for the user switch request
     * @param targetUserId of the target user
     *
     * @hide
     */
    public void switchAndroidUserFromHal(int requestId, @UserIdInt int targetUserId) {
        EventLogHelper.writeCarUserServiceSwitchUserFromHalReq(requestId, targetUserId);
        Slogf.i(TAG, "User hal requested a user switch. Target user id is %d", targetUserId);

        boolean result = mAm.switchUser(UserHandle.of(targetUserId));
        if (result) {
            updateUserSwitchInProcess(requestId, targetUserId);
        } else {
            postSwitchHalResponse(requestId, targetUserId);
        }
    }

    private void updateUserSwitchInProcess(int requestId, @UserIdInt int targetUserId) {
        synchronized (mLockUser) {
            if (mUserIdForUserSwitchInProcess != USER_NULL) {
                // Some other user switch is in process.
                Slogf.w(TAG, "User switch for user id %d is in process. Abandoning it as a new user"
                        + " switch is requested for the target user %d",
                        mUserIdForUserSwitchInProcess, targetUserId);
            }
            mUserIdForUserSwitchInProcess = targetUserId;
            mRequestIdForUserSwitchInProcess = requestId;
        }
    }

    private void postSwitchHalResponse(int requestId, @UserIdInt int targetUserId) {
        if (!isUserHalSupported()) return;

        UsersInfo usersInfo = UserHalHelper.newUsersInfo(mUserManager, mUserHandleHelper);
        EventLogHelper.writeCarUserServicePostSwitchUserReq(targetUserId,
                usersInfo.currentUser.userId);
        SwitchUserRequest request = createUserSwitchRequest(targetUserId, usersInfo);
        request.requestId = requestId;
        mHal.postSwitchResponse(request);
    }

    private SwitchUserRequest createUserSwitchRequest(@UserIdInt int targetUserId,
            @NonNull UsersInfo usersInfo) {
        UserHandle targetUser = mUserHandleHelper.getExistingUserHandle(targetUserId);
        UserInfo halTargetUser = new UserInfo();
        halTargetUser.userId = targetUser.getIdentifier();
        halTargetUser.flags = UserHalHelper.convertFlags(mUserHandleHelper, targetUser);
        SwitchUserRequest request = UserHalHelper.emptySwitchUserRequest();
        request.targetUser = halTargetUser;
        request.usersInfo = usersInfo;
        return request;
    }

    /**
     * Checks if the User HAL is supported.
     */
    public boolean isUserHalSupported() {
        return mHal.isSupported();
    }

    /**
     * Checks if the User HAL user association is supported.
     */
    @Override
    public boolean isUserHalUserAssociationSupported() {
        return mHal.isUserAssociationSupported();
    }

    /**
     * Sets a callback which is invoked before user switch.
     *
     * <p>
     * This method should only be called by the Car System UI. The purpose of this call is to notify
     * Car System UI to show the user switch UI before the user switch.
     */
    @Override
    public void setUserSwitchUiCallback(@NonNull ICarResultReceiver receiver) {
        checkManageUsersPermission("setUserSwitchUiCallback");

        // Confirm that caller is system UI.
        String systemUiPackageName = PackageManagerHelper.getSystemUiPackageName(mContext);

        try {
            int systemUiUid = mContext
                    .createContextAsUser(UserHandle.SYSTEM, /* flags= */ 0).getPackageManager()
                    .getPackageUid(systemUiPackageName, PackageManager.MATCH_SYSTEM_ONLY);
            int callerUid = Binder.getCallingUid();
            if (systemUiUid != callerUid) {
                throw new SecurityException("Invalid caller. Only" + systemUiPackageName
                        + " is allowed to make this call");
            }
        } catch (NameNotFoundException e) {
            throw new IllegalStateException("Package " + systemUiPackageName + " not found", e);
        }

        mUserSwitchUiReceiver = receiver;
    }

    private void updateDefaultUserRestriction() {
        // We want to set restrictions on system and guest users only once. These are persisted
        // onto disk, so it's sufficient to do it once + we minimize the number of disk writes.
        if (Settings.Global.getInt(mContext.getContentResolver(),
                CarSettings.Global.DEFAULT_USER_RESTRICTIONS_SET, /* default= */ 0) != 0) {
            return;
        }
        // Only apply the system user restrictions if the system user is headless.
        if (UserManager.isHeadlessSystemUserMode()) {
            setSystemUserRestrictions();
        }
        Settings.Global.putInt(mContext.getContentResolver(),
                CarSettings.Global.DEFAULT_USER_RESTRICTIONS_SET, 1);
    }

    private boolean isPersistentUser(@UserIdInt int userId) {
        return !mUserHandleHelper.isEphemeralUser(UserHandle.of(userId));
    }

    /**
     * Adds a new {@link UserLifecycleListener} with {@code filter} to selectively listen to user
     * activity events.
     */
    public void addUserLifecycleListener(@Nullable UserLifecycleEventFilter filter,
            @NonNull UserLifecycleListener listener) {
        Objects.requireNonNull(listener, "listener cannot be null");
        mHandler.post(() -> mUserLifecycleListeners.add(
                new InternalLifecycleListener(listener, filter)));
    }

    /**
     * Removes previously added {@link UserLifecycleListener}.
     */
    public void removeUserLifecycleListener(@NonNull UserLifecycleListener listener) {
        Objects.requireNonNull(listener, "listener cannot be null");
        mHandler.post(() -> {
            for (int i = 0; i < mUserLifecycleListeners.size(); i++) {
                if (listener.equals(mUserLifecycleListeners.get(i).listener)) {
                    mUserLifecycleListeners.remove(i);
                }
            }
        });
    }

    private void onUserUnlocked(@UserIdInt int userId) {
        ArrayList<Runnable> tasks = null;
        synchronized (mLockUser) {
            sendPostSwitchToHalLocked(userId);
            if (userId == UserHandle.SYSTEM.getIdentifier()) {
                if (!mUser0Unlocked) { // user 0, unlocked, do this only once
                    updateDefaultUserRestriction();
                    tasks = new ArrayList<>(mUser0UnlockTasks);
                    mUser0UnlockTasks.clear();
                    mUser0Unlocked = true;
                }
            } else { // none user0
                Integer user = userId;
                if (isPersistentUser(userId)) {
                    // current foreground user should stay in top priority.
                    if (userId == ActivityManager.getCurrentUser()) {
                        mBackgroundUsersToRestart.remove(user);
                        mBackgroundUsersToRestart.add(0, user);
                    }
                    // -1 for user 0
                    if (mBackgroundUsersToRestart.size() > (mMaxRunningUsers - 1)) {
                        int userToDrop = mBackgroundUsersToRestart.get(
                                mBackgroundUsersToRestart.size() - 1);
                        Slogf.i(TAG, "New user (%d) unlocked, dropping least recently user from "
                                + "restart list (%s)", userId, userToDrop);
                        // Drop the least recently used user.
                        mBackgroundUsersToRestart.remove(mBackgroundUsersToRestart.size() - 1);
                    }
                }
            }
        }
        if (tasks != null) {
            int tasksSize = tasks.size();
            if (tasksSize > 0) {
                Slogf.d(TAG, "User0 unlocked, run queued tasks size: %d", tasksSize);
                for (int i = 0; i < tasksSize; i++) {
                    tasks.get(i).run();
                }
            }
        }
        startUsersOrHomeOnSecondaryDisplays(userId);
    }

    private void onUserStarting(@UserIdInt int userId) {
        if (DBG) {
            Slogf.d(TAG, "onUserStarting: user %d", userId);
        }

        if (!isMultipleUsersOnMultipleDisplaysSupported(mUserManager)
                || isSystemUserInHeadlessSystemUserMode(userId)) {
            return;
        }

        // Non-current user only
        // TODO(b/270719791): Keep track of the current user to avoid IPC to AM.
        if (userId == ActivityManager.getCurrentUser()) {
            if (DBG) {
                Slogf.d(TAG, "onUserStarting: user %d is the current user, skipping", userId);
            }
            return;
        }

        // TODO(b/273015292): Handling both "user visible" before "user starting" and
        // "user starting" before "user visible" for now because
        // UserController / UserVisibilityMediator don't sync the callbacks.
        if (isUserVisible(userId)) {
            if (DBG) {
                Slogf.d(TAG, "onUserStarting: user %d is already visible", userId);
            }

            // If the user is already visible, do zone assignment and start SysUi.
            // This addresses the most common scenario that "user starting" event occurs after
            // "user visible" event.
            assignVisibleUserToZone(userId);
            startSystemUiForUser(mContext, userId);
        } else {
            // If the user is not visible at this point, they might become visible at a later point.
            // So we save this user in 'mNotVisibleAtStartingUsers' for them to be checked in
            // onUserVisible.
            // This is the first half of addressing the scenario that "user visible" event occurs
            // after "user starting" event.
            if (DBG) {
                Slogf.d(TAG, "onUserStarting: user %d is not visible, "
                        + "adding to starting user queue", userId);
            }
            synchronized (mLockUser) {
                if (!mNotVisibleAtStartingUsers.contains(userId)) {
                    mNotVisibleAtStartingUsers.add(userId);
                } else {
                    // This is likely the case that this user started, but never became visible,
                    // then stopped in the past before starting again and becoming visible.
                    Slogf.i(TAG, "onUserStarting: user %d might start and stop in the past before "
                            + "starting again, reusing the user", userId);
                }
            }
        }
    }

    private void onUserVisible(@UserIdInt int userId) {
        if (DBG) {
            Slogf.d(TAG, "onUserVisible: user %d", userId);
        }

        // TODO(b/270719791): Keep track of the current user to avoid IPC to AM.
        if (!isMultipleUsersOnMultipleDisplaysSupported(mUserManager)
                || isSystemUserInHeadlessSystemUserMode(userId)) {
            return;
        }

        // Non-current user only
        // TODO(b/270719791): Keep track of the current user to avoid IPC to AM.
        if (userId == ActivityManager.getCurrentUser()) {
            if (DBG) {
                Slogf.d(TAG, "onUserVisible: user %d is the current user, skipping", userId);
            }
            return;
        }

        boolean isUserRunning = mUserManager.isUserRunning(UserHandle.of(userId));
        // If the user is found in 'mNotVisibleAtStartingUsers' and is running,
        // do occupant zone assignment and start SysUi.
        // Then remove the user from the 'mNotVisibleAtStartingUsers'.
        // This is the second half of addressing the scenario that "user visible" event occurs after
        // "user starting" event.
        synchronized (mLockUser) {
            if (mNotVisibleAtStartingUsers.contains(userId)) {
                if (DBG) {
                    Slogf.d(TAG, "onUserVisible: found user %d in the list of users not visible at"
                            + " starting", userId);
                }
                if (!isUserRunning) {
                    if (DBG) {
                        Slogf.d(TAG, "onUserVisible: user %d is not running", userId);
                    }
                    // If the user found in 'mNotVisibleAtStartingUsers' is not running,
                    // this is likely the case that this user started, but never became visible,
                    // then stopped in the past before becoming visible and starting again.
                    // Take this opportunity to clean this user up.
                    mNotVisibleAtStartingUsers.remove(Integer.valueOf(userId));
                    return;
                }

                // If the user found in 'mNotVisibleAtStartingUsers' is running, this is the case
                // that user starting occurred earlier than user visible.
                if (DBG) {
                    Slogf.d(TAG, "onUserVisible: assigning user %d to occupant zone and starting "
                            + "SysUi.", userId);
                }
                assignVisibleUserToZone(userId);
                startSystemUiForUser(mContext, userId);
                // The user will be cleared from 'mNotVisibleAtStartingUsers' the first time it
                // becomes visible since starting.
                mNotVisibleAtStartingUsers.remove(Integer.valueOf(userId));
            }
        }
    }

    private void onUserInvisible(@UserIdInt int userId) {
        if (!isMultipleUsersOnMultipleDisplaysSupported(mUserManager)) {
            return;
        }

        if (isSystemUserInHeadlessSystemUserMode(userId)) {
            return;
        }

        stopSystemUiForUser(mContext, userId);
        unassignInvisibleUserFromZone(userId);
    }

    private void startUsersOrHomeOnSecondaryDisplays(@UserIdInt int userId) {
        if (!isMultipleUsersOnMultipleDisplaysSupported(mUserManager)) {
            if (DBG) {
                Slogf.d(TAG, "startUsersOrHomeOnSecondaryDisplays(%d): not supported", userId);
            }
            return;
        }

        // Run from here only when CMUMD is supported.
        if (userId == ActivityManager.getCurrentUser()) {
            mBgHandler.post(() -> startUserPickerOnOtherDisplays(/* currentUserId= */ userId));
        } else {
            mBgHandler.post(() -> startLauncherForVisibleUser(userId));
        }
    }

    /**
     * Starts the specified user.
     *
     * <p>If a valid display ID is specified in the {@code request}, then start the user visible on
     *    the display.
     */
    public UserStartResponse startUser(UserStartRequest request) {
        if (!hasManageUsersOrPermission(android.Manifest.permission.INTERACT_ACROSS_USERS)) {
            throw new SecurityException("startUser: You need one of " + MANAGE_USERS
                    + ", or " + INTERACT_ACROSS_USERS);
        }

        int userId = request.getUserHandle().getIdentifier();
        int displayId = request.getDisplayId();
        int result;
        if (displayId == Display.INVALID_DISPLAY) {
            EventLogHelper.writeCarUserServiceStartUserInBackgroundReq(userId);
            result = startUserInBackgroundInternal(userId);
            EventLogHelper.writeCarUserServiceStartUserInBackgroundResp(userId, result);
        } else {
            EventLogHelper.writeCarUserServiceStartUserVisibleOnDisplayReq(userId, displayId);
            result = startUserVisibleOnDisplayInternal(userId, displayId);
            EventLogHelper.writeCarUserServiceStartUserVisibleOnDisplayResp(userId, displayId,
                    result);
        }

        return new UserStartResponse(result);
    }

    private @UserStartResponse.Status int startUserVisibleOnDisplayInternal(
            @UserIdInt int userId, int displayId) {
        if (displayId == Display.INVALID_DISPLAY) {
            Slogf.wtf(TAG, "startUserVisibleOnDisplay: Display ID must be valid.");
            return UserStartResponse.STATUS_DISPLAY_INVALID;
        }

        PlatformVersion platformVersion = Car.getPlatformVersion();
        if (!platformVersion.isAtLeast(UPSIDE_DOWN_CAKE_0)) {
            Slogf.w(TAG, "The platform does not support startUser."
                    + " Platform version: %s", platformVersion);
            return UserStartResponse.STATUS_UNSUPPORTED_PLATFORM_FAILURE;
        }

        // If the requested user is the system user.
        if (userId == UserHandle.SYSTEM.getIdentifier()) {
            return UserStartResponse.STATUS_USER_INVALID;
        }
        // If the requested user does not exist.
        if (mUserHandleHelper.getExistingUserHandle(userId) == null) {
            return UserStartResponse.STATUS_USER_DOES_NOT_EXIST;
        }

        // If the specified display is invalid.
        // TODO(b/261606752) In MUPAND (multiple passenger no driver), a background user can be
        // visible on the default display, so we should add the check for: !isPassengerOnlyMode().
        if (displayId == Display.DEFAULT_DISPLAY) {
            return UserStartResponse.STATUS_DISPLAY_INVALID;
        }
        CarOccupantZoneService occupantZoneService =
                CarLocalServices.getService(CarOccupantZoneService.class);
        // If the specified display is not available to start a user on.
        if (occupantZoneService.getUserForDisplayId(displayId)
                != CarOccupantZoneManager.INVALID_USER_ID) {
            return UserStartResponse.STATUS_DISPLAY_UNAVAILABLE;
        }

        int curDisplayIdAssignedToUser = getMainDisplayAssignedToUser(userId);
        if (curDisplayIdAssignedToUser == displayId) {
            // If the user is already visible on the display, do nothing and return success.
            return UserStartResponse.STATUS_SUCCESSFUL_USER_ALREADY_VISIBLE_ON_DISPLAY;
        }
        if (curDisplayIdAssignedToUser != Display.INVALID_DISPLAY) {
            // If the specified user is assigned to another display, the user has to be stopped
            // before it can start on another display.
            return UserStartResponse.STATUS_USER_ASSIGNED_TO_ANOTHER_DISPLAY;
        }

        return ActivityManagerHelper.startUserInBackgroundVisibleOnDisplay(userId, displayId)
                ? UserStartResponse.STATUS_SUCCESSFUL : UserStartResponse.STATUS_ANDROID_FAILURE;
    }

    /**
     * Starts the specified user in the background.
     *
     * @param userId user to start in background
     * @param receiver to post results
     */
    public void startUserInBackground(@UserIdInt int userId,
            @NonNull AndroidFuture<UserStartResult> receiver) {
        checkManageOrCreateUsersPermission("startUserInBackground");
        EventLogHelper.writeCarUserServiceStartUserInBackgroundReq(userId);

        mHandler.post(() -> handleStartUserInBackground(userId, receiver));
    }

    private void handleStartUserInBackground(@UserIdInt int userId,
            @NonNull AndroidFuture<UserStartResult> receiver) {
        int result = startUserInBackgroundInternal(userId);
        sendUserStartResult(userId, result, receiver);
    }

    private @UserStartResult.Status int startUserInBackgroundInternal(@UserIdInt int userId) {
        // If the requested user is the current user, do nothing and return success.
        if (ActivityManager.getCurrentUser() == userId) {
            return UserStartResult.STATUS_SUCCESSFUL_USER_IS_CURRENT_USER;
        }
        // If requested user does not exist, return error.
        if (mUserHandleHelper.getExistingUserHandle(userId) == null) {
            Slogf.w(TAG, "User %d does not exist", userId);
            return UserStartResult.STATUS_USER_DOES_NOT_EXIST;
        }

        if (!ActivityManagerHelper.startUserInBackground(userId)) {
            Slogf.w(TAG, "Failed to start user %d in background", userId);
            return UserStartResult.STATUS_ANDROID_FAILURE;
        }

        // TODO(b/181331178): We are not updating mBackgroundUsersToRestart or
        // mBackgroundUsersRestartedHere, which were only used for the garage mode. Consider
        // renaming them to make it more clear.
        return UserStartResult.STATUS_SUCCESSFUL;
    }

    private void sendUserStartResult(@UserIdInt int userId, @UserStartResult.Status int result,
            @NonNull AndroidFuture<UserStartResult> receiver) {
        EventLogHelper.writeCarUserServiceStartUserInBackgroundResp(userId, result);
        receiver.complete(new UserStartResult(result));
    }

    /**
     * Starts all background users that were active in system.
     *
     * @return list of background users started successfully.
     */
    @NonNull
    public ArrayList<Integer> startAllBackgroundUsersInGarageMode() {
        synchronized (mLockUser) {
            if (!mStartBackgroundUsersOnGarageMode) {
                Slogf.i(TAG, "Background users are not started as mStartBackgroundUsersOnGarageMode"
                        + " is false.");
                return new ArrayList<>();
            }
        }

        ArrayList<Integer> users;
        synchronized (mLockUser) {
            users = new ArrayList<>(mBackgroundUsersToRestart);
            mBackgroundUsersRestartedHere.clear();
            mBackgroundUsersRestartedHere.addAll(mBackgroundUsersToRestart);
        }
        ArrayList<Integer> startedUsers = new ArrayList<>();
        for (Integer user : users) {
            if (user == ActivityManager.getCurrentUser()) {
                continue;
            }
            if (ActivityManagerHelper.startUserInBackground(user)) {
                if (mUserManager.isUserUnlockingOrUnlocked(UserHandle.of(user))) {
                    // already unlocked / unlocking. No need to unlock.
                    startedUsers.add(user);
                } else if (ActivityManagerHelper.unlockUser(user)) {
                    startedUsers.add(user);
                } else { // started but cannot unlock
                    Slogf.w(TAG, "Background user started but cannot be unlocked: %s", user);
                    if (mUserManager.isUserRunning(UserHandle.of(user))) {
                        // add to started list so that it can be stopped later.
                        startedUsers.add(user);
                    }
                }
            }
        }
        // Keep only users that were re-started in mBackgroundUsersRestartedHere
        synchronized (mLockUser) {
            ArrayList<Integer> usersToRemove = new ArrayList<>();
            for (Integer user : mBackgroundUsersToRestart) {
                if (!startedUsers.contains(user)) {
                    usersToRemove.add(user);
                }
            }
            mBackgroundUsersRestartedHere.removeAll(usersToRemove);
        }
        return startedUsers;
    }

    /**
     * Stops the specified background user.
     *
     * @param userId user to stop
     * @param receiver to post results
     */
    public void stopUser(@UserIdInt int userId, @NonNull AndroidFuture<UserStopResult> receiver) {
        checkManageOrCreateUsersPermission("stopUser");
        EventLogHelper.writeCarUserServiceStopUserReq(userId);

        mHandler.post(() -> handleStopUser(userId, receiver));
    }

    /**
     * Stops the specified background user.
     */
    public UserStopResponse stopUser(UserStopRequest request) {
        if (!hasManageUsersOrPermission(android.Manifest.permission.INTERACT_ACROSS_USERS)) {
            throw new SecurityException("stopUser: You need one of " + MANAGE_USERS + ", or "
                    + INTERACT_ACROSS_USERS);
        }
        int userId = request.getUserHandle().getIdentifier();
        boolean withDelayedLocking = request.isWithDelayedLocking();
        boolean forceStop = request.isForce();
        EventLogHelper.writeCarUserServiceStopUserReq(userId);
        int result = stopBackgroundUserInternal(userId, forceStop, withDelayedLocking);
        EventLogHelper.writeCarUserServiceStopUserResp(userId, result);

        return new UserStopResponse(result);
    }

    private void handleStopUser(
            @UserIdInt int userId, @NonNull AndroidFuture<UserStopResult> receiver) {
        @UserStopResult.Status int userStopStatus = stopBackgroundUserInternal(userId,
                /* forceStop= */ true, /* withDelayedLocking= */ true);
        sendUserStopResult(userId, userStopStatus, receiver);
    }

    private void sendUserStopResult(@UserIdInt int userId, @UserStopResult.Status int result,
            @NonNull AndroidFuture<UserStopResult> receiver) {
        EventLogHelper.writeCarUserServiceStopUserResp(userId, result);
        receiver.complete(new UserStopResult(result));
    }

    private @UserStopResult.Status int stopBackgroundUserInternal(@UserIdInt int userId,
            boolean forceStop, boolean withDelayedLocking) {
        int r;
        try {
            r = withDelayedLocking
                    ? ActivityManagerHelper.stopUserWithDelayedLocking(userId, forceStop)
                    : ActivityManagerHelper.stopUser(userId, forceStop);
        } catch (RuntimeException e) {
            Slogf.e(TAG, e, "Exception calling am.stopUserWithDelayedLocking(%d, true)", userId);
            return UserStopResult.STATUS_ANDROID_FAILURE;
        }
        switch(r) {
            case USER_OP_SUCCESS:
                return UserStopResult.STATUS_SUCCESSFUL;
            case USER_OP_ERROR_IS_SYSTEM:
                Slogf.w(TAG, "Cannot stop the system user: %d", userId);
                return UserStopResult.STATUS_FAILURE_SYSTEM_USER;
            case USER_OP_IS_CURRENT:
                Slogf.w(TAG, "Cannot stop the current user: %d", userId);
                return UserStopResult.STATUS_FAILURE_CURRENT_USER;
            case USER_OP_UNKNOWN_USER:
                Slogf.w(TAG, "Cannot stop the user that does not exist: %d", userId);
                return UserStopResult.STATUS_USER_DOES_NOT_EXIST;
            default:
                Slogf.w(TAG, "stopUser failed, user: %d, err: %d", userId, r);
        }
        return UserStopResult.STATUS_ANDROID_FAILURE;
    }

    /**
     * Sets boolean to control background user operations during garage mode.
     */
    public void setStartBackgroundUsersOnGarageMode(boolean enable) {
        synchronized (mLockUser) {
            mStartBackgroundUsersOnGarageMode = enable;
        }
    }

    /**
     * Stops a background user.
     *
     * @return whether stopping succeeds.
     */
    public boolean stopBackgroundUserInGagageMode(@UserIdInt int userId) {
        synchronized (mLockUser) {
            if (!mStartBackgroundUsersOnGarageMode) {
                Slogf.i(TAG, "Background users are not stopped as mStartBackgroundUsersOnGarageMode"
                        + " is false.");
                return false;
            }
        }

        @UserStopResult.Status int userStopStatus = stopBackgroundUserInternal(userId,
                /* forceStop= */ true, /* withDelayedLocking= */ true);
        if (UserStopResult.isSuccess(userStopStatus)) {
            // Remove the stopped user from the mBackgroundUserRestartedHere list.
            synchronized (mLockUser) {
                mBackgroundUsersRestartedHere.remove(Integer.valueOf(userId));
            }
            return true;
        }
        return false;
    }

    /**
     * Notifies all registered {@link UserLifecycleListener} with the event passed as argument.
     */
    public void onUserLifecycleEvent(@UserLifecycleEventType int eventType,
            @UserIdInt int fromUserId, @UserIdInt int toUserId) {
        if (DBG) {
            Slogf.d(TAG, "onUserLifecycleEvent(): event=%d, from=%d, to=%d", eventType, fromUserId,
                    toUserId);
        }
        if (!Car.getPlatformVersion().isAtLeast(PlatformVersion.VERSION_CODES.UPSIDE_DOWN_CAKE_0)
                && (eventType == CarUserManager.USER_LIFECYCLE_EVENT_TYPE_VISIBLE
                || eventType == CarUserManager.USER_LIFECYCLE_EVENT_TYPE_INVISIBLE)) {
            // UserVisibilityChanged events are not supported before U.
            Slogf.w(TAG, "Ignoring unsupported user lifecycle event: type %d, user %d",
                    eventType, toUserId);
            return;
        }
        int userId = toUserId;

        // Handle special cases first...
        switch (eventType) {
            case CarUserManager.USER_LIFECYCLE_EVENT_TYPE_SWITCHING:
                onUserSwitching(fromUserId, toUserId);
                break;
            case CarUserManager.USER_LIFECYCLE_EVENT_TYPE_UNLOCKED:
                onUserUnlocked(userId);
                break;
            case CarUserManager.USER_LIFECYCLE_EVENT_TYPE_REMOVED:
                onUserRemoved(UserHandle.of(userId));
                break;
            case CarUserManager.USER_LIFECYCLE_EVENT_TYPE_STARTING:
                onUserStarting(userId);
                break;
            case CarUserManager.USER_LIFECYCLE_EVENT_TYPE_VISIBLE:
                onUserVisible(userId);
                break;
            case CarUserManager.USER_LIFECYCLE_EVENT_TYPE_INVISIBLE:
                onUserInvisible(userId);
                break;
            default:
        }

        // ...then notify listeners.
        UserLifecycleEvent event = new UserLifecycleEvent(eventType, fromUserId, userId);

        mHandler.post(() -> {
            handleNotifyServiceUserLifecycleListeners(event);
            // POST_UNLOCKED event is meant only for internal service listeners. Skip sending it to
            // app listeners.
            if (eventType != CarUserManager.USER_LIFECYCLE_EVENT_TYPE_POST_UNLOCKED) {
                handleNotifyAppUserLifecycleListeners(event);
            }
        });
    }

    // value format: , separated zoneId:userId
    @VisibleForTesting
    SparseIntArray parseUserAssignmentSettingValue(String settingKey, String value) {
        Slogf.d(TAG, "Use %s for starting users", settingKey);
        SparseIntArray mapping = new SparseIntArray();
        try {
            String[] entries = value.split(",");
            for (String entry : entries) {
                String[] pair = entry.split(":");
                if (pair.length != 2) {
                    throw new IllegalArgumentException("Expecting zoneId:userId");
                }
                int zoneId = Integer.parseInt(pair[0]);
                int userId = Integer.parseInt(pair[1]);
                if (mapping.indexOfKey(zoneId) >= 0) {
                    throw new IllegalArgumentException("Multiple use of zone id:" + zoneId);
                }
                if (mapping.indexOfValue(userId) >= 0) {
                    throw new IllegalArgumentException("Multiple use of user id:" + userId);
                }
                mapping.append(zoneId, userId);
            }
        } catch (Exception e) {
            Slogf.w(TAG, e, "Setting %s has invalid value: ", settingKey, value);
            // Parsing error, ignore all.
            mapping.clear();
        }
        return mapping;
    }

    private boolean isSystemUserInHeadlessSystemUserMode(@UserIdInt int userId) {
        return userId == UserHandle.SYSTEM.getIdentifier()
                && mUserManager.isHeadlessSystemUserMode();
    }

    // starts user picker on displays without user allocation exception for on driver main display.
    void startUserPicker() {
        CarOccupantZoneService zoneService = CarLocalServices.getService(
                CarOccupantZoneService.class);
        int driverZoneId = OccupantZoneInfo.INVALID_ZONE_ID;
        boolean hasDriverZone = zoneService.hasDriverZone();
        if (hasDriverZone) {
            driverZoneId = zoneService.getOccupantZone(
                    CarOccupantZoneManager.OCCUPANT_TYPE_DRIVER,
                    VehicleAreaSeat.SEAT_UNKNOWN).zoneId;
        }

        // Start user picker on displays without user allocation.
        List<OccupantZoneInfo> occupantZoneInfos =
                zoneService.getAllOccupantZones();
        for (int i = 0; i < occupantZoneInfos.size(); i++) {
            OccupantZoneInfo occupantZoneInfo = occupantZoneInfos.get(i);
            int zoneId = occupantZoneInfo.zoneId;
            // Skip driver zone when the driver zone exists.
            if (hasDriverZone && zoneId == driverZoneId) {
                continue;
            }

            int userId = zoneService.getUserForOccupant(zoneId);
            if (userId != CarOccupantZoneManager.INVALID_USER_ID) {
                // If there is already a user allocated to the zone, skip.
                continue;
            }

            int displayId = zoneService.getDisplayForOccupant(zoneId,
                    CarOccupantZoneManager.DISPLAY_TYPE_MAIN);
            if (displayId == Display.INVALID_DISPLAY) {
                Slogf.e(TAG, "No main display for occupant zone:%d", zoneId);
                continue;
            }
            CarLocalServices.getService(CarActivityService.class)
                    .startUserPickerOnDisplay(displayId);
        }
    }

    @VisibleForTesting
    void startUserPickerOnOtherDisplays(@UserIdInt int currentUserId) {
        if (!isMultipleUsersOnMultipleDisplaysSupported(mUserManager)) {
            return;
        }
        if (isSystemUserInHeadlessSystemUserMode(currentUserId)) {
            return;
        }

        startUserPicker();
    }

    // Assigns the non-current visible user to the occupant zone that has the display the user is
    // on.
    private void assignVisibleUserToZone(@UserIdInt int userId) {

        int displayId = getMainDisplayAssignedToUser(userId);
        if (displayId == Display.INVALID_DISPLAY) {
            Slogf.w(TAG, "Cannot get display assigned to visible user %d", userId);
            return;
        }

        OccupantZoneInfo zoneInfo = getOccupantZoneForDisplayId(displayId);
        if (zoneInfo == null) {
            Slogf.w(TAG, "Cannot get occupant zone info associated with display %d for user %d",
                    displayId, userId);
            return;
        }

        int zoneId = zoneInfo.zoneId;
        CarOccupantZoneService zoneService = CarLocalServices.getService(
                CarOccupantZoneService.class);
        int assignResult = zoneService.assignVisibleUserToOccupantZone(zoneId,
                UserHandle.of(userId));
        if (assignResult != CarOccupantZoneManager.USER_ASSIGNMENT_RESULT_OK) {
            Slogf.w(TAG,
                    "assignVisibleUserToZone: failed to assign user %d to zone %d, result %d",
                    userId, zoneId, assignResult);
            stopUser(userId, new AndroidFuture<UserStopResult>());
            return;
        }
    }

    // Unassigns the invisible user from the occupant zone.
    private void unassignInvisibleUserFromZone(@UserIdInt int userId) {
        CarOccupantZoneService zoneService = CarLocalServices.getService(
                CarOccupantZoneService.class);
        CarOccupantZoneManager.OccupantZoneInfo zoneInfo =
                zoneService.getOccupantZoneForUser(UserHandle.of(userId));
        if (zoneInfo == null) {
            Slogf.e(TAG, "unassignInvisibleUserFromZone: cannot find occupant zone for user %d",
                    userId);
            return;
        }

        int result = zoneService.unassignOccupantZone(zoneInfo.zoneId);
        if (result != CarOccupantZoneManager.USER_ASSIGNMENT_RESULT_OK) {
            Slogf.e(TAG,
                    "unassignInvisibleUserFromZone: failed to unassign user %d from zone %d,"
                    + " result %d",
                    userId, zoneInfo.zoneId, result);
        }
    }

    /** Should be called for non-current user only */
    private void startLauncherForVisibleUser(@UserIdInt int userId) {
        if (!isMultipleUsersOnMultipleDisplaysSupported(mUserManager)) {
            return;
        }
        if (isSystemUserInHeadlessSystemUserMode(userId)) {
            return;
        }

        int displayId = getMainDisplayAssignedToUser(userId);
        if (displayId == Display.INVALID_DISPLAY) {
            Slogf.w(TAG, "Cannot get display assigned to visible user %d", userId);
            return;
        }

        boolean result = isVisibleBackgroundUsersOnDefaultDisplaySupported(mUserManager)
                ? startSecondaryHomeForUserAndDisplay(mContext, userId, displayId)
                : startHomeForUserAndDisplay(mContext, userId, displayId);
        if (!result) {
            Slogf.w(TAG,
                    "Cannot launch home for assigned user %d, display %d, will stop the user",
                    userId, displayId);
            stopUser(userId, new AndroidFuture<UserStopResult>());
        }
    }

    private void sendPostSwitchToHalLocked(@UserIdInt int userId) {
        int userIdForUserSwitchInProcess;
        int requestIdForUserSwitchInProcess;
        synchronized (mLockUser) {
            if (mUserIdForUserSwitchInProcess == USER_NULL
                    || mUserIdForUserSwitchInProcess != userId
                    || mRequestIdForUserSwitchInProcess == 0) {
                Slogf.d(TAG, "No user switch request Id. No android post switch sent.");
                return;
            }
            userIdForUserSwitchInProcess = mUserIdForUserSwitchInProcess;
            requestIdForUserSwitchInProcess = mRequestIdForUserSwitchInProcess;

            mUserIdForUserSwitchInProcess = USER_NULL;
            mRequestIdForUserSwitchInProcess = 0;
        }
        postSwitchHalResponse(requestIdForUserSwitchInProcess, userIdForUserSwitchInProcess);
    }

    private void handleNotifyAppUserLifecycleListeners(UserLifecycleEvent event) {
        int listenersSize = mAppLifecycleListeners.size();
        if (listenersSize == 0) {
            Slogf.d(TAG, "No app listener to be notified of %s", event);
            return;
        }
        // Must use a different TimingsTraceLog because it's another thread
        if (DBG) {
            Slogf.d(TAG, "Notifying %d app listeners of %s", listenersSize, event);
        }
        int userId = event.getUserId();
        TimingsTraceLog t = new TimingsTraceLog(TAG, TraceHelper.TRACE_TAG_CAR_SERVICE);
        int eventType = event.getEventType();
        t.traceBegin("notify-app-listeners-user-" + userId + "-event-" + eventType);
        for (int i = 0; i < listenersSize; i++) {
            AppLifecycleListener listener = mAppLifecycleListeners.valueAt(i);
            if (eventType == CarUserManager.USER_LIFECYCLE_EVENT_TYPE_CREATED
                    || eventType == CarUserManager.USER_LIFECYCLE_EVENT_TYPE_REMOVED) {
                PlatformVersion platformVersion = Car.getPlatformVersion();
                // Perform platform version check to ensure the support for these new events
                // is consistent with the platform version declared in their ApiRequirements.
                if (!platformVersion.isAtLeast(PlatformVersion.VERSION_CODES.TIRAMISU_1)) {
                    if (DBG) {
                        Slogf.d(TAG, "Skipping app listener %s for event %s due to unsupported"
                                + " car platform version %s.", listener, event, platformVersion);
                    }
                    continue;
                }
                // Perform target car version check to ensure only apps expecting the new
                // lifecycle event types will have the events sent to them.
                // TODO(b/235524989): Cache the target car version for packages in
                // CarPackageManagerService.
                CarVersion targetCarVersion = mCarPackageManagerService.getTargetCarVersion(
                        listener.packageName);
                if (!targetCarVersion.isAtLeast(CarVersion.VERSION_CODES.TIRAMISU_1)) {
                    if (DBG) {
                        Slogf.d(TAG, "Skipping app listener %s for event %s due to incompatible"
                                + " target car version %s.", listener, event, targetCarVersion);
                    }
                    continue;
                }
            }
            if (!listener.applyFilters(event)) {
                if (DBG) {
                    Slogf.d(TAG, "Skipping app listener %s for event %s due to the filters"
                            + " evaluated to false.", listener, event);
                }
                continue;
            }
            Bundle data = new Bundle();
            data.putInt(CarUserManager.BUNDLE_PARAM_ACTION, eventType);

            int fromUserId = event.getPreviousUserId();
            if (fromUserId != USER_NULL) {
                data.putInt(CarUserManager.BUNDLE_PARAM_PREVIOUS_USER_ID, fromUserId);
            }
            Slogf.d(TAG, "Notifying app listener %s", listener);
            EventLogHelper.writeCarUserServiceNotifyAppLifecycleListener(listener.uid,
                    listener.packageName, eventType, fromUserId, userId);
            try {
                t.traceBegin("notify-app-listener-" + listener.toShortString());
                listener.receiver.send(userId, data);
            } catch (RemoteException e) {
                Slogf.e(TAG, e, "Error calling lifecycle listener %s", listener);
            } finally {
                t.traceEnd();
            }
        }
        t.traceEnd(); // notify-app-listeners-user-USERID-event-EVENT_TYPE
    }

    private void handleNotifyServiceUserLifecycleListeners(UserLifecycleEvent event) {
        TimingsTraceLog t = new TimingsTraceLog(TAG, TraceHelper.TRACE_TAG_CAR_SERVICE);
        if (mUserLifecycleListeners.isEmpty()) {
            Slogf.w(TAG, "No internal UserLifecycleListeners registered to notify event %s",
                    event);
            return;
        }
        int userId = event.getUserId();
        int eventType = event.getEventType();
        t.traceBegin("notify-listeners-user-" + userId + "-event-" + eventType);
        for (InternalLifecycleListener listener : mUserLifecycleListeners) {
            String listenerName = FunctionalUtils.getLambdaName(listener);
            UserLifecycleEventFilter filter = listener.filter;
            if (filter != null && !filter.apply(event)) {
                if (DBG) {
                    Slogf.d(TAG, "Skipping service listener %s for event %s due to the filter %s"
                            + " evaluated to false", listenerName, event, filter);
                }
                continue;
            }
            if (DBG) {
                Slogf.d(TAG, "Notifying %d service listeners of %s", mUserLifecycleListeners.size(),
                        event);
            }
            EventLogHelper.writeCarUserServiceNotifyInternalLifecycleListener(listenerName,
                    eventType, event.getPreviousUserId(), userId);
            try {
                t.traceBegin("notify-listener-" + listenerName);
                listener.listener.onEvent(event);
            } catch (RuntimeException e) {
                Slogf.e(TAG, e , "Exception raised when invoking onEvent for %s", listenerName);
            } finally {
                t.traceEnd();
            }
        }
        t.traceEnd(); // notify-listeners-user-USERID-event-EVENT_TYPE
    }

    private void onUserSwitching(@UserIdInt int fromUserId, @UserIdInt int toUserId) {
        if (DBG) {
            Slogf.i(TAG, "onUserSwitching(from=%d, to=%d)", fromUserId, toUserId);
        }
        TimingsTraceLog t = new TimingsTraceLog(TAG, TraceHelper.TRACE_TAG_CAR_SERVICE);
        t.traceBegin("onUserSwitching-" + toUserId);

        notifyLegacyUserSwitch(fromUserId, toUserId);

        mInitialUserSetter.setLastActiveUser(toUserId);

        t.traceEnd();
    }

    private void notifyLegacyUserSwitch(@UserIdInt int fromUserId, @UserIdInt int toUserId) {
        if (DBG) {
            Slogf.d(TAG, "notifyLegacyUserSwitch(%d, %d): mUserIdForUserSwitchInProcess=%d",
                    fromUserId, toUserId, mUserIdForUserSwitchInProcess);
        }
        synchronized (mLockUser) {
            if (mUserIdForUserSwitchInProcess != USER_NULL) {
                if (mUserIdForUserSwitchInProcess == toUserId) {
                    if (DBG) {
                        Slogf.d(TAG, "Ignoring, not legacy");
                    }
                    return;
                }
                if (DBG) {
                    Slogf.d(TAG, "Resetting mUserIdForUserSwitchInProcess");
                }
                mUserIdForUserSwitchInProcess = USER_NULL;
                mRequestIdForUserSwitchInProcess = 0;
            }
        }

        sendUserSwitchUiCallback(toUserId);

        // Switch HAL users if user switch is not requested by CarUserService
        notifyHalLegacySwitch(fromUserId, toUserId);
    }

    private void notifyHalLegacySwitch(@UserIdInt int fromUserId, @UserIdInt int toUserId) {
        if (!isUserHalSupported()) {
            if (DBG) {
                Slogf.d(TAG, "notifyHalLegacySwitch(): not calling UserHal (not supported)");
            }
            return;
        }

        // switch HAL user
        UsersInfo usersInfo = UserHalHelper.newUsersInfo(mUserManager, mUserHandleHelper,
                fromUserId);
        SwitchUserRequest request = createUserSwitchRequest(toUserId, usersInfo);
        mHal.legacyUserSwitch(request);
    }

    /**
     * Runs the given runnable when user 0 is unlocked. If user 0 is already unlocked, it is
     * run inside this call.
     *
     * @param r Runnable to run.
     */
    public void runOnUser0Unlock(@NonNull Runnable r) {
        Objects.requireNonNull(r, "runnable cannot be null");
        boolean runNow = false;
        synchronized (mLockUser) {
            if (mUser0Unlocked) {
                runNow = true;
            } else {
                mUser0UnlockTasks.add(r);
            }
        }
        if (runNow) {
            r.run();
        }
    }

    @VisibleForTesting
    @NonNull
    ArrayList<Integer> getBackgroundUsersToRestart() {
        ArrayList<Integer> backgroundUsersToRestart = null;
        synchronized (mLockUser) {
            backgroundUsersToRestart = new ArrayList<>(mBackgroundUsersToRestart);
        }
        return backgroundUsersToRestart;
    }

    private void setSystemUserRestrictions() {
        // Disable Location service for system user.
        LocationManager locationManager =
                (LocationManager) mContext.getSystemService(Context.LOCATION_SERVICE);
        locationManager.setLocationEnabledForUser(
                /* enabled= */ false, UserHandle.SYSTEM);
        locationManager.setAdasGnssLocationEnabled(false);
    }

    private void checkInteractAcrossUsersPermission(String message) {
        checkHasAtLeastOnePermissionGranted(mContext, message,
                android.Manifest.permission.INTERACT_ACROSS_USERS,
                android.Manifest.permission.INTERACT_ACROSS_USERS_FULL);
    }

    /**
     * Manages the required number of pre-created users.
     */
    @Override
    public void updatePreCreatedUsers() {
        checkManageOrCreateUsersPermission("preCreateUsers");
        preCreateUsersInternal(/* waitTimeMs= */ DEFAULT_PRE_CREATION_DELAY_MS);
    }

    private void preCreateUsersInternal(int waitTimeMs) {
        mHandler.postDelayed(() -> mUserPreCreator.managePreCreatedUsers(), waitTimeMs);
    }

    // TODO(b/167698977): members below were copied from UserManagerService; it would be better to
    // move them to some internal android.os class instead.
    private static final int ALLOWED_FLAGS_FOR_CREATE_USERS_PERMISSION =
            UserManagerHelper.FLAG_MANAGED_PROFILE
            | UserManagerHelper.FLAG_PROFILE
            | UserManagerHelper.FLAG_EPHEMERAL
            | UserManagerHelper.FLAG_RESTRICTED
            | UserManagerHelper.FLAG_GUEST
            | UserManagerHelper.FLAG_DEMO
            | UserManagerHelper.FLAG_FULL;

    static void checkManageUsersPermission(String message) {
        if (!hasManageUsersPermission()) {
            throw new SecurityException("You need " + MANAGE_USERS + " permission to: " + message);
        }
    }

    private static void checkManageOrCreateUsersPermission(String message) {
        if (!hasManageOrCreateUsersPermission()) {
            throw new SecurityException(
                    "You either need " + MANAGE_USERS + " or " + CREATE_USERS + " permission to: "
            + message);
        }
    }

    private static void checkManageOrCreateUsersPermission(int creationFlags) {
        if ((creationFlags & ~ALLOWED_FLAGS_FOR_CREATE_USERS_PERMISSION) == 0) {
            if (!hasManageOrCreateUsersPermission()) {
                throw new SecurityException("You either need " + MANAGE_USERS + " or "
                        + CREATE_USERS + "permission to create a user with flags "
                        + creationFlags);
            }
        } else if (!hasManageUsersPermission()) {
            throw new SecurityException("You need " + MANAGE_USERS + " permission to create a user"
                    + " with flags " + creationFlags);
        }
    }

    private static boolean hasManageUsersPermission() {
        final int callingUid = Binder.getCallingUid();
        return isSameApp(callingUid, Process.SYSTEM_UID)
                || callingUid == Process.ROOT_UID
                || hasPermissionGranted(MANAGE_USERS, callingUid);
    }

    private static boolean hasManageUsersOrPermission(String alternativePermission) {
        final int callingUid = Binder.getCallingUid();
        return isSameApp(callingUid, Process.SYSTEM_UID)
                || callingUid == Process.ROOT_UID
                || hasPermissionGranted(MANAGE_USERS, callingUid)
                || hasPermissionGranted(alternativePermission, callingUid);
    }

    private static boolean isSameApp(int uid1, int uid2) {
        return UserHandle.getAppId(uid1) == UserHandle.getAppId(uid2);
    }

    private static boolean hasManageOrCreateUsersPermission() {
        return hasManageUsersOrPermission(CREATE_USERS);
    }

    private static boolean hasPermissionGranted(String permission, int uid) {
        return ActivityManagerHelper.checkComponentPermission(permission, uid, /* owningUid= */ -1,
                /* exported= */ true) == PackageManager.PERMISSION_GRANTED;
    }

    private static String userOperationErrorToString(int error) {
        return DebugUtils.constantToString(UserManager.class, "USER_OPERATION_", error);
    }
}<|MERGE_RESOLUTION|>--- conflicted
+++ resolved
@@ -1142,17 +1142,7 @@
 
     @Override
     public void removeUser(@UserIdInt int userId, ResultCallbackImpl<UserRemovalResult> callback) {
-<<<<<<< HEAD
-        AndroidFuture<UserRemovalResult> future = new AndroidFuture<>() {
-            @Override
-            protected void onCompleted(UserRemovalResult result, Throwable err) {
-                callback.complete(result);
-            }
-        };
-        removeUser(userId, /* hasCallerRestrictions= */ false, future);
-=======
         removeUser(userId, /* hasCallerRestrictions= */ false, callback);
->>>>>>> 5a99f87f
     }
 
     /**
