/*
 * Copyright (C) 2016 The Android Open Source Project
 *
 * Licensed under the Apache License, Version 2.0 (the "License");
 * you may not use this file except in compliance with the License.
 * You may obtain a copy of the License at
 *
 *      http://www.apache.org/licenses/LICENSE-2.0
 *
 * Unless required by applicable law or agreed to in writing, software
 * distributed under the License is distributed on an "AS IS" BASIS,
 * WITHOUT WARRANTIES OR CONDITIONS OF ANY KIND, either express or implied.
 * See the License for the specific language governing permissions and
 * limitations under the License.
 */

package com.android.car.systeminterface;

import static android.car.user.CarUserManager.USER_LIFECYCLE_EVENT_TYPE_SWITCHING;
import static android.view.Display.DEFAULT_DISPLAY;

import static com.android.car.CarServiceUtils.getContentResolverForUser;
import static com.android.car.CarServiceUtils.isEventOfType;
import static com.android.car.internal.util.VersionUtils.isPlatformVersionAtLeastU;
import static com.android.car.util.BrightnessUtils.GAMMA_SPACE_MAX;
import static com.android.car.util.BrightnessUtils.convertGammaToLinear;
import static com.android.car.util.BrightnessUtils.convertLinearToGamma;

import android.annotation.RequiresApi;
import android.car.builtin.display.DisplayManagerHelper;
import android.car.builtin.os.UserManagerHelper;
import android.car.builtin.power.PowerManagerHelper;
import android.car.builtin.util.Slogf;
import android.car.user.CarUserManager.UserLifecycleListener;
import android.car.user.UserLifecycleEventFilter;
import android.content.Context;
import android.database.ContentObserver;
import android.hardware.display.DisplayManager;
import android.hardware.display.DisplayManager.DisplayListener;
import android.os.Build;
import android.os.Handler;
import android.os.Looper;
import android.os.SystemClock;
import android.os.UserHandle;
import android.os.UserManager;
import android.provider.Settings.SettingNotFoundException;
import android.provider.Settings.System;
import android.util.Log;
import android.util.SparseBooleanArray;
<<<<<<< HEAD
=======
import android.util.SparseIntArray;
>>>>>>> 4ff9ffb3
import android.view.Display;

import com.android.car.CarLog;
import com.android.car.internal.util.IntArray;
import com.android.car.power.CarPowerManagementService;
import com.android.car.user.CarUserService;
import com.android.car.util.BrightnessUtils;
import com.android.internal.annotations.GuardedBy;

/**
 * Interface that abstracts display operations
 */
public interface DisplayInterface {

    /**
     * Sets the required services.
     *
     * @param carPowerManagementService {@link CarPowerManagementService} to listen to car power
     *                                  management changes
     * @param carUserService            {@link CarUserService} to listen to service life cycle
     *                                  changes
     */
    void init(CarPowerManagementService carPowerManagementService, CarUserService carUserService);

    /**
     * Sets display brightness.
     *
     * @param brightness Level from 0 to 100%
     */
    void setDisplayBrightness(int brightness);

    /**
<<<<<<< HEAD
     * Turns on or off display with the given displayId.
=======
     * Sets display brightness with the given displayId.
     *
     * @param displayId ID of a display.
     * @param brightness Level from 0 to 100.
     */
    void setDisplayBrightness(int displayId, int brightness);

    /**
     * Turns on or off display with the given displayId.
     *
     * @param displayId ID of a display.
     * @param on {@code true} to turn on, {@code false} to turn off.
     */
    void setDisplayState(int displayId, boolean on);

    /**
     * Turns on or off all displays.
>>>>>>> 4ff9ffb3
     *
     * @param displayId ID of a display.
     * @param on {@code true} to turn on, {@code false} to turn off.
     */
<<<<<<< HEAD
    void setDisplayState(int displayId, boolean on);

    /**
     * Turns on or off all displays.
     *
     * @param on {@code true} to turn on, {@code false} to turn off.
     */
=======
>>>>>>> 4ff9ffb3
    void setAllDisplayState(boolean on);

    /**
     * Starts monitoring the display state change.
     * <p> When there is a change, {@link CarPowerManagementService} is notified.
     */
    void startDisplayStateMonitoring();

    /**
     * Stops monitoring the display state change.
     */
    void stopDisplayStateMonitoring();

    /**
     * Gets the current on/off state of displays.
     *
     * @return {@code true}, if any display is turned on. Otherwise, {@code false}.
     */
    boolean isAnyDisplayEnabled();

    /**
     * Gets the current on/off state of display with the given displayId.
     *
     * @param displayId ID of a display.
     */
    boolean isDisplayEnabled(int displayId);

    /**
     * Refreshing display brightness. Used when user is switching and car turned on.
     */
    void refreshDisplayBrightness();

    /**
     * Refreshing display brightness with the given displayId.
     * Used when brightness change is observed.
     *
     * @param displayId ID of a display.
     */
    void refreshDisplayBrightness(int displayId);

    /**
     * Default implementation of display operations
     */
    class DefaultImpl implements DisplayInterface {
        private static final String TAG = DisplayInterface.class.getSimpleName();
        private static final boolean DEBUG = Slogf.isLoggable(TAG, Log.DEBUG);
        private static final int INVALID_DISPLAY_BRIGHTNESS = -1;

        private final Context mContext;
        private final DisplayManager mDisplayManager;
        private final Object mLock = new Object();
        private final int mMaximumBacklight;
        private final int mMinimumBacklight;
        private final WakeLockInterface mWakeLockInterface;
        @GuardedBy("mLock")
        private CarPowerManagementService mCarPowerManagementService;
        @GuardedBy("mLock")
        private CarUserService mCarUserService;
        @GuardedBy("mLock")
        private final SparseBooleanArray mDisplayStateSet = new SparseBooleanArray();
        @GuardedBy("mLock")
        private final SparseIntArray mDisplayBrightnessSet = new SparseIntArray();
        private final UserManager mUserManager;

        private final ContentObserver mBrightnessObserver =
                new ContentObserver(new Handler(Looper.getMainLooper())) {
                    @Override
                    public void onChange(boolean selfChange) {
                        Slogf.i(TAG, "Brightness change from Settings: selfChange=%b", selfChange);
                        refreshDisplayBrightness();
                    }
                };

        private final DisplayManager.DisplayListener mDisplayListener = new DisplayListener() {
            @Override
            public void onDisplayAdded(int displayId) {
                synchronized (mLock) {
                    mDisplayStateSet.put(displayId, isDisplayOn(displayId));
<<<<<<< HEAD
=======
                    mDisplayBrightnessSet.put(displayId, INVALID_DISPLAY_BRIGHTNESS);
>>>>>>> 4ff9ffb3
                }
            }

            @Override
            public void onDisplayRemoved(int displayId) {
                synchronized (mLock) {
                    mDisplayStateSet.delete(displayId);
<<<<<<< HEAD
=======
                    mDisplayBrightnessSet.delete(displayId);
>>>>>>> 4ff9ffb3
                }
            }

            @Override
            public void onDisplayChanged(int displayId) {
                handleDisplayChanged(displayId);
            }
        };

        DefaultImpl(Context context, WakeLockInterface wakeLockInterface) {
            mContext = context;
            mDisplayManager = context.getSystemService(DisplayManager.class);
            mMaximumBacklight = PowerManagerHelper.getMaximumScreenBrightnessSetting(context);
            mMinimumBacklight = PowerManagerHelper.getMinimumScreenBrightnessSetting(context);
            mWakeLockInterface = wakeLockInterface;
            synchronized (mLock) {
                for (Display display : mDisplayManager.getDisplays()) {
                    int displayId = display.getDisplayId();
                    mDisplayStateSet.put(displayId, isDisplayOn(displayId));
<<<<<<< HEAD
                }
            }
=======
                    mDisplayBrightnessSet.put(displayId, INVALID_DISPLAY_BRIGHTNESS);
                }
            }
            mUserManager = context.getSystemService(UserManager.class);
>>>>>>> 4ff9ffb3
        }

        private final UserLifecycleListener mUserLifecycleListener = event -> {
            if (!isEventOfType(TAG, event, USER_LIFECYCLE_EVENT_TYPE_SWITCHING)) {
                return;
            }
            if (DEBUG) {
                Slogf.d(TAG, "DisplayInterface.DefaultImpl.onEvent(%s)", event);
            }

            onUsersUpdate();
        };

        @Override
        public void refreshDisplayBrightness() {
            refreshDisplayBrightness(DEFAULT_DISPLAY);
        }

        @Override
        public void refreshDisplayBrightness(int displayId) {
            CarPowerManagementService carPowerManagementService = null;
            synchronized (mLock) {
                carPowerManagementService = mCarPowerManagementService;
            }
            if (carPowerManagementService == null) {
                Slogf.e(CarLog.TAG_POWER, "Could not set brightness: "
                        + "no CarPowerManagementService");
                return;
            }
            if (isPlatformVersionAtLeastU()
                    && UserManagerHelper.isVisibleBackgroundUsersSupported(mUserManager)) {
                refreshDisplayBrightnessFromDisplay(carPowerManagementService, displayId);
            } else {
                refreshDisplayBrigtnessFromSetting(carPowerManagementService);
            }
        }

        @RequiresApi(Build.VERSION_CODES.UPSIDE_DOWN_CAKE)
        private void refreshDisplayBrightnessFromDisplay(
                CarPowerManagementService carPowerManagementService, int displayId) {
            int linear = BrightnessUtils.brightnessFloatToInt(
                    DisplayManagerHelper.getBrightness(mContext, displayId));
            int gamma = convertLinearToGamma(linear, mMinimumBacklight, mMaximumBacklight);
            int percentBright = convertGammaToPercentBright(gamma);
            Slogf.i(TAG, "Refreshing percent brightness(from display %d) to %d", displayId,
                    percentBright);
            carPowerManagementService.sendDisplayBrightness(displayId, percentBright);
        }

        private void refreshDisplayBrigtnessFromSetting(
                CarPowerManagementService carPowerManagementService) {
            int gamma = GAMMA_SPACE_MAX;
            try {
                int linear = System.getInt(getContentResolverForUser(mContext,
                        UserHandle.CURRENT.getIdentifier()), System.SCREEN_BRIGHTNESS);
                gamma = convertLinearToGamma(linear, mMinimumBacklight, mMaximumBacklight);
            } catch (SettingNotFoundException e) {
                Slogf.e(CarLog.TAG_POWER, "Could not get SCREEN_BRIGHTNESS: ", e);
            }
            int percentBright = convertGammaToPercentBright(gamma);
            Slogf.i(TAG, "Refreshing percent brightness(from Setting) to %d", percentBright);
            carPowerManagementService.sendDisplayBrightness(percentBright);
        }

<<<<<<< HEAD
        private void handleDisplayChanged(int displayId) {
=======
        private static int convertGammaToPercentBright(int gamma) {
            return (gamma * 100 + ((GAMMA_SPACE_MAX + 1) / 2)) / GAMMA_SPACE_MAX;
        }

        private void handleDisplayChanged(int displayId) {
            refreshDisplayBrightness(displayId);
>>>>>>> 4ff9ffb3
            boolean isOn = isDisplayOn(displayId);
            CarPowerManagementService service;
            synchronized (mLock) {
                boolean state = mDisplayStateSet.get(displayId, false);
                if (state == isOn) { // same as what is set
                    return;
                }
                service = mCarPowerManagementService;
            }
            service.handleDisplayChanged(displayId, isOn);
        }

        private boolean isDisplayOn(int displayId) {
            Display disp = mDisplayManager.getDisplay(displayId);
            if (disp == null) {
                return false;
            }
            return disp.getState() == Display.STATE_ON;
        }

        @Override
        public void setDisplayBrightness(int percentBright) {
            setDisplayBrightness(DEFAULT_DISPLAY, percentBright);
        }

        @Override
        public void setDisplayBrightness(int displayId, int percentBright) {
            synchronized (mLock) {
                if (percentBright == mDisplayBrightnessSet.get(displayId)) {
                    // We have already set the value last time. Skipping
                    return;
                }
                mDisplayBrightnessSet.put(displayId, percentBright);
            }
            int gamma = (percentBright * GAMMA_SPACE_MAX + 50) / 100;
            int linear = convertGammaToLinear(gamma, mMinimumBacklight, mMaximumBacklight);
            if (isPlatformVersionAtLeastU()
                    && UserManagerHelper.isVisibleBackgroundUsersSupported(mUserManager)) {
                DisplayManagerHelper.setBrightness(mContext, displayId,
                        BrightnessUtils.brightnessIntToFloat(linear));
            } else {
                System.putInt(
                        getContentResolverForUser(mContext, UserHandle.CURRENT.getIdentifier()),
                        System.SCREEN_BRIGHTNESS,
                        linear);
            }
        }

        @Override
        public void init(CarPowerManagementService carPowerManagementService,
                CarUserService carUserService) {
            synchronized (mLock) {
                mCarPowerManagementService = carPowerManagementService;
                mCarUserService = carUserService;
            }
        }

        @Override
        public void startDisplayStateMonitoring() {
            CarPowerManagementService carPowerManagementService;
            CarUserService carUserService;
            synchronized (mLock) {
                carPowerManagementService = mCarPowerManagementService;
                carUserService = mCarUserService;
            }
            UserLifecycleEventFilter userSwitchingEventFilter =
                    new UserLifecycleEventFilter.Builder()
                            .addEventType(USER_LIFECYCLE_EVENT_TYPE_SWITCHING).build();
            carUserService.addUserLifecycleListener(userSwitchingEventFilter,
                    mUserLifecycleListener);
            if (isPlatformVersionAtLeastU()
                    && UserManagerHelper.isVisibleBackgroundUsersSupported(mUserManager)) {
                DisplayManagerHelper.registerDisplayListener(mContext, mDisplayListener,
                        carPowerManagementService.getHandler(),
                        DisplayManagerHelper.EVENT_FLAG_DISPLAY_ADDED
                                | DisplayManagerHelper.EVENT_FLAG_DISPLAY_REMOVED
                                | DisplayManagerHelper.EVENT_FLAG_DISPLAY_CHANGED
                                | DisplayManagerHelper.EVENT_FLAG_DISPLAY_BRIGHTNESS);
            } else {
                getContentResolverForUser(mContext, UserHandle.ALL.getIdentifier())
                        .registerContentObserver(System.getUriFor(System.SCREEN_BRIGHTNESS),
                                false,
                                mBrightnessObserver);
            }

            for (Display display : mDisplayManager.getDisplays()) {
                int displayId = display.getDisplayId();
                refreshDisplayBrightness(displayId);
            }
        }

        @Override
        public void stopDisplayStateMonitoring() {
            CarUserService carUserService;
            synchronized (mLock) {
                carUserService = mCarUserService;
            }
            carUserService.removeUserLifecycleListener(mUserLifecycleListener);
            if (isPlatformVersionAtLeastU()
                    && UserManagerHelper.isVisibleBackgroundUsersSupported(mUserManager)) {
                mDisplayManager.unregisterDisplayListener(mDisplayListener);
            } else {
                getContentResolverForUser(mContext, UserHandle.ALL.getIdentifier())
                        .unregisterContentObserver(mBrightnessObserver);
            }
        }

        @Override
        public void setDisplayState(int displayId, boolean on) {
            CarPowerManagementService carPowerManagementService;
            synchronized (mLock) {
                carPowerManagementService = mCarPowerManagementService;
                if (on && carPowerManagementService != null
                        && !carPowerManagementService.canTurnOnDisplay(displayId)) {
                    Slogf.i(CarLog.TAG_POWER, "ignore turning on display %d because "
                            + "CarPowerManagementService doesn't support it", displayId);
                    return;
                }
                mDisplayStateSet.put(displayId, on);
            }
            if (on) {
                mWakeLockInterface.switchToFullWakeLock(displayId);
                Slogf.i(CarLog.TAG_POWER, "on display %d", displayId);
            } else {
                mWakeLockInterface.switchToPartialWakeLock(displayId);
                Slogf.i(CarLog.TAG_POWER, "off display %d", displayId);
<<<<<<< HEAD
                PowerManagerHelper.goToSleep(mContext, displayId, SystemClock.uptimeMillis());
=======
                if (isPlatformVersionAtLeastU()) {
                    PowerManagerHelper.goToSleep(mContext, displayId, SystemClock.uptimeMillis());
                } else {
                    PowerManagerHelper.setDisplayState(mContext, /* on= */ false,
                            SystemClock.uptimeMillis());
                }
>>>>>>> 4ff9ffb3
            }
            if (carPowerManagementService != null) {
                carPowerManagementService.handleDisplayChanged(displayId, on);
            }
        }

        @Override
        public void setAllDisplayState(boolean on) {
            IntArray displayIds = new IntArray();
            synchronized (mLock) {
                for (int i = 0; i < mDisplayStateSet.size(); i++) {
                    displayIds.add(mDisplayStateSet.keyAt(i));
                }
            }
            // setDisplayState has a binder call to system_server. Should not wrap setDisplayState
            // with a lock.
            for (int i = 0; i < displayIds.size(); i++) {
                setDisplayState(displayIds.get(i), on);
            }
        }

        @Override
        public boolean isAnyDisplayEnabled() {
            synchronized (mLock) {
                for (int i = 0; i < mDisplayStateSet.size(); i++) {
                    if (isDisplayEnabled(mDisplayStateSet.keyAt(i))) {
                        return true;
                    }
                }
            }
            return false;
        }

        @Override
        public boolean isDisplayEnabled(int displayId) {
            return isDisplayOn(displayId);
        }

        private void onUsersUpdate() {
            synchronized (mLock) {
                if (mCarPowerManagementService == null) {
                    // CarPowerManagementService is not connected yet
                    return;
                }
                // We need to reset last value
                mDisplayBrightnessSet.put(DEFAULT_DISPLAY, INVALID_DISPLAY_BRIGHTNESS);
            }
            refreshDisplayBrightness();
        }
    }
}<|MERGE_RESOLUTION|>--- conflicted
+++ resolved
@@ -47,10 +47,7 @@
 import android.provider.Settings.System;
 import android.util.Log;
 import android.util.SparseBooleanArray;
-<<<<<<< HEAD
-=======
 import android.util.SparseIntArray;
->>>>>>> 4ff9ffb3
 import android.view.Display;
 
 import com.android.car.CarLog;
@@ -83,9 +80,6 @@
     void setDisplayBrightness(int brightness);
 
     /**
-<<<<<<< HEAD
-     * Turns on or off display with the given displayId.
-=======
      * Sets display brightness with the given displayId.
      *
      * @param displayId ID of a display.
@@ -103,21 +97,9 @@
 
     /**
      * Turns on or off all displays.
->>>>>>> 4ff9ffb3
-     *
-     * @param displayId ID of a display.
+     *
      * @param on {@code true} to turn on, {@code false} to turn off.
      */
-<<<<<<< HEAD
-    void setDisplayState(int displayId, boolean on);
-
-    /**
-     * Turns on or off all displays.
-     *
-     * @param on {@code true} to turn on, {@code false} to turn off.
-     */
-=======
->>>>>>> 4ff9ffb3
     void setAllDisplayState(boolean on);
 
     /**
@@ -196,10 +178,7 @@
             public void onDisplayAdded(int displayId) {
                 synchronized (mLock) {
                     mDisplayStateSet.put(displayId, isDisplayOn(displayId));
-<<<<<<< HEAD
-=======
                     mDisplayBrightnessSet.put(displayId, INVALID_DISPLAY_BRIGHTNESS);
->>>>>>> 4ff9ffb3
                 }
             }
 
@@ -207,10 +186,7 @@
             public void onDisplayRemoved(int displayId) {
                 synchronized (mLock) {
                     mDisplayStateSet.delete(displayId);
-<<<<<<< HEAD
-=======
                     mDisplayBrightnessSet.delete(displayId);
->>>>>>> 4ff9ffb3
                 }
             }
 
@@ -230,15 +206,10 @@
                 for (Display display : mDisplayManager.getDisplays()) {
                     int displayId = display.getDisplayId();
                     mDisplayStateSet.put(displayId, isDisplayOn(displayId));
-<<<<<<< HEAD
-                }
-            }
-=======
                     mDisplayBrightnessSet.put(displayId, INVALID_DISPLAY_BRIGHTNESS);
                 }
             }
             mUserManager = context.getSystemService(UserManager.class);
->>>>>>> 4ff9ffb3
         }
 
         private final UserLifecycleListener mUserLifecycleListener = event -> {
@@ -303,16 +274,12 @@
             carPowerManagementService.sendDisplayBrightness(percentBright);
         }
 
-<<<<<<< HEAD
-        private void handleDisplayChanged(int displayId) {
-=======
         private static int convertGammaToPercentBright(int gamma) {
             return (gamma * 100 + ((GAMMA_SPACE_MAX + 1) / 2)) / GAMMA_SPACE_MAX;
         }
 
         private void handleDisplayChanged(int displayId) {
             refreshDisplayBrightness(displayId);
->>>>>>> 4ff9ffb3
             boolean isOn = isDisplayOn(displayId);
             CarPowerManagementService service;
             synchronized (mLock) {
@@ -439,16 +406,12 @@
             } else {
                 mWakeLockInterface.switchToPartialWakeLock(displayId);
                 Slogf.i(CarLog.TAG_POWER, "off display %d", displayId);
-<<<<<<< HEAD
-                PowerManagerHelper.goToSleep(mContext, displayId, SystemClock.uptimeMillis());
-=======
                 if (isPlatformVersionAtLeastU()) {
                     PowerManagerHelper.goToSleep(mContext, displayId, SystemClock.uptimeMillis());
                 } else {
                     PowerManagerHelper.setDisplayState(mContext, /* on= */ false,
                             SystemClock.uptimeMillis());
                 }
->>>>>>> 4ff9ffb3
             }
             if (carPowerManagementService != null) {
                 carPowerManagementService.handleDisplayChanged(displayId, on);
