/*
 * Copyright (C) 2016 The Android Open Source Project
 *
 * Licensed under the Apache License, Version 2.0 (the "License");
 * you may not use this file except in compliance with the License.
 * You may obtain a copy of the License at
 *
 *      http://www.apache.org/licenses/LICENSE-2.0
 *
 * Unless required by applicable law or agreed to in writing, software
 * distributed under the License is distributed on an "AS IS" BASIS,
 * WITHOUT WARRANTIES OR CONDITIONS OF ANY KIND, either express or implied.
 * See the License for the specific language governing permissions and
 * limitations under the License.
 */

package com.android.car.systeminterface;

<<<<<<< HEAD
=======
import static com.android.car.internal.util.VersionUtils.isPlatformVersionAtLeastU;

>>>>>>> 4ff9ffb3
import android.car.builtin.power.PowerManagerHelper;
import android.car.builtin.util.Slogf;
import android.content.Context;
import android.hardware.display.DisplayManager;
import android.os.PowerManager;
import android.os.PowerManager.WakeLock;
import android.util.Pair;
import android.util.SparseArray;
import android.view.Display;

import com.android.car.CarLog;
import com.android.internal.annotations.GuardedBy;

/**
 * Interface that abstracts wake lock operations
 */
public interface WakeLockInterface {

    /**
     * Releases all wakelocks.
     *
     * @param displayId Target display
     */
    void releaseAllWakeLocks(int displayId);

    /**
     * Acquires partial wakelock.
     *
     * @param displayId Target display
     * @see android.os.PowerManager#PARTIAL_WAKE_LOCK
     */
    void switchToPartialWakeLock(int displayId);

    /**
     * Acquires full wakelock. This can wake up the display if display is asleep.
     *
     * @param displayId Target display
     */
    void switchToFullWakeLock(int displayId);

    class DefaultImpl implements WakeLockInterface {
        private static final String TAG = WakeLockInterface.class.getSimpleName();

        private final Context mContext;
        private final Object mLock = new Object();
        @GuardedBy("mLock")
        private final SparseArray<Pair</* Full */WakeLock, /* Partial */WakeLock>>
                mPerDisplayWakeLocks = new SparseArray<>();

        DefaultImpl(Context context) {
            mContext = context;
            DisplayManager displayManager = mContext.getSystemService(DisplayManager.class);
            displayManager.registerDisplayListener(mDisplayListener, /* handler= */ null);

<<<<<<< HEAD
            for (Display display : displayManager.getDisplays()) {
                int displayId = display.getDisplayId();
                Pair<WakeLock, WakeLock> wakeLockPair = createWakeLockPair(displayId);
                synchronized (mLock) {
                    mPerDisplayWakeLocks.put(displayId, wakeLockPair);
=======

            if (isPlatformVersionAtLeastU()) {
                for (Display display : displayManager.getDisplays()) {
                    int displayId = display.getDisplayId();
                    Pair<WakeLock, WakeLock> wakeLockPair = createWakeLockPair(displayId);
                    synchronized (mLock) {
                        mPerDisplayWakeLocks.put(displayId, wakeLockPair);
                    }
                }
            } else {
                Pair<WakeLock, WakeLock> wakeLockPair = createWakeLockPair(Display.DEFAULT_DISPLAY);
                synchronized (mLock) {
                    mPerDisplayWakeLocks.put(Display.DEFAULT_DISPLAY, wakeLockPair);
>>>>>>> 4ff9ffb3
                }
            }
        }

        @Override
        public void switchToPartialWakeLock(int displayId) {
            Pair<WakeLock, WakeLock> wakeLockPair;
            synchronized (mLock) {
                wakeLockPair = mPerDisplayWakeLocks.get(displayId);
            }
            if (wakeLockPair == null) {
                Slogf.w(TAG, "WakeLocks for display %d is null", displayId);
                return;
            }
            WakeLock partialWakeLock = wakeLockPair.second;
            WakeLock fullWakeLock = wakeLockPair.first;
            if (!partialWakeLock.isHeld()) {
                // CPMS controls the wake lock duration, so we don't use timeout when calling
                // acquire().
                partialWakeLock.acquire();
            }
            if (fullWakeLock.isHeld()) {
                fullWakeLock.release();
            }
        }

        @Override
        public void switchToFullWakeLock(int displayId) {
            Pair<WakeLock, WakeLock> wakeLockPair;
            synchronized (mLock) {
                wakeLockPair = mPerDisplayWakeLocks.get(displayId);
<<<<<<< HEAD
            }
            if (wakeLockPair == null) {
                Slogf.w(TAG, "WakeLocks for display %d is null", displayId);
                return;
            }
            WakeLock fullWakeLock = wakeLockPair.first;
            WakeLock partialWakeLock = wakeLockPair.second;
            if (!fullWakeLock.isHeld()) {
                // CPMS controls the wake lock duration, so we don't use timeout when calling
                // acquire().
                fullWakeLock.acquire();
            }
=======
            }
            if (wakeLockPair == null) {
                Slogf.w(TAG, "WakeLocks for display %d is null", displayId);
                return;
            }
            WakeLock fullWakeLock = wakeLockPair.first;
            WakeLock partialWakeLock = wakeLockPair.second;
            if (!fullWakeLock.isHeld()) {
                // CPMS controls the wake lock duration, so we don't use timeout when calling
                // acquire().
                fullWakeLock.acquire();
            }
>>>>>>> 4ff9ffb3
            if (partialWakeLock.isHeld()) {
                partialWakeLock.release();
            }
        }

        @Override
        public void releaseAllWakeLocks(int displayId) {
            Pair<WakeLock, WakeLock> wakeLockPair;
            synchronized (mLock) {
                wakeLockPair = mPerDisplayWakeLocks.get(displayId);
<<<<<<< HEAD
            }
            if (wakeLockPair == null) {
                Slogf.w(TAG, "WakeLocks for display %d is null", displayId);
                return;
            }
=======
            }
            if (wakeLockPair == null) {
                Slogf.w(TAG, "WakeLocks for display %d is null", displayId);
                return;
            }
>>>>>>> 4ff9ffb3
            WakeLock fullWakeLock = wakeLockPair.first;
            WakeLock partialWakeLock = wakeLockPair.second;
            if (fullWakeLock.isHeld()) {
                fullWakeLock.release();
<<<<<<< HEAD
            }
            if (partialWakeLock.isHeld()) {
                partialWakeLock.release();
=======
>>>>>>> 4ff9ffb3
            }
            if (partialWakeLock.isHeld()) {
                partialWakeLock.release();
            }
        }

        private Pair<WakeLock, WakeLock> createWakeLockPair(int displayId) {
            if (isPlatformVersionAtLeastU()) {
                StringBuilder tag = new StringBuilder(CarLog.TAG_POWER).append(":")
                        .append(displayId);
                WakeLock fullWakeLock = PowerManagerHelper.newWakeLock(mContext,
                        PowerManager.SCREEN_DIM_WAKE_LOCK | PowerManager.ACQUIRE_CAUSES_WAKEUP,
                        tag.toString(), displayId);
                WakeLock partialWakeLock = PowerManagerHelper.newWakeLock(mContext,
                        PowerManager.PARTIAL_WAKE_LOCK, tag.toString(), displayId);
                Slogf.d(TAG, "createWakeLockPair displayId=%d", displayId);
                return Pair.create(fullWakeLock, partialWakeLock);
            }

            PowerManager powerManager = mContext.getSystemService(PowerManager.class);
            WakeLock fullWakeLock = powerManager.newWakeLock(PowerManager.SCREEN_DIM_WAKE_LOCK,
                    CarLog.TAG_POWER);
            WakeLock partialWakeLock = powerManager.newWakeLock(PowerManager.PARTIAL_WAKE_LOCK,
                    CarLog.TAG_POWER);
            Slogf.d(TAG, "createWakeLockPair for main display");
            return Pair.create(fullWakeLock, partialWakeLock);
        }

<<<<<<< HEAD
        private Pair<WakeLock, WakeLock> createWakeLockPair(int displayId) {
            StringBuilder tag = new StringBuilder(CarLog.TAG_POWER).append(":").append(displayId);
            WakeLock fullWakeLock = PowerManagerHelper.newWakeLock(mContext,
                    PowerManager.SCREEN_DIM_WAKE_LOCK | PowerManager.ACQUIRE_CAUSES_WAKEUP,
                    tag.toString(), displayId);
            WakeLock partialWakeLock = PowerManagerHelper.newWakeLock(mContext,
                    PowerManager.PARTIAL_WAKE_LOCK, tag.toString(), displayId);
            Slogf.d(TAG, "createWakeLockPair displayId=%d", displayId);
            return Pair.create(fullWakeLock, partialWakeLock);
        }

=======
>>>>>>> 4ff9ffb3
        DisplayManager.DisplayListener mDisplayListener = new DisplayManager.DisplayListener() {
            @Override
            public void onDisplayAdded(int displayId) {
                Slogf.d(TAG, "onDisplayAdded displayId=%d", displayId);
<<<<<<< HEAD
                synchronized (mLock) {
                    mPerDisplayWakeLocks.put(displayId, createWakeLockPair(displayId));
=======
                Pair<WakeLock, WakeLock> wakeLockPair = createWakeLockPair(displayId);

                synchronized (mLock) {
                    mPerDisplayWakeLocks.put(displayId, wakeLockPair);
>>>>>>> 4ff9ffb3
                }
            }

            @Override
            public void onDisplayRemoved(int displayId) {
                Slogf.d(TAG, "onDisplayRemoved displayId=%d", displayId);
                Pair<WakeLock, WakeLock> wakeLockPair;
                synchronized (mLock) {
                    wakeLockPair = mPerDisplayWakeLocks.get(displayId);
                    if (wakeLockPair == null) {
                        Slogf.w(TAG, "WakeLocks for display %d is null", displayId);
                        return;
                    }
                    mPerDisplayWakeLocks.remove(displayId);
                }
                WakeLock fullWakeLock = wakeLockPair.first;
                WakeLock partialWakeLock = wakeLockPair.second;
                if (fullWakeLock.isHeld()) {
                    fullWakeLock.release();
                }
                if (partialWakeLock.isHeld()) {
                    partialWakeLock.release();
                }
            }

            @Override
            public void onDisplayChanged(int displayId) {
                // ignore
            }
        };
    }
}<|MERGE_RESOLUTION|>--- conflicted
+++ resolved
@@ -16,11 +16,8 @@
 
 package com.android.car.systeminterface;
 
-<<<<<<< HEAD
-=======
 import static com.android.car.internal.util.VersionUtils.isPlatformVersionAtLeastU;
 
->>>>>>> 4ff9ffb3
 import android.car.builtin.power.PowerManagerHelper;
 import android.car.builtin.util.Slogf;
 import android.content.Context;
@@ -75,13 +72,6 @@
             DisplayManager displayManager = mContext.getSystemService(DisplayManager.class);
             displayManager.registerDisplayListener(mDisplayListener, /* handler= */ null);
 
-<<<<<<< HEAD
-            for (Display display : displayManager.getDisplays()) {
-                int displayId = display.getDisplayId();
-                Pair<WakeLock, WakeLock> wakeLockPair = createWakeLockPair(displayId);
-                synchronized (mLock) {
-                    mPerDisplayWakeLocks.put(displayId, wakeLockPair);
-=======
 
             if (isPlatformVersionAtLeastU()) {
                 for (Display display : displayManager.getDisplays()) {
@@ -95,7 +85,6 @@
                 Pair<WakeLock, WakeLock> wakeLockPair = createWakeLockPair(Display.DEFAULT_DISPLAY);
                 synchronized (mLock) {
                     mPerDisplayWakeLocks.put(Display.DEFAULT_DISPLAY, wakeLockPair);
->>>>>>> 4ff9ffb3
                 }
             }
         }
@@ -127,7 +116,6 @@
             Pair<WakeLock, WakeLock> wakeLockPair;
             synchronized (mLock) {
                 wakeLockPair = mPerDisplayWakeLocks.get(displayId);
-<<<<<<< HEAD
             }
             if (wakeLockPair == null) {
                 Slogf.w(TAG, "WakeLocks for display %d is null", displayId);
@@ -140,20 +128,6 @@
                 // acquire().
                 fullWakeLock.acquire();
             }
-=======
-            }
-            if (wakeLockPair == null) {
-                Slogf.w(TAG, "WakeLocks for display %d is null", displayId);
-                return;
-            }
-            WakeLock fullWakeLock = wakeLockPair.first;
-            WakeLock partialWakeLock = wakeLockPair.second;
-            if (!fullWakeLock.isHeld()) {
-                // CPMS controls the wake lock duration, so we don't use timeout when calling
-                // acquire().
-                fullWakeLock.acquire();
-            }
->>>>>>> 4ff9ffb3
             if (partialWakeLock.isHeld()) {
                 partialWakeLock.release();
             }
@@ -164,29 +138,15 @@
             Pair<WakeLock, WakeLock> wakeLockPair;
             synchronized (mLock) {
                 wakeLockPair = mPerDisplayWakeLocks.get(displayId);
-<<<<<<< HEAD
             }
             if (wakeLockPair == null) {
                 Slogf.w(TAG, "WakeLocks for display %d is null", displayId);
                 return;
             }
-=======
-            }
-            if (wakeLockPair == null) {
-                Slogf.w(TAG, "WakeLocks for display %d is null", displayId);
-                return;
-            }
->>>>>>> 4ff9ffb3
             WakeLock fullWakeLock = wakeLockPair.first;
             WakeLock partialWakeLock = wakeLockPair.second;
             if (fullWakeLock.isHeld()) {
                 fullWakeLock.release();
-<<<<<<< HEAD
-            }
-            if (partialWakeLock.isHeld()) {
-                partialWakeLock.release();
-=======
->>>>>>> 4ff9ffb3
             }
             if (partialWakeLock.isHeld()) {
                 partialWakeLock.release();
@@ -215,33 +175,14 @@
             return Pair.create(fullWakeLock, partialWakeLock);
         }
 
-<<<<<<< HEAD
-        private Pair<WakeLock, WakeLock> createWakeLockPair(int displayId) {
-            StringBuilder tag = new StringBuilder(CarLog.TAG_POWER).append(":").append(displayId);
-            WakeLock fullWakeLock = PowerManagerHelper.newWakeLock(mContext,
-                    PowerManager.SCREEN_DIM_WAKE_LOCK | PowerManager.ACQUIRE_CAUSES_WAKEUP,
-                    tag.toString(), displayId);
-            WakeLock partialWakeLock = PowerManagerHelper.newWakeLock(mContext,
-                    PowerManager.PARTIAL_WAKE_LOCK, tag.toString(), displayId);
-            Slogf.d(TAG, "createWakeLockPair displayId=%d", displayId);
-            return Pair.create(fullWakeLock, partialWakeLock);
-        }
-
-=======
->>>>>>> 4ff9ffb3
         DisplayManager.DisplayListener mDisplayListener = new DisplayManager.DisplayListener() {
             @Override
             public void onDisplayAdded(int displayId) {
                 Slogf.d(TAG, "onDisplayAdded displayId=%d", displayId);
-<<<<<<< HEAD
-                synchronized (mLock) {
-                    mPerDisplayWakeLocks.put(displayId, createWakeLockPair(displayId));
-=======
                 Pair<WakeLock, WakeLock> wakeLockPair = createWakeLockPair(displayId);
 
                 synchronized (mLock) {
                     mPerDisplayWakeLocks.put(displayId, wakeLockPair);
->>>>>>> 4ff9ffb3
                 }
             }
 
