/*
 * Copyright (C) 2015 The Android Open Source Project
 *
 * Licensed under the Apache License, Version 2.0 (the "License");
 * you may not use this file except in compliance with the License.
 * You may obtain a copy of the License at
 *
 *      http://www.apache.org/licenses/LICENSE-2.0
 *
 * Unless required by applicable law or agreed to in writing, software
 * distributed under the License is distributed on an "AS IS" BASIS,
 * WITHOUT WARRANTIES OR CONDITIONS OF ANY KIND, either express or implied.
 * See the License for the specific language governing permissions and
 * limitations under the License.
 */

package com.android.car;

<<<<<<< HEAD
import android.car.IPerUserCarService;
import android.car.user.CarUserManager;
=======
import static android.car.user.CarUserManager.USER_LIFECYCLE_EVENT_TYPE_SWITCHING;

import static com.android.car.internal.ExcludeFromCodeCoverageGeneratedReport.DUMP_INFO;
import static com.android.car.util.Utils.isEventOfType;

import android.car.IPerUserCarService;
import android.car.builtin.util.Slogf;
>>>>>>> cc433a5f
import android.car.user.CarUserManager.UserLifecycleListener;
import android.car.user.UserLifecycleEventFilter;
import android.content.ComponentName;
import android.content.Context;
import android.content.Intent;
import android.content.ServiceConnection;
import android.os.IBinder;
import android.os.UserHandle;
import android.util.IndentingPrintWriter;
import android.util.Slog;

import com.android.car.user.CarUserService;
import com.android.internal.annotations.GuardedBy;

import java.util.ArrayList;
import java.util.List;

/**
 * A Helper class that helps with the following:
 * 1. Provide methods to Bind/Unbind to the {@link PerUserCarService} as the current User
 * 2. Set up a listener to UserSwitch Broadcasts and call clients that have registered callbacks.
 *
 */
public class PerUserCarServiceHelper implements CarServiceBase {

    private static final String TAG = CarLog.tagFor(PerUserCarServiceHelper.class);
    private static boolean DBG = false;

    private final Context mContext;
    private final CarUserService mUserService;
    private IPerUserCarService mPerUserCarService;
    // listener to call on a ServiceConnection to PerUserCarService
    private List<ServiceCallback> mServiceCallbacks;
    private final Object mServiceBindLock = new Object();
    @GuardedBy("mServiceBindLock")
    private boolean mBound;

    public PerUserCarServiceHelper(Context context, CarUserService userService) {
        mContext = context;
        mServiceCallbacks = new ArrayList<>();
        mUserService = userService;
        UserLifecycleEventFilter userSwitchingEventFilter = new UserLifecycleEventFilter.Builder()
                .addEventType(USER_LIFECYCLE_EVENT_TYPE_SWITCHING).build();
        mUserService.addUserLifecycleListener(userSwitchingEventFilter, mUserLifecycleListener);
    }

    @Override
    public void init() {
        synchronized (mServiceBindLock) {
            bindToPerUserCarService();
        }
    }

    @Override
    public void release() {
        synchronized (mServiceBindLock) {
            unbindFromPerUserCarService();
            mUserService.removeUserLifecycleListener(mUserLifecycleListener);
        }
    }

    private final UserLifecycleListener mUserLifecycleListener = event -> {
        if (!isEventOfType(TAG, event, USER_LIFECYCLE_EVENT_TYPE_SWITCHING)) {
            return;
        }
        if (DBG) {
            Slog.d(TAG, "onEvent(" + event + ")");
        }
<<<<<<< HEAD
        if (CarUserManager.USER_LIFECYCLE_EVENT_TYPE_SWITCHING == event.getEventType()) {
            List<ServiceCallback> callbacks;
            int userId = event.getUserId();
            if (DBG) {
                Slog.d(TAG, "User Switch Happened. New User" + userId);
            }
=======
        List<ServiceCallback> callbacks;
        int userId = event.getUserId();
        if (DBG) {
            Slogf.d(TAG, "User Switch Happened. New User" + userId);
        }
>>>>>>> cc433a5f

        // Before unbinding, notify the callbacks about unbinding from the service
        // so the callbacks can clean up their state through the binder before the service is
        // killed.
        synchronized (mServiceBindLock) {
            // copy the callbacks
            callbacks = new ArrayList<>(mServiceCallbacks);
        }
        // call them
        for (ServiceCallback callback : callbacks) {
            callback.onPreUnbind();
        }
        // unbind from the service running as the previous user.
        unbindFromPerUserCarService();
        // bind to the service running as the new user
        bindToPerUserCarService();
    };

    /**
     * ServiceConnection to detect connecting/disconnecting to {@link PerUserCarService}
     */
    private final ServiceConnection mUserServiceConnection = new ServiceConnection() {
        // On connecting to the service, get the binder object to the CarBluetoothService
        @Override
        public void onServiceConnected(ComponentName componentName, IBinder service) {
            List<ServiceCallback> callbacks;
            if (DBG) {
                Slog.d(TAG, "Connected to User Service");
            }
            mPerUserCarService = IPerUserCarService.Stub.asInterface(service);
            if (mPerUserCarService != null) {
                synchronized (mServiceBindLock) {
                    // copy the callbacks
                    callbacks = new ArrayList<>(mServiceCallbacks);
                }
                // call them
                for (ServiceCallback callback : callbacks) {
                    callback.onServiceConnected(mPerUserCarService);
                }
            }
        }

        @Override
        public void onServiceDisconnected(ComponentName componentName) {
            List<ServiceCallback> callbacks;
            if (DBG) {
                Slog.d(TAG, "Disconnected from User Service");
            }
            synchronized (mServiceBindLock) {
                // copy the callbacks
                callbacks = new ArrayList<>(mServiceCallbacks);
            }
            // call them
            for (ServiceCallback callback : callbacks) {
                callback.onServiceDisconnected();
            }
        }
    };

    /**
     * Bind to the PerUserCarService {@link PerUserCarService} which is created to run as the
     * Current User.
     */
    private void bindToPerUserCarService() {
        if (DBG) {
            Slog.d(TAG, "Binding to User service");
        }
        Intent startIntent = new Intent(mContext, PerUserCarService.class);
        synchronized (mServiceBindLock) {
            mBound = true;
            boolean bindSuccess = mContext.bindServiceAsUser(startIntent, mUserServiceConnection,
                    mContext.BIND_AUTO_CREATE, UserHandle.CURRENT);
            // If valid connection not obtained, unbind
            if (!bindSuccess) {
                Slog.e(TAG, "bindToPerUserCarService() failed to get valid connection");
                unbindFromPerUserCarService();
            }
        }
    }

    /**
     * Unbind from the {@link PerUserCarService} running as the Current user.
     */
    private void unbindFromPerUserCarService() {
        synchronized (mServiceBindLock) {
            // mBound flag makes sure we are unbinding only when the service is bound.
            if (mBound) {
                if (DBG) {
                    Slog.d(TAG, "Unbinding from User Service");
                }
                mContext.unbindService(mUserServiceConnection);
                mBound = false;
            }
        }
    }

    /**
     * Register a listener that gets called on Connection state changes to the
     * {@link PerUserCarService}
     * @param listener - Callback to invoke on user switch event.
     */
    public void registerServiceCallback(ServiceCallback listener) {
        if (listener != null) {
            if (DBG) {
                Slog.d(TAG, "Registering PerUserCarService Listener");
            }
            synchronized (mServiceBindLock) {
                mServiceCallbacks.add(listener);
            }
        }
    }

    /**
     * Unregister the Service Listener
     * @param listener - Callback method to unregister
     */
    public void unregisterServiceCallback(ServiceCallback listener) {
        if (DBG) {
            Slog.d(TAG, "Unregistering PerUserCarService Listener");
        }
        if (listener != null) {
            synchronized (mServiceBindLock) {
                mServiceCallbacks.remove(listener);
            }
        }
    }

    /**
     * Listener to the PerUserCarService connection status that clients need to implement.
     */
    public interface ServiceCallback {
        /**
         * Invoked when a service connects.
         *
         * @param perUserCarService the instance of IPerUserCarService.
         */
        void onServiceConnected(IPerUserCarService perUserCarService);

        /**
         * Invoked before an unbind call is going to be made.
         */
        void onPreUnbind();

        /**
         * Invoked when a service is crashed or disconnected.
         */
        void onServiceDisconnected();
    }

    @Override
    public final void dump(IndentingPrintWriter pw) {
        pw.println("PerUserCarServiceHelper");
        pw.increaseIndent();
        synchronized (mServiceBindLock) {
            pw.printf("bound: %b\n", mBound);
            if (mServiceCallbacks == null) {
                pw.println("no callbacks");
            } else {
                int size = mServiceCallbacks.size();
                pw.printf("%d callback%s\n", size, (size > 1 ? "s" : ""));
            }
        }
        pw.decreaseIndent();
    }
}<|MERGE_RESOLUTION|>--- conflicted
+++ resolved
@@ -16,10 +16,6 @@
 
 package com.android.car;
 
-<<<<<<< HEAD
-import android.car.IPerUserCarService;
-import android.car.user.CarUserManager;
-=======
 import static android.car.user.CarUserManager.USER_LIFECYCLE_EVENT_TYPE_SWITCHING;
 
 import static com.android.car.internal.ExcludeFromCodeCoverageGeneratedReport.DUMP_INFO;
@@ -27,7 +23,6 @@
 
 import android.car.IPerUserCarService;
 import android.car.builtin.util.Slogf;
->>>>>>> cc433a5f
 import android.car.user.CarUserManager.UserLifecycleListener;
 import android.car.user.UserLifecycleEventFilter;
 import android.content.ComponentName;
@@ -36,9 +31,9 @@
 import android.content.ServiceConnection;
 import android.os.IBinder;
 import android.os.UserHandle;
-import android.util.IndentingPrintWriter;
-import android.util.Slog;
-
+
+import com.android.car.internal.ExcludeFromCodeCoverageGeneratedReport;
+import com.android.car.internal.util.IndentingPrintWriter;
 import com.android.car.user.CarUserService;
 import com.android.internal.annotations.GuardedBy;
 
@@ -94,22 +89,13 @@
             return;
         }
         if (DBG) {
-            Slog.d(TAG, "onEvent(" + event + ")");
-        }
-<<<<<<< HEAD
-        if (CarUserManager.USER_LIFECYCLE_EVENT_TYPE_SWITCHING == event.getEventType()) {
-            List<ServiceCallback> callbacks;
-            int userId = event.getUserId();
-            if (DBG) {
-                Slog.d(TAG, "User Switch Happened. New User" + userId);
-            }
-=======
+            Slogf.d(TAG, "onEvent(" + event + ")");
+        }
         List<ServiceCallback> callbacks;
         int userId = event.getUserId();
         if (DBG) {
             Slogf.d(TAG, "User Switch Happened. New User" + userId);
         }
->>>>>>> cc433a5f
 
         // Before unbinding, notify the callbacks about unbinding from the service
         // so the callbacks can clean up their state through the binder before the service is
@@ -137,7 +123,7 @@
         public void onServiceConnected(ComponentName componentName, IBinder service) {
             List<ServiceCallback> callbacks;
             if (DBG) {
-                Slog.d(TAG, "Connected to User Service");
+                Slogf.d(TAG, "Connected to User Service");
             }
             mPerUserCarService = IPerUserCarService.Stub.asInterface(service);
             if (mPerUserCarService != null) {
@@ -156,7 +142,7 @@
         public void onServiceDisconnected(ComponentName componentName) {
             List<ServiceCallback> callbacks;
             if (DBG) {
-                Slog.d(TAG, "Disconnected from User Service");
+                Slogf.d(TAG, "Disconnected from User Service");
             }
             synchronized (mServiceBindLock) {
                 // copy the callbacks
@@ -175,16 +161,18 @@
      */
     private void bindToPerUserCarService() {
         if (DBG) {
-            Slog.d(TAG, "Binding to User service");
-        }
-        Intent startIntent = new Intent(mContext, PerUserCarService.class);
+            Slogf.d(TAG, "Binding to User service");
+        }
+        // This crosses both process and package boundary.
+        Intent startIntent = BuiltinPackageDependency.addClassNameToIntent(mContext, new Intent(),
+                BuiltinPackageDependency.PER_USER_CAR_SERVICE_CLASS);
         synchronized (mServiceBindLock) {
             mBound = true;
             boolean bindSuccess = mContext.bindServiceAsUser(startIntent, mUserServiceConnection,
                     mContext.BIND_AUTO_CREATE, UserHandle.CURRENT);
             // If valid connection not obtained, unbind
             if (!bindSuccess) {
-                Slog.e(TAG, "bindToPerUserCarService() failed to get valid connection");
+                Slogf.e(TAG, "bindToPerUserCarService() failed to get valid connection");
                 unbindFromPerUserCarService();
             }
         }
@@ -198,7 +186,7 @@
             // mBound flag makes sure we are unbinding only when the service is bound.
             if (mBound) {
                 if (DBG) {
-                    Slog.d(TAG, "Unbinding from User Service");
+                    Slogf.d(TAG, "Unbinding from User Service");
                 }
                 mContext.unbindService(mUserServiceConnection);
                 mBound = false;
@@ -214,7 +202,7 @@
     public void registerServiceCallback(ServiceCallback listener) {
         if (listener != null) {
             if (DBG) {
-                Slog.d(TAG, "Registering PerUserCarService Listener");
+                Slogf.d(TAG, "Registering PerUserCarService Listener");
             }
             synchronized (mServiceBindLock) {
                 mServiceCallbacks.add(listener);
@@ -228,7 +216,7 @@
      */
     public void unregisterServiceCallback(ServiceCallback listener) {
         if (DBG) {
-            Slog.d(TAG, "Unregistering PerUserCarService Listener");
+            Slogf.d(TAG, "Unregistering PerUserCarService Listener");
         }
         if (listener != null) {
             synchronized (mServiceBindLock) {
@@ -260,6 +248,7 @@
     }
 
     @Override
+    @ExcludeFromCodeCoverageGeneratedReport(reason = DUMP_INFO)
     public final void dump(IndentingPrintWriter pw) {
         pw.println("PerUserCarServiceHelper");
         pw.increaseIndent();
