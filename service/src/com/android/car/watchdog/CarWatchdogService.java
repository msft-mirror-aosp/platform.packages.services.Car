--- conflicted
+++ resolved
@@ -18,13 +18,11 @@
 
 import static android.car.user.CarUserManager.USER_LIFECYCLE_EVENT_TYPE_STARTING;
 import static android.car.user.CarUserManager.USER_LIFECYCLE_EVENT_TYPE_STOPPED;
+import static android.content.Intent.ACTION_USER_REMOVED;
 
 import static com.android.car.CarLog.TAG_WATCHDOG;
-<<<<<<< HEAD
-=======
 import static com.android.car.internal.ExcludeFromCodeCoverageGeneratedReport.DUMP_INFO;
 import static com.android.car.util.Utils.isEventAnyOfTypes;
->>>>>>> cc433a5f
 
 import android.annotation.NonNull;
 import android.automotive.watchdog.internal.GarageMode;
@@ -33,15 +31,17 @@
 import android.automotive.watchdog.internal.PackageIoOveruseStats;
 import android.automotive.watchdog.internal.PowerCycle;
 import android.automotive.watchdog.internal.StateType;
+import android.automotive.watchdog.internal.UserPackageIoUsageStats;
 import android.automotive.watchdog.internal.UserState;
 import android.car.Car;
-import android.car.hardware.power.CarPowerManager.CarPowerStateListener;
+import android.car.builtin.util.Slogf;
+import android.car.hardware.power.CarPowerManager;
+import android.car.hardware.power.CarPowerPolicy;
+import android.car.hardware.power.CarPowerPolicyFilter;
+import android.car.hardware.power.ICarPowerPolicyListener;
 import android.car.hardware.power.ICarPowerStateListener;
-<<<<<<< HEAD
-=======
 import android.car.hardware.power.PowerComponent;
 import android.car.user.UserLifecycleEventFilter;
->>>>>>> cc433a5f
 import android.car.watchdog.CarWatchdogManager;
 import android.car.watchdog.ICarWatchdogService;
 import android.car.watchdog.ICarWatchdogServiceCallback;
@@ -54,26 +54,27 @@
 import android.content.Context;
 import android.content.Intent;
 import android.content.IntentFilter;
-import android.content.pm.UserInfo;
 import android.os.RemoteException;
 import android.os.UserHandle;
 import android.os.UserManager;
 import android.util.ArraySet;
-import android.util.IndentingPrintWriter;
 
 import com.android.car.CarLocalServices;
 import com.android.car.CarLog;
 import com.android.car.CarServiceBase;
 import com.android.car.CarServiceUtils;
-import com.android.car.ICarImpl;
+import com.android.car.internal.ExcludeFromCodeCoverageGeneratedReport;
+import com.android.car.internal.util.ArrayUtils;
+import com.android.car.internal.util.IndentingPrintWriter;
 import com.android.car.power.CarPowerManagementService;
+import com.android.car.systeminterface.SystemInterface;
 import com.android.car.user.CarUserService;
 import com.android.internal.annotations.GuardedBy;
 import com.android.internal.annotations.VisibleForTesting;
-import com.android.internal.util.ArrayUtils;
-import com.android.server.utils.Slogf;
-
+
+import java.io.File;
 import java.lang.ref.WeakReference;
+import java.time.Instant;
 import java.util.List;
 
 /**
@@ -86,10 +87,35 @@
             "com.android.server.jobscheduler.GARAGE_MODE_ON";
     static final String ACTION_GARAGE_MODE_OFF =
             "com.android.server.jobscheduler.GARAGE_MODE_OFF";
+    static final String ACTION_LAUNCH_APP_SETTINGS =
+            "com.android.car.watchdog.ACTION_LAUNCH_APP_SETTINGS";
+    static final String ACTION_DISMISS_RESOURCE_OVERUSE_NOTIFICATION =
+            "com.android.car.watchdog.ACTION_DISMISS_RESOURCE_OVERUSE_NOTIFICATION";
+    static final String ACTION_RESOURCE_OVERUSE_DISABLE_APP =
+            "com.android.car.watchdog.ACTION_RESOURCE_OVERUSE_DISABLE_APP";
+
+    @VisibleForTesting
+    static final int MISSING_ARG_VALUE = -1;
+
+    private static final String FALLBACK_DATA_SYSTEM_CAR_DIR_PATH = "/data/system/car";
+    private static final String WATCHDOG_DIR_NAME = "watchdog";
+
+    private static final TimeSource SYSTEM_INSTANCE = new TimeSource() {
+        @Override
+        public Instant now() {
+            return Instant.now();
+        }
+
+        @Override
+        public String toString() {
+            return "System time instance";
+        }
+    };
 
     private final Context mContext;
     private final ICarWatchdogServiceForSystemImpl mWatchdogServiceForSystem;
     private final PackageInfoHandler mPackageInfoHandler;
+    private final WatchdogStorage mWatchdogStorage;
     private final WatchdogProcessHandler mWatchdogProcessHandler;
     private final WatchdogPerfHandler mWatchdogPerfHandler;
     private final CarWatchdogDaemonHelper mCarWatchdogDaemonHelper;
@@ -102,42 +128,126 @@
     private final BroadcastReceiver mBroadcastReceiver = new BroadcastReceiver() {
         @Override
         public void onReceive(Context context, Intent intent) {
-            final String action = intent.getAction();
-            boolean isGarageMode = false;
-            if (action.equals(ACTION_GARAGE_MODE_ON)) {
-                isGarageMode = true;
-            } else if (!action.equals(ACTION_GARAGE_MODE_OFF)) {
+            String action = intent.getAction();
+            UserHandle userHandle;
+            switch (action) {
+                case ACTION_DISMISS_RESOURCE_OVERUSE_NOTIFICATION:
+                case ACTION_LAUNCH_APP_SETTINGS:
+                case ACTION_RESOURCE_OVERUSE_DISABLE_APP:
+                    mWatchdogPerfHandler.handleIntent(intent);
+                    break;
+                case ACTION_GARAGE_MODE_ON:
+                case ACTION_GARAGE_MODE_OFF:
+                    int garageMode;
+                    synchronized (mLock) {
+                        garageMode = mCurrentGarageMode = action.equals(ACTION_GARAGE_MODE_ON)
+                                ? GarageMode.GARAGE_MODE_ON : GarageMode.GARAGE_MODE_OFF;
+                    }
+                    mWatchdogPerfHandler.onGarageModeChange(garageMode);
+                    if (garageMode == GarageMode.GARAGE_MODE_ON) {
+                        mWatchdogStorage.shrinkDatabase();
+                    }
+                    notifyGarageModeChange(garageMode);
+                    return;
+                case ACTION_USER_REMOVED:
+                    userHandle = intent.getParcelableExtra(Intent.EXTRA_USER);
+                    int userId = userHandle.getIdentifier();
+                    try {
+                        mCarWatchdogDaemonHelper.notifySystemStateChange(StateType.USER_STATE,
+                                userId, UserState.USER_STATE_REMOVED);
+                        if (DEBUG) {
+                            Slogf.d(TAG, "Notified car watchdog daemon of removed user %d",
+                                    userId);
+                        }
+                    } catch (RemoteException e) {
+                        Slogf.w(TAG, e, "Failed to notify car watchdog daemon of removed user %d",
+                                userId);
+                    }
+                    mWatchdogPerfHandler.deleteUser(userId);
+                    return;
+            }
+        }
+    };
+
+    private final ICarPowerStateListener mCarPowerStateListener =
+            new ICarPowerStateListener.Stub() {
+        @Override
+        public void onStateChanged(int state, long expirationTimeMs) {
+            CarPowerManagementService powerService =
+                    CarLocalServices.getService(CarPowerManagementService.class);
+            if (powerService == null) {
                 return;
             }
-            try {
-                mCarWatchdogDaemonHelper.notifySystemStateChange(StateType.GARAGE_MODE,
-                        isGarageMode ? GarageMode.GARAGE_MODE_ON : GarageMode.GARAGE_MODE_OFF,
-                        /* arg2= */ -1);
-                if (DEBUG) {
-                    Slogf.d(TAG, "Notified car watchdog daemon of garage mode(%s)",
-                            isGarageMode ? "ON" : "OFF");
+            int powerCycle = carPowerStateToPowerCycle(powerService.getPowerState());
+            switch (powerCycle) {
+                case PowerCycle.POWER_CYCLE_SHUTDOWN_PREPARE:
+                    // Perform time consuming disk I/O operation during shutdown prepare to avoid
+                    // incomplete I/O.
+                    mWatchdogPerfHandler.writeMetadataFile();
+                    break;
+                case PowerCycle.POWER_CYCLE_SHUTDOWN_ENTER:
+                    // Watchdog service and daemon performs garage mode monitoring so delay writing
+                    // to database until after shutdown enter.
+                    mWatchdogPerfHandler.writeToDatabase();
+                    break;
+                // ON covers resume.
+                case PowerCycle.POWER_CYCLE_RESUME:
+                    // There might be outdated & incorrect info. We should reset them before
+                    // starting to do health check.
+                    mWatchdogProcessHandler.prepareHealthCheck();
+                    break;
+                default:
+                    return;
+            }
+            notifyPowerCycleChange(powerCycle);
+        }
+    };
+
+    private final ICarPowerPolicyListener mCarDisplayPowerPolicyListener =
+            new ICarPowerPolicyListener.Stub() {
+                @Override
+                public void onPolicyChanged(CarPowerPolicy appliedPolicy,
+                        CarPowerPolicy accumulatedPolicy) {
+                    boolean isDisplayEnabled =
+                            appliedPolicy.isComponentEnabled(PowerComponent.DISPLAY);
+                    boolean didStateChange = false;
+                    synchronized (mLock) {
+                        didStateChange = mIsDisplayEnabled != isDisplayEnabled;
+                        mIsDisplayEnabled = isDisplayEnabled;
+                    }
+                    if (didStateChange) {
+                        mWatchdogPerfHandler.onDisplayStateChanged(isDisplayEnabled);
+                    }
                 }
-            } catch (RemoteException | RuntimeException e) {
-                Slogf.w(TAG, "Notifying garage mode state change failed: %s", e);
-            }
-        }
-    };
+            };
 
     private final Object mLock = new Object();
     @GuardedBy("mLock")
     private boolean mReadyToRespond;
     @GuardedBy("mLock")
     private boolean mIsConnected;
-
-    public CarWatchdogService(Context context) {
+    @GuardedBy("mLock")
+    private @GarageMode int mCurrentGarageMode;
+    @GuardedBy("mLock")
+    private boolean mIsDisplayEnabled;
+
+    public CarWatchdogService(Context context, Context carServiceBuiltinPackageContext) {
+        this(context, carServiceBuiltinPackageContext,
+                new WatchdogStorage(context, SYSTEM_INSTANCE), SYSTEM_INSTANCE);
+    }
+
+    @VisibleForTesting
+    CarWatchdogService(Context context, Context carServiceBuiltinPackageContext,
+            WatchdogStorage watchdogStorage, TimeSource timeSource) {
         mContext = context;
+        mWatchdogStorage = watchdogStorage;
         mPackageInfoHandler = new PackageInfoHandler(mContext.getPackageManager());
         mCarWatchdogDaemonHelper = new CarWatchdogDaemonHelper(TAG_WATCHDOG);
         mWatchdogServiceForSystem = new ICarWatchdogServiceForSystemImpl(this);
         mWatchdogProcessHandler = new WatchdogProcessHandler(mWatchdogServiceForSystem,
                 mCarWatchdogDaemonHelper);
-        mWatchdogPerfHandler = new WatchdogPerfHandler(mContext, mCarWatchdogDaemonHelper,
-                mPackageInfoHandler);
+        mWatchdogPerfHandler = new WatchdogPerfHandler(mContext, carServiceBuiltinPackageContext,
+                mCarWatchdogDaemonHelper, mPackageInfoHandler, mWatchdogStorage, timeSource);
         mConnectionListener = (isConnected) -> {
             mWatchdogPerfHandler.onDaemonConnectionChange(isConnected);
             synchronized (mLock) {
@@ -145,17 +255,19 @@
             }
             registerToDaemon();
         };
+        mCurrentGarageMode = GarageMode.GARAGE_MODE_OFF;
+        mIsDisplayEnabled = true;
     }
 
     @Override
     public void init() {
         mWatchdogProcessHandler.init();
-        subscribePowerCycleChange();
+        mWatchdogPerfHandler.init();
+        subscribePowerManagementService();
         subscribeUserStateChange();
         subscribeBroadcastReceiver();
         mCarWatchdogDaemonHelper.addOnConnectionChangeListener(mConnectionListener);
         mCarWatchdogDaemonHelper.connect();
-        mWatchdogPerfHandler.init();
         // To make sure the main handler is ready for responding to car watchdog daemon, registering
         // to the daemon is done through the main handler. Once the registration is completed, we
         // can assume that the main handler is not too busy handling other stuffs.
@@ -168,16 +280,24 @@
     @Override
     public void release() {
         mContext.unregisterReceiver(mBroadcastReceiver);
+        unsubscribePowerManagementService();
         mWatchdogPerfHandler.release();
+        mWatchdogStorage.release();
         unregisterFromDaemon();
         mCarWatchdogDaemonHelper.disconnect();
     }
 
     @Override
+    @ExcludeFromCodeCoverageGeneratedReport(reason = DUMP_INFO)
     public void dump(IndentingPrintWriter writer) {
-        writer.println("*CarWatchdogService*");
+        writer.println("*" + getClass().getSimpleName() + "*");
+        writer.increaseIndent();
+        synchronized (mLock) {
+            writer.println("Current garage mode: " + toGarageModeString(mCurrentGarageMode));
+        }
         mWatchdogProcessHandler.dump(writer);
         mWatchdogPerfHandler.dump(writer);
+        writer.decreaseIndent();
     }
 
     /**
@@ -186,7 +306,7 @@
      */
     @Override
     public void registerClient(ICarWatchdogServiceCallback client, int timeout) {
-        ICarImpl.assertPermission(mContext, Car.PERMISSION_USE_CAR_WATCHDOG);
+        CarServiceUtils.assertPermission(mContext, Car.PERMISSION_USE_CAR_WATCHDOG);
         mWatchdogProcessHandler.registerClient(client, timeout);
     }
 
@@ -196,7 +316,7 @@
      */
     @Override
     public void unregisterClient(ICarWatchdogServiceCallback client) {
-        ICarImpl.assertPermission(mContext, Car.PERMISSION_USE_CAR_WATCHDOG);
+        CarServiceUtils.assertPermission(mContext, Car.PERMISSION_USE_CAR_WATCHDOG);
         mWatchdogProcessHandler.unregisterClient(client);
     }
 
@@ -205,13 +325,8 @@
      */
     @Override
     public void tellClientAlive(ICarWatchdogServiceCallback client, int sessionId) {
-        ICarImpl.assertPermission(mContext, Car.PERMISSION_USE_CAR_WATCHDOG);
+        CarServiceUtils.assertPermission(mContext, Car.PERMISSION_USE_CAR_WATCHDOG);
         mWatchdogProcessHandler.tellClientAlive(client, sessionId);
-    }
-
-    @VisibleForTesting
-    int getClientCount(int timeout) {
-        return mWatchdogProcessHandler.getClientCount(timeout);
     }
 
     /** Returns {@link android.car.watchdog.ResourceOveruseStats} for the calling package. */
@@ -234,7 +349,7 @@
             @CarWatchdogManager.ResourceOveruseFlag int resourceOveruseFlag,
             @CarWatchdogManager.MinimumStatsFlag int minimumStatsFlag,
             @CarWatchdogManager.StatsPeriod int maxStatsPeriod) {
-        ICarImpl.assertPermission(mContext, Car.PERMISSION_COLLECT_CAR_WATCHDOG_METRICS);
+        CarServiceUtils.assertPermission(mContext, Car.PERMISSION_COLLECT_CAR_WATCHDOG_METRICS);
         return mWatchdogPerfHandler.getAllResourceOveruseStats(resourceOveruseFlag,
                 minimumStatsFlag, maxStatsPeriod);
     }
@@ -246,7 +361,7 @@
             @NonNull String packageName, @NonNull UserHandle userHandle,
             @CarWatchdogManager.ResourceOveruseFlag int resourceOveruseFlag,
             @CarWatchdogManager.StatsPeriod int maxStatsPeriod) {
-        ICarImpl.assertPermission(mContext, Car.PERMISSION_COLLECT_CAR_WATCHDOG_METRICS);
+        CarServiceUtils.assertPermission(mContext, Car.PERMISSION_COLLECT_CAR_WATCHDOG_METRICS);
         return mWatchdogPerfHandler.getResourceOveruseStatsForUserPackage(packageName, userHandle,
                 resourceOveruseFlag, maxStatsPeriod);
     }
@@ -279,7 +394,7 @@
     public void addResourceOveruseListenerForSystem(
             @CarWatchdogManager.ResourceOveruseFlag int resourceOveruseFlag,
             @NonNull IResourceOveruseListener listener) {
-        ICarImpl.assertPermission(mContext, Car.PERMISSION_COLLECT_CAR_WATCHDOG_METRICS);
+        CarServiceUtils.assertPermission(mContext, Car.PERMISSION_COLLECT_CAR_WATCHDOG_METRICS);
         mWatchdogPerfHandler.addResourceOveruseListenerForSystem(resourceOveruseFlag, listener);
     }
 
@@ -289,7 +404,7 @@
      */
     @Override
     public void removeResourceOveruseListenerForSystem(@NonNull IResourceOveruseListener listener) {
-        ICarImpl.assertPermission(mContext, Car.PERMISSION_COLLECT_CAR_WATCHDOG_METRICS);
+        CarServiceUtils.assertPermission(mContext, Car.PERMISSION_COLLECT_CAR_WATCHDOG_METRICS);
         mWatchdogPerfHandler.removeResourceOveruseListenerForSystem(listener);
     }
 
@@ -297,7 +412,7 @@
     @Override
     public void setKillablePackageAsUser(String packageName, UserHandle userHandle,
             boolean isKillable) {
-        ICarImpl.assertPermission(mContext, Car.PERMISSION_CONTROL_CAR_WATCHDOG_CONFIG);
+        CarServiceUtils.assertPermission(mContext, Car.PERMISSION_CONTROL_CAR_WATCHDOG_CONFIG);
         mWatchdogPerfHandler.setKillablePackageAsUser(packageName, userHandle, isKillable);
     }
 
@@ -308,7 +423,7 @@
     @Override
     @NonNull
     public List<PackageKillableState> getPackageKillableStatesAsUser(UserHandle userHandle) {
-        ICarImpl.assertPermission(mContext, Car.PERMISSION_CONTROL_CAR_WATCHDOG_CONFIG);
+        CarServiceUtils.assertPermission(mContext, Car.PERMISSION_CONTROL_CAR_WATCHDOG_CONFIG);
         return mWatchdogPerfHandler.getPackageKillableStatesAsUser(userHandle);
     }
 
@@ -321,7 +436,7 @@
             List<ResourceOveruseConfiguration> configurations,
             @CarWatchdogManager.ResourceOveruseFlag int resourceOveruseFlag)
             throws RemoteException {
-        ICarImpl.assertPermission(mContext, Car.PERMISSION_CONTROL_CAR_WATCHDOG_CONFIG);
+        CarServiceUtils.assertPermission(mContext, Car.PERMISSION_CONTROL_CAR_WATCHDOG_CONFIG);
         return mWatchdogPerfHandler.setResourceOveruseConfigurations(configurations,
                 resourceOveruseFlag);
     }
@@ -331,9 +446,91 @@
     @NonNull
     public List<ResourceOveruseConfiguration> getResourceOveruseConfigurations(
             @CarWatchdogManager.ResourceOveruseFlag int resourceOveruseFlag) {
-        ICarImpl.assertAnyPermission(mContext, Car.PERMISSION_CONTROL_CAR_WATCHDOG_CONFIG,
+        CarServiceUtils.assertAnyPermission(mContext, Car.PERMISSION_CONTROL_CAR_WATCHDOG_CONFIG,
                 Car.PERMISSION_COLLECT_CAR_WATCHDOG_METRICS);
         return mWatchdogPerfHandler.getResourceOveruseConfigurations(resourceOveruseFlag);
+    }
+
+    /**
+     * Enables/disables the watchdog daemon client health check process.
+     */
+    public void controlProcessHealthCheck(boolean enable) {
+        CarServiceUtils.assertPermission(mContext, Car.PERMISSION_USE_CAR_WATCHDOG);
+        mWatchdogProcessHandler.controlProcessHealthCheck(enable);
+    }
+
+    @VisibleForTesting
+    int getClientCount(int timeout) {
+        return mWatchdogProcessHandler.getClientCount(timeout);
+    }
+
+    @VisibleForTesting
+    void setOveruseHandlingDelay(long millis) {
+        mWatchdogPerfHandler.setOveruseHandlingDelay(millis);
+    }
+
+    static File getWatchdogDirFile() {
+        SystemInterface systemInterface = CarLocalServices.getService(SystemInterface.class);
+        String systemCarDirPath = systemInterface == null ? FALLBACK_DATA_SYSTEM_CAR_DIR_PATH
+                : systemInterface.getSystemCarDir().getAbsolutePath();
+        return new File(systemCarDirPath, WATCHDOG_DIR_NAME);
+    }
+
+    private void notifyAllUserStates() {
+        UserManager userManager = mContext.getSystemService(UserManager.class);
+        List<UserHandle> users = userManager.getUserHandles(/* excludeDying= */ false);
+        try {
+            // TODO(b/152780162): reduce the number of RPC calls(isUserRunning).
+            for (int i = 0; i < users.size(); ++i) {
+                UserHandle user = users.get(i);
+                int userState = userManager.isUserRunning(user)
+                        ? UserState.USER_STATE_STARTED
+                        : UserState.USER_STATE_STOPPED;
+                mCarWatchdogDaemonHelper.notifySystemStateChange(StateType.USER_STATE,
+                        user.getIdentifier(), userState);
+                mWatchdogProcessHandler.updateUserState(user.getIdentifier(),
+                        userState == UserState.USER_STATE_STOPPED);
+            }
+            if (DEBUG) {
+                Slogf.d(TAG, "Notified car watchdog daemon of user states");
+            }
+        } catch (RemoteException | RuntimeException e) {
+            // When car watchdog daemon is not connected, the {@link mCarWatchdogDaemonHelper}
+            // throws IllegalStateException. Catch the exception to avoid crashing the process.
+            Slogf.w(TAG, e, "Notifying latest user states failed");
+        }
+    }
+
+    private void notifyPowerCycleChange(@PowerCycle int powerCycle) {
+        if (powerCycle == PowerCycle.NUM_POWER_CYLES) {
+            Slogf.e(TAG, "Skipping notifying invalid power cycle (%d)", powerCycle);
+            return;
+        }
+        try {
+            mCarWatchdogDaemonHelper.notifySystemStateChange(
+                    StateType.POWER_CYCLE, powerCycle, MISSING_ARG_VALUE);
+            if (DEBUG) {
+                Slogf.d(TAG, "Notified car watchdog daemon of power cycle(%d)", powerCycle);
+            }
+        } catch (RemoteException | RuntimeException e) {
+            // When car watchdog daemon is not connected, the {@link mCarWatchdogDaemonHelper}
+            // throws IllegalStateException. Catch the exception to avoid crashing the process.
+            Slogf.w(TAG, e, "Notifying power cycle change to %d failed", powerCycle);
+        }
+    }
+
+    private void notifyGarageModeChange(@GarageMode int garageMode) {
+        try {
+            mCarWatchdogDaemonHelper.notifySystemStateChange(
+                    StateType.GARAGE_MODE, garageMode, MISSING_ARG_VALUE);
+            if (DEBUG) {
+                Slogf.d(TAG, "Notified car watchdog daemon of garage mode(%d)", garageMode);
+            }
+        } catch (RemoteException | RuntimeException e) {
+            // When car watchdog daemon is not connected, the {@link mCarWatchdogDaemonHelper}
+            // throws IllegalStateException. Catch the exception to avoid crashing the process.
+            Slogf.w(TAG, e, "Notifying garage mode change to %d failed", garageMode);
+        }
     }
 
     private void postRegisterToDaemonMessage() {
@@ -357,26 +554,31 @@
                 Slogf.d(TAG, "CarWatchdogService registers to car watchdog daemon");
             }
         } catch (RemoteException | RuntimeException e) {
-            Slogf.w(TAG, "Cannot register to car watchdog daemon: %s", e);
-        }
-        UserManager userManager = UserManager.get(mContext);
-        List<UserInfo> users = userManager.getUsers();
-        try {
-            // TODO(b/152780162): reduce the number of RPC calls(isUserRunning).
-            for (UserInfo info : users) {
-                int userState = userManager.isUserRunning(info.id)
-                        ? UserState.USER_STATE_STARTED : UserState.USER_STATE_STOPPED;
-                mCarWatchdogDaemonHelper.notifySystemStateChange(StateType.USER_STATE, info.id,
-                        userState);
-                if (userState == UserState.USER_STATE_STOPPED) {
-                    mWatchdogProcessHandler.updateUserState(info.id, /*isStopped=*/true);
-                } else {
-                    mWatchdogProcessHandler.updateUserState(info.id, /*isStopped=*/false);
-                }
-            }
-        } catch (RemoteException | RuntimeException e) {
-            Slogf.w(TAG, "Notifying system state change failed: %s", e);
-        }
+            // When car watchdog daemon is not connected, the {@link mCarWatchdogDaemonHelper}
+            // throws IllegalStateException. Catch the exception to avoid crashing the process.
+            Slogf.w(TAG, e, "Cannot register to car watchdog daemon");
+        }
+        notifyAllUserStates();
+        CarPowerManagementService powerService =
+                CarLocalServices.getService(CarPowerManagementService.class);
+        if (powerService != null) {
+            int powerState = powerService.getPowerState();
+            int powerCycle = carPowerStateToPowerCycle(powerState);
+            if (powerCycle != PowerCycle.NUM_POWER_CYLES) {
+                notifyPowerCycleChange(powerCycle);
+            } else {
+                Slogf.i(TAG, "Skipping notifying %d power state", powerState);
+            }
+        }
+        int garageMode;
+        synchronized (mLock) {
+            // To avoid race condition, fetch {@link mCurrentGarageMode} just before
+            // the {@link notifyGarageModeChange} call. For instance, if {@code mCurrentGarageMode}
+            // changes before the above {@link notifyPowerCycleChange} call returns,
+            // the {@link garageMode}'s value will be out of date.
+            garageMode = mCurrentGarageMode;
+        }
+        notifyGarageModeChange(garageMode);
     }
 
     private void unregisterFromDaemon() {
@@ -386,50 +588,34 @@
                 Slogf.d(TAG, "CarWatchdogService unregisters from car watchdog daemon");
             }
         } catch (RemoteException | RuntimeException e) {
-            Slogf.w(TAG, "Cannot unregister from car watchdog daemon: %s", e);
-        }
-    }
-
-    private void subscribePowerCycleChange() {
+            // When car watchdog daemon is not connected, the {@link mCarWatchdogDaemonHelper}
+            // throws IllegalStateException. Catch the exception to avoid crashing the process.
+            Slogf.w(TAG, e, "Cannot unregister from car watchdog daemon");
+        }
+    }
+
+    private void subscribePowerManagementService() {
         CarPowerManagementService powerService =
                 CarLocalServices.getService(CarPowerManagementService.class);
         if (powerService == null) {
             Slogf.w(TAG, "Cannot get CarPowerManagementService");
             return;
         }
-        powerService.registerListener(new ICarPowerStateListener.Stub() {
-            @Override
-            public void onStateChanged(int state) {
-                int powerCycle;
-                switch (state) {
-                    // SHUTDOWN_PREPARE covers suspend and shutdown.
-                    case CarPowerStateListener.SHUTDOWN_PREPARE:
-                        powerCycle = PowerCycle.POWER_CYCLE_SHUTDOWN_PREPARE;
-                        break;
-                    case CarPowerStateListener.SHUTDOWN_ENTER:
-                    case CarPowerStateListener.SUSPEND_ENTER:
-                        powerCycle = PowerCycle.POWER_CYCLE_SHUTDOWN_ENTER;
-                    // ON covers resume.
-                    case CarPowerStateListener.ON:
-                        powerCycle = PowerCycle.POWER_CYCLE_RESUME;
-                        // There might be outdated & incorrect info. We should reset them before
-                        // starting to do health check.
-                        mWatchdogProcessHandler.prepareHealthCheck();
-                        break;
-                    default:
-                        return;
-                }
-                try {
-                    mCarWatchdogDaemonHelper.notifySystemStateChange(StateType.POWER_CYCLE,
-                            powerCycle, /* arg2= */ -1);
-                    if (DEBUG) {
-                        Slogf.d(TAG, "Notified car watchdog daemon of power cycle(%d)", powerCycle);
-                    }
-                } catch (RemoteException | RuntimeException e) {
-                    Slogf.w(TAG, "Notifying power cycle state change failed: %s", e);
-                }
-            }
-        });
+        powerService.registerListener(mCarPowerStateListener);
+        powerService.addPowerPolicyListener(
+                new CarPowerPolicyFilter.Builder().setComponents(PowerComponent.DISPLAY).build(),
+                mCarDisplayPowerPolicyListener);
+    }
+
+    private void unsubscribePowerManagementService() {
+        CarPowerManagementService powerService =
+                CarLocalServices.getService(CarPowerManagementService.class);
+        if (powerService == null) {
+            Slogf.w(TAG, "Cannot get CarPowerManagementService");
+            return;
+        }
+        powerService.unregisterListener(mCarPowerStateListener);
+        powerService.removePowerPolicyListener(mCarDisplayPowerPolicyListener);
     }
 
     private void subscribeUserStateChange() {
@@ -453,12 +639,12 @@
             String userStateDesc;
             switch (event.getEventType()) {
                 case USER_LIFECYCLE_EVENT_TYPE_STARTING:
-                    mWatchdogProcessHandler.updateUserState(userId, /*isStopped=*/false);
+                    mWatchdogProcessHandler.updateUserState(userId, /*isStopped=*/ false);
                     userState = UserState.USER_STATE_STARTED;
                     userStateDesc = "STARTING";
                     break;
                 case USER_LIFECYCLE_EVENT_TYPE_STOPPED:
-                    mWatchdogProcessHandler.updateUserState(userId, /*isStopped=*/true);
+                    mWatchdogProcessHandler.updateUserState(userId, /*isStopped=*/ true);
                     userState = UserState.USER_STATE_STOPPED;
                     userStateDesc = "STOPPING";
                     break;
@@ -473,17 +659,51 @@
                             userId, userStateDesc);
                 }
             } catch (RemoteException | RuntimeException e) {
-                Slogf.w(TAG, "Notifying user state change failed: %s", e);
+                // When car watchdog daemon is not connected, the {@link mCarWatchdogDaemonHelper}
+                // throws IllegalStateException. Catch the exception to avoid crashing the process.
+                Slogf.w(TAG, e, "Notifying user state change failed");
             }
         });
     }
 
     private void subscribeBroadcastReceiver() {
         IntentFilter filter = new IntentFilter();
+        filter.addAction(ACTION_DISMISS_RESOURCE_OVERUSE_NOTIFICATION);
         filter.addAction(ACTION_GARAGE_MODE_ON);
         filter.addAction(ACTION_GARAGE_MODE_OFF);
-
-        mContext.registerReceiverForAllUsers(mBroadcastReceiver, filter, null, null);
+        filter.addAction(ACTION_LAUNCH_APP_SETTINGS);
+        filter.addAction(ACTION_RESOURCE_OVERUSE_DISABLE_APP);
+        filter.addAction(ACTION_USER_REMOVED);
+
+        mContext.registerReceiverForAllUsers(mBroadcastReceiver, filter,
+                Car.PERMISSION_CONTROL_CAR_WATCHDOG_CONFIG, /* scheduler= */ null,
+                Context.RECEIVER_NOT_EXPORTED);
+    }
+
+    private static @PowerCycle int carPowerStateToPowerCycle(int powerState) {
+        switch (powerState) {
+            // SHUTDOWN_PREPARE covers suspend and shutdown.
+            case CarPowerManager.STATE_SHUTDOWN_PREPARE:
+                return PowerCycle.POWER_CYCLE_SHUTDOWN_PREPARE;
+            case CarPowerManager.STATE_SHUTDOWN_ENTER:
+            case CarPowerManager.STATE_SUSPEND_ENTER:
+            case CarPowerManager.STATE_HIBERNATION_ENTER:
+                return PowerCycle.POWER_CYCLE_SHUTDOWN_ENTER;
+            // ON covers resume.
+            case CarPowerManager.STATE_ON:
+                return PowerCycle.POWER_CYCLE_RESUME;
+        }
+        return PowerCycle.NUM_POWER_CYLES;
+    }
+
+    private static String toGarageModeString(@GarageMode int garageMode) {
+        switch (garageMode) {
+            case GarageMode.GARAGE_MODE_OFF:
+                return "GARAGE_MODE_OFF";
+            case GarageMode.GARAGE_MODE_ON:
+                return "GARAGE_MODE_ON";
+        }
+        return "INVALID";
     }
 
     private static final class ICarWatchdogServiceForSystemImpl
@@ -551,5 +771,15 @@
             }
             service.mWatchdogPerfHandler.resetResourceOveruseStats(new ArraySet<>(packageNames));
         }
+
+        @Override
+        public List<UserPackageIoUsageStats> getTodayIoUsageStats() {
+            CarWatchdogService service = mService.get();
+            if (service == null) {
+                Slogf.w(TAG, "CarWatchdogService is not available");
+                return null;
+            }
+            return service.mWatchdogPerfHandler.getTodayIoUsageStats();
+        }
     }
 }