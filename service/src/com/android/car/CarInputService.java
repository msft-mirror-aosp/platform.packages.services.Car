/*
 * Copyright (C) 2016 The Android Open Source Project
 *
 * Licensed under the Apache License, Version 2.0 (the "License");
 * you may not use this file except in compliance with the License.
 * You may obtain a copy of the License at
 *
 *      http://www.apache.org/licenses/LICENSE-2.0
 *
 * Unless required by applicable law or agreed to in writing, software
 * distributed under the License is distributed on an "AS IS" BASIS,
 * WITHOUT WARRANTIES OR CONDITIONS OF ANY KIND, either express or implied.
 * See the License for the specific language governing permissions and
 * limitations under the License.
 */
package com.android.car;

import static android.car.CarOccupantZoneManager.DisplayTypeEnum;
<<<<<<< HEAD
import static android.hardware.input.InputManager.INJECT_INPUT_EVENT_MODE_ASYNC;
import static android.service.voice.VoiceInteractionSession.SHOW_SOURCE_PUSH_TO_TALK;
=======
import static android.car.user.CarUserManager.USER_LIFECYCLE_EVENT_TYPE_SWITCHING;
>>>>>>> cc433a5f

import static com.android.car.internal.ExcludeFromCodeCoverageGeneratedReport.DUMP_INFO;
<<<<<<< HEAD
=======
import static com.android.car.util.Utils.getContentResolverForUser;
import static com.android.car.util.Utils.isEventOfType;
>>>>>>> cc433a5f

import android.annotation.Nullable;
import android.annotation.UserIdInt;
import android.app.ActivityManager;
import android.bluetooth.BluetoothAdapter;
import android.bluetooth.BluetoothDevice;
import android.bluetooth.BluetoothHeadsetClient;
import android.bluetooth.BluetoothProfile;
import android.car.CarOccupantZoneManager;
import android.car.CarProjectionManager;
import android.car.input.CarInputManager;
import android.car.input.CustomInputEvent;
import android.car.input.ICarInput;
import android.car.input.ICarInputCallback;
import android.car.input.RotaryEvent;
import android.car.user.CarUserManager.UserLifecycleListener;
import android.car.user.UserLifecycleEventFilter;
import android.content.ContentResolver;
import android.content.Context;
import android.content.Intent;
import android.content.pm.PackageManager;
import android.content.res.Resources;
import android.hardware.input.InputManager;
import android.net.Uri;
import android.os.Binder;
import android.os.Bundle;
import android.os.Handler;
import android.os.Looper;
import android.os.UserHandle;
import android.provider.CallLog.Calls;
import android.provider.Settings;
import android.telecom.TelecomManager;
import android.text.TextUtils;
import android.util.IndentingPrintWriter;
import android.view.InputDevice;
import android.view.KeyEvent;
import android.view.ViewConfiguration;

import com.android.car.hal.InputHalService;
import com.android.car.internal.ExcludeFromCodeCoverageGeneratedReport;
import com.android.car.internal.common.UserHelperLite;
import com.android.car.user.CarUserService;
import com.android.internal.annotations.GuardedBy;
import com.android.internal.annotations.VisibleForTesting;
import com.android.internal.app.AssistUtils;
import com.android.internal.app.IVoiceInteractionSessionShowCallback;
import com.android.internal.os.BackgroundThread;
import com.android.server.utils.Slogf;

import java.util.ArrayList;
import java.util.BitSet;
import java.util.Collections;
import java.util.List;
import java.util.function.BooleanSupplier;
import java.util.function.IntSupplier;
import java.util.function.Supplier;

/**
 * CarInputService monitors and handles input event through vehicle HAL.
 */
public class CarInputService extends ICarInput.Stub
        implements CarServiceBase, InputHalService.InputListener {

    private static final String TAG = CarLog.TAG_INPUT;

    /** An interface to receive {@link KeyEvent}s as they occur. */
    public interface KeyEventListener {
        /** Called when a key event occurs. */
        void onKeyEvent(KeyEvent event);
    }

    private final class KeyPressTimer {
        private final Runnable mLongPressRunnable;
        private final Runnable mCallback = this::onTimerExpired;
        private final IntSupplier mLongPressDelaySupplier;

        @GuardedBy("CarInputService.this.mLock")
        private final Handler mHandler;
        @GuardedBy("CarInputService.this.mLock")
        private boolean mDown;
        @GuardedBy("CarInputService.this.mLock")
        private boolean mLongPress = false;

        KeyPressTimer(
                Handler handler, IntSupplier longPressDelaySupplier, Runnable longPressRunnable) {
            mHandler = handler;
            mLongPressRunnable = longPressRunnable;
            mLongPressDelaySupplier = longPressDelaySupplier;
        }

        /** Marks that a key was pressed, and starts the long-press timer. */
        void keyDown() {
            synchronized (mLock) {
                mDown = true;
                mLongPress = false;
                mHandler.removeCallbacks(mCallback);
                mHandler.postDelayed(mCallback, mLongPressDelaySupplier.getAsInt());
            }
        }

        /**
         * Marks that a key was released, and stops the long-press timer.
         *
         * Returns true if the press was a long-press.
         */
        boolean keyUp() {
            synchronized (mLock) {
                mHandler.removeCallbacks(mCallback);
                mDown = false;
                return mLongPress;
            }
        }

        private void onTimerExpired() {
            synchronized (mLock) {
                // If the timer expires after key-up, don't retroactively make the press long.
                if (!mDown) {
                    return;
                }
                mLongPress = true;
            }
            mLongPressRunnable.run();
        }
    }

    private final IVoiceInteractionSessionShowCallback mShowCallback =
            new IVoiceInteractionSessionShowCallback.Stub() {
                @Override
                public void onFailed() {
                    Slogf.w(TAG, "Failed to show VoiceInteractionSession");
                }

                @Override
                public void onShown() {
                    Slogf.d(TAG, "IVoiceInteractionSessionShowCallback onShown()");
                }
            };

    @VisibleForTesting
    static final String EXTRA_CAR_PUSH_TO_TALK =
            "com.android.car.input.EXTRA_CAR_PUSH_TO_TALK";

    private final Context mContext;
    private final InputHalService mInputHalService;
    private final CarUserService mUserService;
    private final CarOccupantZoneService mCarOccupantZoneService;
    private final TelecomManager mTelecomManager;
    private final AssistUtils mAssistUtils;

    // The default handler for main-display input events. By default, injects the events into
    // the input queue via InputManager, but can be overridden for testing.
    private final KeyEventListener mMainDisplayHandler;
    // The supplier for the last-called number. By default, gets the number from the call log.
    // May be overridden for testing.
    private final Supplier<String> mLastCalledNumberSupplier;
    // The supplier for the system long-press delay, in milliseconds. By default, gets the value
    // from Settings.Secure for the current user, falling back to the system-wide default
    // long-press delay defined in ViewConfiguration. May be overridden for testing.
    private final IntSupplier mLongPressDelaySupplier;
    // ComponentName of the RotaryService.
    private final String mRotaryServiceComponentName;

    private final BooleanSupplier mShouldCallButtonEndOngoingCallSupplier;

    private final Object mLock = new Object();

    @GuardedBy("mLock")
    private CarProjectionManager.ProjectionKeyEventHandler mProjectionKeyEventHandler;

    @GuardedBy("mLock")
    private final BitSet mProjectionKeyEventsSubscribed = new BitSet();

    private final KeyPressTimer mVoiceKeyTimer;
    private final KeyPressTimer mCallKeyTimer;

    @GuardedBy("mLock")
    private KeyEventListener mInstrumentClusterKeyListener;

    private final InputCaptureClientController mCaptureController;

<<<<<<< HEAD
    private final BluetoothAdapter mBluetoothAdapter;

    // BluetoothHeadsetClient set through mBluetoothProfileServiceListener, and used by
    // launchBluetoothVoiceRecognition().
    @GuardedBy("mLock")
    private BluetoothHeadsetClient mBluetoothHeadsetClient;

    private final BluetoothProfile.ServiceListener mBluetoothProfileServiceListener =
            new BluetoothProfile.ServiceListener() {
        @Override
        public void onServiceConnected(int profile, BluetoothProfile proxy) {
            if (profile == BluetoothProfile.HEADSET_CLIENT) {
                Slogf.d(TAG, "Bluetooth proxy connected for HEADSET_CLIENT profile");
                synchronized (mLock) {
                    mBluetoothHeadsetClient = (BluetoothHeadsetClient) proxy;
                }
            }
        }

        @Override
        public void onServiceDisconnected(int profile) {
            if (profile == BluetoothProfile.HEADSET_CLIENT) {
                Slogf.d(TAG, "Bluetooth proxy disconnected for HEADSET_CLIENT profile");
                synchronized (mLock) {
                    mBluetoothHeadsetClient = null;
                }
            }
        }
    };

    private final CarUserManager.UserLifecycleListener mUserLifecycleListener = event -> {
        Slogf.d(TAG, "CarInputService.onEvent(%s)", event);
        if (CarUserManager.USER_LIFECYCLE_EVENT_TYPE_SWITCHING == event.getEventType()) {
            updateRotaryServiceSettings(event.getUserId());
=======
    private final UserLifecycleListener mUserLifecycleListener = event -> {
        if (!isEventOfType(TAG, event, USER_LIFECYCLE_EVENT_TYPE_SWITCHING)) {
            return;
>>>>>>> cc433a5f
        }
        Slogf.d(TAG, "CarInputService.onEvent(%s)", event);

        updateCarAccessibilityServicesSettings(event.getUserId());
    };

    private static int getViewLongPressDelay(ContentResolver cr) {
        return Settings.Secure.getIntForUser(
                cr,
                Settings.Secure.LONG_PRESS_TIMEOUT,
                ViewConfiguration.getLongPressTimeout(),
                UserHandle.USER_CURRENT);
    }

    public CarInputService(Context context, InputHalService inputHalService,
            CarUserService userService, CarOccupantZoneService occupantZoneService) {
        this(context, inputHalService, userService, occupantZoneService,
                new Handler(Looper.getMainLooper()),
                context.getSystemService(TelecomManager.class), new AssistUtils(context),
                event ->
                        context.getSystemService(InputManager.class)
                                .injectInputEvent(event, INJECT_INPUT_EVENT_MODE_ASYNC),
                () -> Calls.getLastOutgoingCall(context),
                () -> getViewLongPressDelay(context.getContentResolver()),
                () -> context.getResources().getBoolean(R.bool.config_callButtonEndsOngoingCall),
                new InputCaptureClientController(context),
                BluetoothAdapter.getDefaultAdapter());
    }

    @VisibleForTesting
    CarInputService(Context context, InputHalService inputHalService, CarUserService userService,
            CarOccupantZoneService occupantZoneService, Handler handler,
            TelecomManager telecomManager, AssistUtils assistUtils,
            KeyEventListener mainDisplayHandler,
            Supplier<String> lastCalledNumberSupplier, IntSupplier longPressDelaySupplier,
            BooleanSupplier shouldCallButtonEndOngoingCallSupplier,
            InputCaptureClientController captureController, BluetoothAdapter bluetoothAdapter) {
        mContext = context;
        mCaptureController = captureController;
        mInputHalService = inputHalService;
        mUserService = userService;
        mCarOccupantZoneService = occupantZoneService;
        mTelecomManager = telecomManager;
        mAssistUtils = assistUtils;
        mMainDisplayHandler = mainDisplayHandler;
        mLastCalledNumberSupplier = lastCalledNumberSupplier;
        mLongPressDelaySupplier = longPressDelaySupplier;

        mVoiceKeyTimer =
                new KeyPressTimer(
                        handler, longPressDelaySupplier, this::handleVoiceAssistLongPress);
        mCallKeyTimer =
                new KeyPressTimer(handler, longPressDelaySupplier, this::handleCallLongPress);

        mRotaryServiceComponentName = mContext.getString(R.string.rotaryService);
        mShouldCallButtonEndOngoingCallSupplier = shouldCallButtonEndOngoingCallSupplier;
        mBluetoothAdapter = bluetoothAdapter;
    }

    /**
     * Set projection key event listener. If null, unregister listener.
     */
    public void setProjectionKeyEventHandler(
            @Nullable CarProjectionManager.ProjectionKeyEventHandler listener,
            @Nullable BitSet events) {
        synchronized (mLock) {
            mProjectionKeyEventHandler = listener;
            mProjectionKeyEventsSubscribed.clear();
            if (events != null) {
                mProjectionKeyEventsSubscribed.or(events);
            }
        }
    }

    /**
     * Sets the instrument cluster key event listener.
     */
    public void setInstrumentClusterKeyListener(KeyEventListener listener) {
        synchronized (mLock) {
            mInstrumentClusterKeyListener = listener;
        }
    }

    @Override
    public void init() {
        if (!mInputHalService.isKeyInputSupported()) {
            Slogf.w(TAG, "Hal does not support key input.");
            return;
        }
        Slogf.d(TAG, "Hal supports key input.");
        mInputHalService.setInputListener(this);
<<<<<<< HEAD
        if (mBluetoothAdapter != null) {
            BackgroundThread.getHandler().post(() -> {
                mBluetoothAdapter.getProfileProxy(mContext,
                        mBluetoothProfileServiceListener, BluetoothProfile.HEADSET_CLIENT);
            });
        }
        if (!TextUtils.isEmpty(mRotaryServiceComponentName)) {
            mUserService.addUserLifecycleListener(mUserLifecycleListener);
        }
=======
        UserLifecycleEventFilter userSwitchingEventFilter = new UserLifecycleEventFilter.Builder()
                .addEventType(USER_LIFECYCLE_EVENT_TYPE_SWITCHING).build();
        mUserService.addUserLifecycleListener(userSwitchingEventFilter, mUserLifecycleListener);
>>>>>>> cc433a5f
    }

    @Override
    public void release() {
        synchronized (mLock) {
            mProjectionKeyEventHandler = null;
            mProjectionKeyEventsSubscribed.clear();
            mInstrumentClusterKeyListener = null;
            if (mBluetoothHeadsetClient != null) {
                mBluetoothAdapter.closeProfileProxy(
                        BluetoothProfile.HEADSET_CLIENT, mBluetoothHeadsetClient);
                mBluetoothHeadsetClient = null;
            }
        }
        if (!TextUtils.isEmpty(mRotaryServiceComponentName)) {
            mUserService.removeUserLifecycleListener(mUserLifecycleListener);
        }
    }

    @Override
    public void onKeyEvent(KeyEvent event, @DisplayTypeEnum int targetDisplayType) {
        // Special case key code that have special "long press" handling for automotive
        switch (event.getKeyCode()) {
            case KeyEvent.KEYCODE_VOICE_ASSIST:
                handleVoiceAssistKey(event);
                return;
            case KeyEvent.KEYCODE_CALL:
                handleCallKey(event);
                return;
            default:
                break;
        }

        assignDisplayId(event, targetDisplayType);

        // Allow specifically targeted keys to be routed to the cluster
        if (targetDisplayType == CarOccupantZoneManager.DISPLAY_TYPE_INSTRUMENT_CLUSTER
                && handleInstrumentClusterKey(event)) {
            return;
        }
        if (mCaptureController.onKeyEvent(targetDisplayType, event)) {
            return;
        }
        mMainDisplayHandler.onKeyEvent(event);
    }

    private void assignDisplayId(KeyEvent event, @DisplayTypeEnum int targetDisplayType) {
        // Setting display id for driver user id (currently MAIN and CLUSTER display types are
        // linked to driver user only)
        int newDisplayId = mCarOccupantZoneService.getDisplayIdForDriver(targetDisplayType);

        // Display id is overridden even if already set.
        event.setDisplayId(newDisplayId);
    }

    @Override
    public void onRotaryEvent(RotaryEvent event, @DisplayTypeEnum int targetDisplay) {
        if (!mCaptureController.onRotaryEvent(targetDisplay, event)) {
            List<KeyEvent> keyEvents = rotaryEventToKeyEvents(event);
            for (KeyEvent keyEvent : keyEvents) {
                onKeyEvent(keyEvent, targetDisplay);
            }
        }
    }

    @Override
    public void onCustomInputEvent(CustomInputEvent event) {
        if (!mCaptureController.onCustomInputEvent(event)) {
            Slogf.w(TAG, "Failed to propagate (%s)", event);
            return;
        }
        Slogf.d(TAG, "Succeed injecting (%s)", event);
    }

    private static List<KeyEvent> rotaryEventToKeyEvents(RotaryEvent event) {
        int numClicks = event.getNumberOfClicks();
        int numEvents = numClicks * 2; // up / down per each click
        boolean clockwise = event.isClockwise();
        int keyCode;
        switch (event.getInputType()) {
            case CarInputManager.INPUT_TYPE_ROTARY_NAVIGATION:
                keyCode = clockwise
                        ? KeyEvent.KEYCODE_NAVIGATE_NEXT
                        : KeyEvent.KEYCODE_NAVIGATE_PREVIOUS;
                break;
            case CarInputManager.INPUT_TYPE_ROTARY_VOLUME:
                keyCode = clockwise
                        ? KeyEvent.KEYCODE_VOLUME_UP
                        : KeyEvent.KEYCODE_VOLUME_DOWN;
                break;
            default:
                Slogf.e(TAG, "Unknown rotary input type: %d", event.getInputType());
                return Collections.EMPTY_LIST;
        }
        ArrayList<KeyEvent> keyEvents = new ArrayList<>(numEvents);
        for (int i = 0; i < numClicks; i++) {
            long uptime = event.getUptimeMillisForClick(i);
            KeyEvent downEvent = createKeyEvent(/* down= */ true, uptime, uptime, keyCode);
            KeyEvent upEvent = createKeyEvent(/* down= */ false, uptime, uptime, keyCode);
            keyEvents.add(downEvent);
            keyEvents.add(upEvent);
        }
        return keyEvents;
    }

    private static KeyEvent createKeyEvent(boolean down, long downTime, long eventTime,
            int keyCode) {
        return new KeyEvent(
                downTime,
                eventTime,
                /* action= */ down ? KeyEvent.ACTION_DOWN : KeyEvent.ACTION_UP,
                keyCode,
                /* repeat= */ 0,
                /* metaState= */ 0,
                /* deviceId= */ 0,
                /* scancode= */ 0,
                /* flags= */ 0,
                InputDevice.SOURCE_CLASS_BUTTON);
    }

    @Override
    public int requestInputEventCapture(ICarInputCallback callback,
            @DisplayTypeEnum int targetDisplayType,
            int[] inputTypes, int requestFlags) {
        return mCaptureController.requestInputEventCapture(callback, targetDisplayType, inputTypes,
                requestFlags);
    }

    @Override
    public void releaseInputEventCapture(ICarInputCallback callback,
            @DisplayTypeEnum int targetDisplayType) {
        mCaptureController.releaseInputEventCapture(callback, targetDisplayType);
    }

    /**
     * Injects the {@link KeyEvent} passed as parameter against Car Input API.
     * <p>
     * The event's display id will be overridden accordingly to the display type (it will be
     * retrieved from {@link CarOccupantZoneService}).
     *
     * @param event             the event to inject
     * @param targetDisplayType the display type associated with the event
     * @throws SecurityException when caller doesn't have INJECT_EVENTS permission granted
     */
    @Override
    public void injectKeyEvent(KeyEvent event, @DisplayTypeEnum int targetDisplayType) {
        // Permission check
        if (PackageManager.PERMISSION_GRANTED != mContext.checkCallingOrSelfPermission(
                android.Manifest.permission.INJECT_EVENTS)) {
            throw new SecurityException("Injecting KeyEvent requires INJECT_EVENTS permission");
        }

        long token = Binder.clearCallingIdentity();
        try {
            // Redirect event to onKeyEvent
            onKeyEvent(event, targetDisplayType);
        } finally {
            Binder.restoreCallingIdentity(token);
        }
    }

    private void handleVoiceAssistKey(KeyEvent event) {
        int action = event.getAction();
        if (action == KeyEvent.ACTION_DOWN && event.getRepeatCount() == 0) {
            mVoiceKeyTimer.keyDown();
            dispatchProjectionKeyEvent(CarProjectionManager.KEY_EVENT_VOICE_SEARCH_KEY_DOWN);
        } else if (action == KeyEvent.ACTION_UP) {
            if (mVoiceKeyTimer.keyUp()) {
                // Long press already handled by handleVoiceAssistLongPress(), nothing more to do.
                // Hand it off to projection, if it's interested, otherwise we're done.
                dispatchProjectionKeyEvent(
                        CarProjectionManager.KEY_EVENT_VOICE_SEARCH_LONG_PRESS_KEY_UP);
                return;
            }

            if (dispatchProjectionKeyEvent(
                    CarProjectionManager.KEY_EVENT_VOICE_SEARCH_SHORT_PRESS_KEY_UP)) {
                return;
            }

            launchDefaultVoiceAssistantHandler();
        }
    }

    private void handleVoiceAssistLongPress() {
        // If projection wants this event, let it take it.
        if (dispatchProjectionKeyEvent(
                CarProjectionManager.KEY_EVENT_VOICE_SEARCH_LONG_PRESS_KEY_DOWN)) {
            return;
        }
        // Otherwise, try to launch voice recognition on a BT device.
        if (launchBluetoothVoiceRecognition()) {
            return;
        }
        // Finally, fallback to the default voice assist handling.
        launchDefaultVoiceAssistantHandler();
    }

    private void handleCallKey(KeyEvent event) {
        int action = event.getAction();
        if (action == KeyEvent.ACTION_DOWN && event.getRepeatCount() == 0) {
            mCallKeyTimer.keyDown();
            dispatchProjectionKeyEvent(CarProjectionManager.KEY_EVENT_CALL_KEY_DOWN);
        } else if (action == KeyEvent.ACTION_UP) {
            if (mCallKeyTimer.keyUp()) {
                // Long press already handled by handleCallLongPress(), nothing more to do.
                // Hand it off to projection, if it's interested, otherwise we're done.
                dispatchProjectionKeyEvent(CarProjectionManager.KEY_EVENT_CALL_LONG_PRESS_KEY_UP);
                return;
            }

            if (acceptCallIfRinging()) {
                // Ringing call answered, nothing more to do.
                return;
            }

            if (mShouldCallButtonEndOngoingCallSupplier.getAsBoolean() && endCall()) {
                // On-going call ended, nothing more to do.
                return;
            }

            if (dispatchProjectionKeyEvent(
                    CarProjectionManager.KEY_EVENT_CALL_SHORT_PRESS_KEY_UP)) {
                return;
            }

            launchDialerHandler();
        }
    }

    private void handleCallLongPress() {
        // Long-press answers call if ringing, same as short-press.
        if (acceptCallIfRinging()) {
            return;
        }

        if (mShouldCallButtonEndOngoingCallSupplier.getAsBoolean() && endCall()) {
            return;
        }

        if (dispatchProjectionKeyEvent(CarProjectionManager.KEY_EVENT_CALL_LONG_PRESS_KEY_DOWN)) {
            return;
        }

        dialLastCallHandler();
    }

    private boolean dispatchProjectionKeyEvent(@CarProjectionManager.KeyEventNum int event) {
        CarProjectionManager.ProjectionKeyEventHandler projectionKeyEventHandler;
        synchronized (mLock) {
            projectionKeyEventHandler = mProjectionKeyEventHandler;
            if (projectionKeyEventHandler == null || !mProjectionKeyEventsSubscribed.get(event)) {
                // No event handler, or event handler doesn't want this event - we're done.
                return false;
            }
        }

        projectionKeyEventHandler.onKeyEvent(event);
        return true;
    }

    private void launchDialerHandler() {
        Slogf.i(TAG, "call key, launch dialer intent");
        Intent dialerIntent = new Intent(Intent.ACTION_DIAL);
        mContext.startActivityAsUser(dialerIntent, null, UserHandle.CURRENT_OR_SELF);
    }

    private void dialLastCallHandler() {
        Slogf.i(TAG, "call key, dialing last call");

        String lastNumber = mLastCalledNumberSupplier.get();
        if (!TextUtils.isEmpty(lastNumber)) {
            Intent callLastNumberIntent = new Intent(Intent.ACTION_CALL)
                    .setData(Uri.fromParts("tel", lastNumber, null))
                    .setFlags(Intent.FLAG_ACTIVITY_NEW_TASK);
            mContext.startActivityAsUser(callLastNumberIntent, null, UserHandle.CURRENT_OR_SELF);
        }
    }

    private boolean acceptCallIfRinging() {
        if (mTelecomManager != null && mTelecomManager.isRinging()) {
            Slogf.i(TAG, "call key while ringing. Answer the call!");
            mTelecomManager.acceptRingingCall();
            return true;
        }
        return false;
    }

    private boolean endCall() {
        if (mTelecomManager != null && mTelecomManager.isInCall()) {
            Slogf.i(TAG, "End the call!");
            mTelecomManager.endCall();
            return true;
        }
        return false;
    }

    private boolean isBluetoothVoiceRecognitionEnabled() {
        Resources res = mContext.getResources();
        return res.getBoolean(R.bool.enableLongPressBluetoothVoiceRecognition);
    }

    private boolean launchBluetoothVoiceRecognition() {
        synchronized (mLock) {
            if (mBluetoothHeadsetClient == null || !isBluetoothVoiceRecognitionEnabled()) {
                return false;
            }
            // getConnectedDevices() does not make any guarantees about the order of the returned
            // list. As of 2019-02-26, this code is only triggered through a long-press of the
            // voice recognition key, so handling of multiple connected devices that support voice
            // recognition is not expected to be a primary use case.
            List<BluetoothDevice> devices = mBluetoothHeadsetClient.getConnectedDevices();
            if (devices != null) {
                for (BluetoothDevice device : devices) {
                    Bundle bundle = mBluetoothHeadsetClient.getCurrentAgFeatures(device);
                    if (bundle == null || !bundle.getBoolean(
                            BluetoothHeadsetClient.EXTRA_AG_FEATURE_VOICE_RECOGNITION)) {
                        continue;
                    }
                    if (mBluetoothHeadsetClient.startVoiceRecognition(device)) {
                        Slogf.d(TAG, "started voice recognition on BT device at (%s)",
                                device.getAddress());
                        return true;
                    }
                }
            }
        }
        return false;
    }

    private void launchDefaultVoiceAssistantHandler() {
        Slogf.i(TAG, "voice key, invoke AssistUtils");

        if (mAssistUtils.getAssistComponentForUser(ActivityManager.getCurrentUser()) == null) {
            Slogf.w(TAG, "Unable to retrieve assist component for current user");
            return;
        }

        final Bundle args = new Bundle();
        args.putBoolean(EXTRA_CAR_PUSH_TO_TALK, true);

        mAssistUtils.showSessionForActiveService(args,
                SHOW_SOURCE_PUSH_TO_TALK, mShowCallback, null /*activityToken*/);
    }

    /**
     * @return false if the KeyEvent isn't consumed because there is no
     * InstrumentClusterKeyListener.
     */
    private boolean handleInstrumentClusterKey(KeyEvent event) {
        KeyEventListener listener = null;
        synchronized (mLock) {
            listener = mInstrumentClusterKeyListener;
        }
        if (listener == null) {
            return false;
        }
        listener.onKeyEvent(event);
        return true;
    }

    @Override
    @ExcludeFromCodeCoverageGeneratedReport(reason = DUMP_INFO)
    public void dump(IndentingPrintWriter writer) {
        writer.println("*Input Service*");
        writer.println("Long-press delay: " + mLongPressDelaySupplier.getAsInt() + "ms");
        writer.println("Call button ends ongoing call: "
                + mShouldCallButtonEndOngoingCallSupplier.getAsBoolean());
        mCaptureController.dump(writer);
    }

    private void updateRotaryServiceSettings(@UserIdInt int userId) {
        if (UserHelperLite.isHeadlessSystemUser(userId)) {
            return;
        }
        ContentResolver contentResolver = mContext.getContentResolver();
        Settings.Secure.putStringForUser(contentResolver,
                Settings.Secure.ENABLED_ACCESSIBILITY_SERVICES,
                mRotaryServiceComponentName,
                userId);
        Settings.Secure.putStringForUser(contentResolver,
                Settings.Secure.ACCESSIBILITY_ENABLED,
                "1",
                userId);
    }
}<|MERGE_RESOLUTION|>--- conflicted
+++ resolved
@@ -16,29 +16,22 @@
 package com.android.car;
 
 import static android.car.CarOccupantZoneManager.DisplayTypeEnum;
-<<<<<<< HEAD
-import static android.hardware.input.InputManager.INJECT_INPUT_EVENT_MODE_ASYNC;
-import static android.service.voice.VoiceInteractionSession.SHOW_SOURCE_PUSH_TO_TALK;
-=======
 import static android.car.user.CarUserManager.USER_LIFECYCLE_EVENT_TYPE_SWITCHING;
->>>>>>> cc433a5f
-
+
+import static com.android.car.BuiltinPackageDependency.CAR_ACCESSIBILITY_SERVICE_CLASS;
 import static com.android.car.internal.ExcludeFromCodeCoverageGeneratedReport.DUMP_INFO;
-<<<<<<< HEAD
-=======
 import static com.android.car.util.Utils.getContentResolverForUser;
 import static com.android.car.util.Utils.isEventOfType;
->>>>>>> cc433a5f
 
 import android.annotation.Nullable;
 import android.annotation.UserIdInt;
-import android.app.ActivityManager;
-import android.bluetooth.BluetoothAdapter;
-import android.bluetooth.BluetoothDevice;
-import android.bluetooth.BluetoothHeadsetClient;
-import android.bluetooth.BluetoothProfile;
 import android.car.CarOccupantZoneManager;
 import android.car.CarProjectionManager;
+import android.car.builtin.input.InputManagerHelper;
+import android.car.builtin.util.AssistUtilsHelper;
+import android.car.builtin.util.AssistUtilsHelper.VoiceInteractionSessionShowCallbackHelper;
+import android.car.builtin.util.Slogf;
+import android.car.builtin.view.KeyEventHelper;
 import android.car.input.CarInputManager;
 import android.car.input.CustomInputEvent;
 import android.car.input.ICarInput;
@@ -54,31 +47,27 @@
 import android.hardware.input.InputManager;
 import android.net.Uri;
 import android.os.Binder;
-import android.os.Bundle;
 import android.os.Handler;
-import android.os.Looper;
 import android.os.UserHandle;
 import android.provider.CallLog.Calls;
 import android.provider.Settings;
 import android.telecom.TelecomManager;
 import android.text.TextUtils;
-import android.util.IndentingPrintWriter;
 import android.view.InputDevice;
 import android.view.KeyEvent;
 import android.view.ViewConfiguration;
 
+import com.android.car.bluetooth.CarBluetoothService;
 import com.android.car.hal.InputHalService;
 import com.android.car.internal.ExcludeFromCodeCoverageGeneratedReport;
 import com.android.car.internal.common.UserHelperLite;
+import com.android.car.internal.util.IndentingPrintWriter;
 import com.android.car.user.CarUserService;
 import com.android.internal.annotations.GuardedBy;
 import com.android.internal.annotations.VisibleForTesting;
-import com.android.internal.app.AssistUtils;
-import com.android.internal.app.IVoiceInteractionSessionShowCallback;
-import com.android.internal.os.BackgroundThread;
-import com.android.server.utils.Slogf;
 
 import java.util.ArrayList;
+import java.util.Arrays;
 import java.util.BitSet;
 import java.util.Collections;
 import java.util.List;
@@ -91,8 +80,15 @@
  */
 public class CarInputService extends ICarInput.Stub
         implements CarServiceBase, InputHalService.InputListener {
-
-    private static final String TAG = CarLog.TAG_INPUT;
+    public static final String ENABLED_ACCESSIBILITY_SERVICES_SEPARATOR = ":";
+
+    private static final int MAX_RETRIES_FOR_ENABLING_ACCESSIBILITY_SERVICES = 5;
+
+    @VisibleForTesting
+    static final String TAG = CarLog.TAG_INPUT;
+
+    @VisibleForTesting
+    static final String LONG_PRESS_TIMEOUT = "long_press_timeout";
 
     /** An interface to receive {@link KeyEvent}s as they occur. */
     public interface KeyEventListener {
@@ -131,7 +127,7 @@
 
         /**
          * Marks that a key was released, and stops the long-press timer.
-         *
+         * <p>
          * Returns true if the press was a long-press.
          */
         boolean keyUp() {
@@ -154,8 +150,8 @@
         }
     }
 
-    private final IVoiceInteractionSessionShowCallback mShowCallback =
-            new IVoiceInteractionSessionShowCallback.Stub() {
+    private final VoiceInteractionSessionShowCallbackHelper mShowCallback =
+            new VoiceInteractionSessionShowCallbackHelper() {
                 @Override
                 public void onFailed() {
                     Slogf.w(TAG, "Failed to show VoiceInteractionSession");
@@ -163,20 +159,16 @@
 
                 @Override
                 public void onShown() {
-                    Slogf.d(TAG, "IVoiceInteractionSessionShowCallback onShown()");
+                    Slogf.d(TAG, "VoiceInteractionSessionShowCallbackHelper onShown()");
                 }
             };
-
-    @VisibleForTesting
-    static final String EXTRA_CAR_PUSH_TO_TALK =
-            "com.android.car.input.EXTRA_CAR_PUSH_TO_TALK";
 
     private final Context mContext;
     private final InputHalService mInputHalService;
     private final CarUserService mUserService;
     private final CarOccupantZoneService mCarOccupantZoneService;
+    private final CarBluetoothService mCarBluetoothService;
     private final TelecomManager mTelecomManager;
-    private final AssistUtils mAssistUtils;
 
     // The default handler for main-display input events. By default, injects the events into
     // the input queue via InputManager, but can be overridden for testing.
@@ -209,90 +201,50 @@
 
     private final InputCaptureClientController mCaptureController;
 
-<<<<<<< HEAD
-    private final BluetoothAdapter mBluetoothAdapter;
-
-    // BluetoothHeadsetClient set through mBluetoothProfileServiceListener, and used by
-    // launchBluetoothVoiceRecognition().
-    @GuardedBy("mLock")
-    private BluetoothHeadsetClient mBluetoothHeadsetClient;
-
-    private final BluetoothProfile.ServiceListener mBluetoothProfileServiceListener =
-            new BluetoothProfile.ServiceListener() {
-        @Override
-        public void onServiceConnected(int profile, BluetoothProfile proxy) {
-            if (profile == BluetoothProfile.HEADSET_CLIENT) {
-                Slogf.d(TAG, "Bluetooth proxy connected for HEADSET_CLIENT profile");
-                synchronized (mLock) {
-                    mBluetoothHeadsetClient = (BluetoothHeadsetClient) proxy;
-                }
-            }
-        }
-
-        @Override
-        public void onServiceDisconnected(int profile) {
-            if (profile == BluetoothProfile.HEADSET_CLIENT) {
-                Slogf.d(TAG, "Bluetooth proxy disconnected for HEADSET_CLIENT profile");
-                synchronized (mLock) {
-                    mBluetoothHeadsetClient = null;
-                }
-            }
-        }
-    };
-
-    private final CarUserManager.UserLifecycleListener mUserLifecycleListener = event -> {
-        Slogf.d(TAG, "CarInputService.onEvent(%s)", event);
-        if (CarUserManager.USER_LIFECYCLE_EVENT_TYPE_SWITCHING == event.getEventType()) {
-            updateRotaryServiceSettings(event.getUserId());
-=======
     private final UserLifecycleListener mUserLifecycleListener = event -> {
         if (!isEventOfType(TAG, event, USER_LIFECYCLE_EVENT_TYPE_SWITCHING)) {
             return;
->>>>>>> cc433a5f
         }
         Slogf.d(TAG, "CarInputService.onEvent(%s)", event);
 
         updateCarAccessibilityServicesSettings(event.getUserId());
     };
 
-    private static int getViewLongPressDelay(ContentResolver cr) {
-        return Settings.Secure.getIntForUser(
-                cr,
-                Settings.Secure.LONG_PRESS_TIMEOUT,
-                ViewConfiguration.getLongPressTimeout(),
-                UserHandle.USER_CURRENT);
+    private static int getViewLongPressDelay(Context context) {
+        return Settings.Secure.getInt(
+                getContentResolverForUser(context, UserHandle.CURRENT.getIdentifier()),
+                LONG_PRESS_TIMEOUT,
+                ViewConfiguration.getLongPressTimeout());
     }
 
     public CarInputService(Context context, InputHalService inputHalService,
-            CarUserService userService, CarOccupantZoneService occupantZoneService) {
-        this(context, inputHalService, userService, occupantZoneService,
-                new Handler(Looper.getMainLooper()),
-                context.getSystemService(TelecomManager.class), new AssistUtils(context),
-                event ->
-                        context.getSystemService(InputManager.class)
-                                .injectInputEvent(event, INJECT_INPUT_EVENT_MODE_ASYNC),
+            CarUserService userService, CarOccupantZoneService occupantZoneService,
+            CarBluetoothService bluetoothService) {
+        this(context, inputHalService, userService, occupantZoneService, bluetoothService,
+                new Handler(CarServiceUtils.getCommonHandlerThread().getLooper()),
+                context.getSystemService(TelecomManager.class),
+                event -> InputManagerHelper.injectInputEvent(
+                        context.getSystemService(InputManager.class), event),
                 () -> Calls.getLastOutgoingCall(context),
-                () -> getViewLongPressDelay(context.getContentResolver()),
+                () -> getViewLongPressDelay(context),
                 () -> context.getResources().getBoolean(R.bool.config_callButtonEndsOngoingCall),
-                new InputCaptureClientController(context),
-                BluetoothAdapter.getDefaultAdapter());
+                new InputCaptureClientController(context));
     }
 
     @VisibleForTesting
     CarInputService(Context context, InputHalService inputHalService, CarUserService userService,
-            CarOccupantZoneService occupantZoneService, Handler handler,
-            TelecomManager telecomManager, AssistUtils assistUtils,
-            KeyEventListener mainDisplayHandler,
+            CarOccupantZoneService occupantZoneService, CarBluetoothService bluetoothService,
+            Handler handler, TelecomManager telecomManager, KeyEventListener mainDisplayHandler,
             Supplier<String> lastCalledNumberSupplier, IntSupplier longPressDelaySupplier,
             BooleanSupplier shouldCallButtonEndOngoingCallSupplier,
-            InputCaptureClientController captureController, BluetoothAdapter bluetoothAdapter) {
+            InputCaptureClientController captureController) {
         mContext = context;
         mCaptureController = captureController;
         mInputHalService = inputHalService;
         mUserService = userService;
         mCarOccupantZoneService = occupantZoneService;
+        mCarBluetoothService = bluetoothService;
         mTelecomManager = telecomManager;
-        mAssistUtils = assistUtils;
         mMainDisplayHandler = mainDisplayHandler;
         mLastCalledNumberSupplier = lastCalledNumberSupplier;
         mLongPressDelaySupplier = longPressDelaySupplier;
@@ -305,7 +257,6 @@
 
         mRotaryServiceComponentName = mContext.getString(R.string.rotaryService);
         mShouldCallButtonEndOngoingCallSupplier = shouldCallButtonEndOngoingCallSupplier;
-        mBluetoothAdapter = bluetoothAdapter;
     }
 
     /**
@@ -340,21 +291,9 @@
         }
         Slogf.d(TAG, "Hal supports key input.");
         mInputHalService.setInputListener(this);
-<<<<<<< HEAD
-        if (mBluetoothAdapter != null) {
-            BackgroundThread.getHandler().post(() -> {
-                mBluetoothAdapter.getProfileProxy(mContext,
-                        mBluetoothProfileServiceListener, BluetoothProfile.HEADSET_CLIENT);
-            });
-        }
-        if (!TextUtils.isEmpty(mRotaryServiceComponentName)) {
-            mUserService.addUserLifecycleListener(mUserLifecycleListener);
-        }
-=======
         UserLifecycleEventFilter userSwitchingEventFilter = new UserLifecycleEventFilter.Builder()
                 .addEventType(USER_LIFECYCLE_EVENT_TYPE_SWITCHING).build();
         mUserService.addUserLifecycleListener(userSwitchingEventFilter, mUserLifecycleListener);
->>>>>>> cc433a5f
     }
 
     @Override
@@ -363,15 +302,8 @@
             mProjectionKeyEventHandler = null;
             mProjectionKeyEventsSubscribed.clear();
             mInstrumentClusterKeyListener = null;
-            if (mBluetoothHeadsetClient != null) {
-                mBluetoothAdapter.closeProfileProxy(
-                        BluetoothProfile.HEADSET_CLIENT, mBluetoothHeadsetClient);
-                mBluetoothHeadsetClient = null;
-            }
-        }
-        if (!TextUtils.isEmpty(mRotaryServiceComponentName)) {
-            mUserService.removeUserLifecycleListener(mUserLifecycleListener);
-        }
+        }
+        mUserService.removeUserLifecycleListener(mUserLifecycleListener);
     }
 
     @Override
@@ -407,7 +339,7 @@
         int newDisplayId = mCarOccupantZoneService.getDisplayIdForDriver(targetDisplayType);
 
         // Display id is overridden even if already set.
-        event.setDisplayId(newDisplayId);
+        KeyEventHelper.setDisplayId(event, newDisplayId);
     }
 
     @Override
@@ -619,7 +551,7 @@
     private void launchDialerHandler() {
         Slogf.i(TAG, "call key, launch dialer intent");
         Intent dialerIntent = new Intent(Intent.ACTION_DIAL);
-        mContext.startActivityAsUser(dialerIntent, null, UserHandle.CURRENT_OR_SELF);
+        mContext.startActivityAsUser(dialerIntent, UserHandle.CURRENT);
     }
 
     private void dialLastCallHandler() {
@@ -628,9 +560,9 @@
         String lastNumber = mLastCalledNumberSupplier.get();
         if (!TextUtils.isEmpty(lastNumber)) {
             Intent callLastNumberIntent = new Intent(Intent.ACTION_CALL)
-                    .setData(Uri.fromParts("tel", lastNumber, null))
+                    .setData(Uri.fromParts("tel", lastNumber, /* fragment= */ null))
                     .setFlags(Intent.FLAG_ACTIVITY_NEW_TASK);
-            mContext.startActivityAsUser(callLastNumberIntent, null, UserHandle.CURRENT_OR_SELF);
+            mContext.startActivityAsUser(callLastNumberIntent, UserHandle.CURRENT);
         }
     }
 
@@ -658,46 +590,20 @@
     }
 
     private boolean launchBluetoothVoiceRecognition() {
-        synchronized (mLock) {
-            if (mBluetoothHeadsetClient == null || !isBluetoothVoiceRecognitionEnabled()) {
-                return false;
-            }
-            // getConnectedDevices() does not make any guarantees about the order of the returned
-            // list. As of 2019-02-26, this code is only triggered through a long-press of the
-            // voice recognition key, so handling of multiple connected devices that support voice
-            // recognition is not expected to be a primary use case.
-            List<BluetoothDevice> devices = mBluetoothHeadsetClient.getConnectedDevices();
-            if (devices != null) {
-                for (BluetoothDevice device : devices) {
-                    Bundle bundle = mBluetoothHeadsetClient.getCurrentAgFeatures(device);
-                    if (bundle == null || !bundle.getBoolean(
-                            BluetoothHeadsetClient.EXTRA_AG_FEATURE_VOICE_RECOGNITION)) {
-                        continue;
-                    }
-                    if (mBluetoothHeadsetClient.startVoiceRecognition(device)) {
-                        Slogf.d(TAG, "started voice recognition on BT device at (%s)",
-                                device.getAddress());
-                        return true;
-                    }
-                }
-            }
-        }
+        if (isBluetoothVoiceRecognitionEnabled()) {
+            Slogf.d(TAG, "Attempting to start Bluetooth Voice Recognition.");
+            return mCarBluetoothService.startBluetoothVoiceRecognition();
+        }
+        Slogf.d(TAG, "Unable to start Bluetooth Voice Recognition, it is not enabled.");
         return false;
     }
 
     private void launchDefaultVoiceAssistantHandler() {
-        Slogf.i(TAG, "voice key, invoke AssistUtils");
-
-        if (mAssistUtils.getAssistComponentForUser(ActivityManager.getCurrentUser()) == null) {
+        Slogf.d(TAG, "voice key, invoke AssistUtilsHelper");
+
+        if (!AssistUtilsHelper.showPushToTalkSessionForActiveService(mContext, mShowCallback)) {
             Slogf.w(TAG, "Unable to retrieve assist component for current user");
-            return;
-        }
-
-        final Bundle args = new Bundle();
-        args.putBoolean(EXTRA_CAR_PUSH_TO_TALK, true);
-
-        mAssistUtils.showSessionForActiveService(args,
-                SHOW_SOURCE_PUSH_TO_TALK, mShowCallback, null /*activityToken*/);
+        }
     }
 
     /**
@@ -716,6 +622,25 @@
         return true;
     }
 
+    private List<String> getAccessibilityServicesToBeEnabled() {
+        String carSafetyAccessibilityServiceComponentName =
+                BuiltinPackageDependency.getComponentName(CAR_ACCESSIBILITY_SERVICE_CLASS);
+        ArrayList<String> accessibilityServicesToBeEnabled = new ArrayList<>();
+        accessibilityServicesToBeEnabled.add(carSafetyAccessibilityServiceComponentName);
+        if (!TextUtils.isEmpty(mRotaryServiceComponentName)) {
+            accessibilityServicesToBeEnabled.add(mRotaryServiceComponentName);
+        }
+        return accessibilityServicesToBeEnabled;
+    }
+
+    private static List<String> createServiceListFromSettingsString(
+            String accessibilityServicesString) {
+        return TextUtils.isEmpty(accessibilityServicesString)
+                ? new ArrayList<>()
+                : Arrays.asList(accessibilityServicesString.split(
+                        ENABLED_ACCESSIBILITY_SERVICES_SEPARATOR));
+    }
+
     @Override
     @ExcludeFromCodeCoverageGeneratedReport(reason = DUMP_INFO)
     public void dump(IndentingPrintWriter writer) {
@@ -726,18 +651,42 @@
         mCaptureController.dump(writer);
     }
 
-    private void updateRotaryServiceSettings(@UserIdInt int userId) {
+    private void updateCarAccessibilityServicesSettings(@UserIdInt int userId) {
         if (UserHelperLite.isHeadlessSystemUser(userId)) {
             return;
         }
-        ContentResolver contentResolver = mContext.getContentResolver();
-        Settings.Secure.putStringForUser(contentResolver,
-                Settings.Secure.ENABLED_ACCESSIBILITY_SERVICES,
-                mRotaryServiceComponentName,
-                userId);
-        Settings.Secure.putStringForUser(contentResolver,
-                Settings.Secure.ACCESSIBILITY_ENABLED,
-                "1",
-                userId);
+        List<String> accessibilityServicesToBeEnabled = getAccessibilityServicesToBeEnabled();
+        ContentResolver contentResolverForUser = getContentResolverForUser(mContext, userId);
+        List<String> alreadyEnabledServices = createServiceListFromSettingsString(
+                Settings.Secure.getString(contentResolverForUser,
+                        Settings.Secure.ENABLED_ACCESSIBILITY_SERVICES));
+
+        int retry = 0;
+        while (!alreadyEnabledServices.containsAll(accessibilityServicesToBeEnabled)
+                && retry <= MAX_RETRIES_FOR_ENABLING_ACCESSIBILITY_SERVICES) {
+            ArrayList<String> enabledServicesList = new ArrayList<>(alreadyEnabledServices);
+            int numAccessibilityServicesToBeEnabled = accessibilityServicesToBeEnabled.size();
+            for (int i = 0; i < numAccessibilityServicesToBeEnabled; i++) {
+                String serviceToBeEnabled = accessibilityServicesToBeEnabled.get(i);
+                if (!enabledServicesList.contains(serviceToBeEnabled)) {
+                    enabledServicesList.add(serviceToBeEnabled);
+                }
+            }
+            Settings.Secure.putString(contentResolverForUser,
+                    Settings.Secure.ENABLED_ACCESSIBILITY_SERVICES,
+                    String.join(ENABLED_ACCESSIBILITY_SERVICES_SEPARATOR, enabledServicesList));
+            // Read again to account for any race condition with other parts of the code that might
+            // be enabling other accessibility services.
+            alreadyEnabledServices = createServiceListFromSettingsString(
+                    Settings.Secure.getString(contentResolverForUser,
+                            Settings.Secure.ENABLED_ACCESSIBILITY_SERVICES));
+            retry++;
+        }
+        if (!alreadyEnabledServices.containsAll(accessibilityServicesToBeEnabled)) {
+            Slogf.e(TAG, "Failed to enable accessibility services");
+        }
+
+        Settings.Secure.putString(contentResolverForUser, Settings.Secure.ACCESSIBILITY_ENABLED,
+                "1");
     }
 }