--- conflicted
+++ resolved
@@ -304,15 +304,11 @@
             writer.println();
             mFocusHandler.dump("\t", writer);
 
-<<<<<<< HEAD
-            if (mHalAudioFocus != null) {
-=======
             writer.println();
             getAudioControlWrapperLocked().dump("\t", writer);
 
             if (mHalAudioFocus != null) {
                 writer.println();
->>>>>>> c57f0a4d
                 mHalAudioFocus.dump("\t", writer);
             } else {
                 writer.println("\tNo HalAudioFocus instance\n");
