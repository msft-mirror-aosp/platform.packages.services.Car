/*
 * Copyright (C) 2018 The Android Open Source Project
 *
 * Licensed under the Apache License, Version 2.0 (the "License");
 * you may not use this file except in compliance with the License.
 * You may obtain a copy of the License at
 *
 *      http://www.apache.org/licenses/LICENSE-2.0
 *
 * Unless required by applicable law or agreed to in writing, software
 * distributed under the License is distributed on an "AS IS" BASIS,
 * WITHOUT WARRANTIES OR CONDITIONS OF ANY KIND, either express or implied.
 * See the License for the specific language governing permissions and
 * limitations under the License.
 */

package com.android.car.hal;

import static java.lang.Integer.toHexString;

import android.annotation.NonNull;
import android.annotation.Nullable;
import android.car.Car;
import android.car.VehicleHvacFanDirection;
import android.car.hardware.property.VehicleVendorPermission;
<<<<<<< HEAD
import android.hardware.automotive.vehicle.V2_0.ElectronicTollCollectionCardStatus;
import android.hardware.automotive.vehicle.V2_0.ElectronicTollCollectionCardType;
import android.hardware.automotive.vehicle.V2_0.EvConnectorType;
import android.hardware.automotive.vehicle.V2_0.FuelType;
import android.hardware.automotive.vehicle.V2_0.PortLocationType;
import android.hardware.automotive.vehicle.V2_0.VehicleAreaSeat;
import android.hardware.automotive.vehicle.V2_0.VehicleGear;
import android.hardware.automotive.vehicle.V2_0.VehicleIgnitionState;
import android.hardware.automotive.vehicle.V2_0.VehicleLightState;
import android.hardware.automotive.vehicle.V2_0.VehicleLightSwitch;
import android.hardware.automotive.vehicle.V2_0.VehicleOilLevel;
import android.hardware.automotive.vehicle.V2_0.VehiclePropValue;
import android.hardware.automotive.vehicle.V2_0.VehicleProperty;
import android.hardware.automotive.vehicle.V2_0.VehiclePropertyGroup;
import android.hardware.automotive.vehicle.V2_0.VehiclePropertyType;
import android.hardware.automotive.vehicle.V2_0.VehicleSeatOccupancyState;
import android.hardware.automotive.vehicle.V2_0.VehicleTurnSignal;
import android.hardware.automotive.vehicle.V2_0.VehicleUnit;
=======
import android.hardware.automotive.vehicle.ElectronicTollCollectionCardStatus;
import android.hardware.automotive.vehicle.ElectronicTollCollectionCardType;
import android.hardware.automotive.vehicle.EvChargeState;
import android.hardware.automotive.vehicle.EvConnectorType;
import android.hardware.automotive.vehicle.EvRegenerativeBrakingState;
import android.hardware.automotive.vehicle.FuelType;
import android.hardware.automotive.vehicle.PortLocationType;
import android.hardware.automotive.vehicle.TrailerState;
import android.hardware.automotive.vehicle.VehicleAreaSeat;
import android.hardware.automotive.vehicle.VehicleGear;
import android.hardware.automotive.vehicle.VehicleIgnitionState;
import android.hardware.automotive.vehicle.VehicleLightState;
import android.hardware.automotive.vehicle.VehicleLightSwitch;
import android.hardware.automotive.vehicle.VehicleOilLevel;
import android.hardware.automotive.vehicle.VehicleProperty;
import android.hardware.automotive.vehicle.VehiclePropertyGroup;
import android.hardware.automotive.vehicle.VehiclePropertyType;
import android.hardware.automotive.vehicle.VehicleSeatOccupancyState;
import android.hardware.automotive.vehicle.VehicleTurnSignal;
import android.hardware.automotive.vehicle.VehicleUnit;
>>>>>>> cc433a5f
import android.util.Pair;
import android.util.Slog;
import android.util.SparseArray;

import com.android.car.CarLog;

import java.lang.reflect.Field;
import java.util.ArrayList;
import java.util.HashMap;
import java.util.HashSet;
import java.util.List;
import java.util.Set;

/**
 * Helper class to define which property IDs are used by PropertyHalService.  This class binds the
 * read and write permissions to the property ID.
 */
public class PropertyHalServiceIds {

    /**
     * Index key is propertyId, and the value is readPermission, writePermission.
     * If the property can not be written (or read), set value as NULL.
     * Throw an IllegalArgumentException when try to write READ_ONLY properties or read WRITE_ONLY
     * properties.
     */
    private final SparseArray<Pair<String, String>> mProps;
    private final HashSet<Integer> mPropForUnits;
    // Key: propId, Value: possible value for the property
    private final HashMap<Integer, Set<Integer>> mPropToValidValue;
    private final HashMap<Integer, Integer> mPropToValidBitFlag;
    private static final String TAG = CarLog.tagFor(PropertyHalServiceIds.class);
    // Enums are used as return value in Vehicle HAL.
    private static final Set<Integer> FUEL_TYPE =
            new HashSet<>(getIntegersFromDataEnums(FuelType.class));
    private static final Set<Integer> EV_CONNECTOR_TYPE =
            new HashSet<>(getIntegersFromDataEnums(EvConnectorType.class));
    private static final Set<Integer> PORT_LOCATION =
            new HashSet<>(getIntegersFromDataEnums(PortLocationType.class));
    private static final Set<Integer> VEHICLE_SEAT =
            new HashSet<>(getIntegersFromDataEnums(VehicleAreaSeat.class));
    private static final Set<Integer> OIL_LEVEL =
            new HashSet<>(getIntegersFromDataEnums(VehicleOilLevel.class));
    private static final Set<Integer> VEHICLE_GEAR =
            new HashSet<>(getIntegersFromDataEnums(VehicleGear.class));
    private static final Set<Integer> TURN_SIGNAL =
            new HashSet<>(getIntegersFromDataEnums(VehicleTurnSignal.class));
    private static final Set<Integer> IGNITION_STATE =
            new HashSet<>(getIntegersFromDataEnums(VehicleIgnitionState.class));
    private static final Set<Integer> VEHICLE_UNITS =
            new HashSet<>(getIntegersFromDataEnums(VehicleUnit.class));
    private static final Set<Integer> SEAT_OCCUPANCY_STATE =
            new HashSet<>(getIntegersFromDataEnums(VehicleSeatOccupancyState.class));
    private static final Set<Integer> VEHICLE_LIGHT_STATE =
            new HashSet<>(getIntegersFromDataEnums(VehicleLightState.class));
    private static final Set<Integer> VEHICLE_LIGHT_SWITCH =
            new HashSet<>(getIntegersFromDataEnums(VehicleLightSwitch.class));
    private static final int HVAC_FAN_DIRECTION_COMBINATIONS =
            generateAllCombination(VehicleHvacFanDirection.class);
    private static final Set<Integer> ETC_CARD_TYPE =
            new HashSet<>(getIntegersFromDataEnums(ElectronicTollCollectionCardType.class));
    private static final Set<Integer> ETC_CARD_STATUS =
            new HashSet<>(getIntegersFromDataEnums(ElectronicTollCollectionCardStatus.class));
<<<<<<< HEAD
=======
    private static final Set<Integer> EV_CHARGE_STATE =
            new HashSet<>(getIntegersFromDataEnums(EvChargeState.class));
    private static final Set<Integer> EV_REGENERATIVE_BREAKING_STATE =
            new HashSet<>(getIntegersFromDataEnums(EvRegenerativeBrakingState.class));
    private static final Set<Integer> TRAILER_PRESENT =
            new HashSet<>(getIntegersFromDataEnums(TrailerState.class));
>>>>>>> cc433a5f

    // default vendor permission
    private static final int PERMISSION_CAR_VENDOR_DEFAULT = 0x00000000;

    // permissions for the property related with window
    private static final int PERMISSION_SET_CAR_VENDOR_CATEGORY_WINDOW = 0X00000001;
    private static final int PERMISSION_GET_CAR_VENDOR_CATEGORY_WINDOW = 0x00000002;
    // permissions for the property related with door
    private static final int PERMISSION_SET_CAR_VENDOR_CATEGORY_DOOR = 0x00000003;
    private static final int PERMISSION_GET_CAR_VENDOR_CATEGORY_DOOR = 0x00000004;
    // permissions for the property related with seat
    private static final int PERMISSION_SET_CAR_VENDOR_CATEGORY_SEAT = 0x00000005;
    private static final int PERMISSION_GET_CAR_VENDOR_CATEGORY_SEAT = 0x00000006;
    // permissions for the property related with mirror
    private static final int PERMISSION_SET_CAR_VENDOR_CATEGORY_MIRROR = 0x00000007;
    private static final int PERMISSION_GET_CAR_VENDOR_CATEGORY_MIRROR = 0x00000008;

    // permissions for the property related with car's information
    private static final int PERMISSION_SET_CAR_VENDOR_CATEGORY_INFO = 0x00000009;
    private static final int PERMISSION_GET_CAR_VENDOR_CATEGORY_INFO = 0x0000000A;
    // permissions for the property related with car's engine
    private static final int PERMISSION_SET_CAR_VENDOR_CATEGORY_ENGINE = 0x0000000B;
    private static final int PERMISSION_GET_CAR_VENDOR_CATEGORY_ENGINE = 0x0000000C;
    // permissions for the property related with car's HVAC
    private static final int PERMISSION_SET_CAR_VENDOR_CATEGORY_HVAC = 0x0000000D;
    private static final int PERMISSION_GET_CAR_VENDOR_CATEGORY_HVAC = 0x0000000E;
    // permissions for the property related with car's light
    private static final int PERMISSION_SET_CAR_VENDOR_CATEGORY_LIGHT = 0x0000000F;
    private static final int PERMISSION_GET_CAR_VENDOR_CATEGORY_LIGHT = 0x00000010;

    // permissions reserved for other vendor permission
    private static final int PERMISSION_SET_CAR_VENDOR_CATEGORY_1 = 0x00010000;
    private static final int PERMISSION_GET_CAR_VENDOR_CATEGORY_1 = 0x00011000;
    private static final int PERMISSION_SET_CAR_VENDOR_CATEGORY_2 = 0x00020000;
    private static final int PERMISSION_GET_CAR_VENDOR_CATEGORY_2 = 0x00021000;
    private static final int PERMISSION_SET_CAR_VENDOR_CATEGORY_3 = 0x00030000;
    private static final int PERMISSION_GET_CAR_VENDOR_CATEGORY_3 = 0x00031000;
    private static final int PERMISSION_SET_CAR_VENDOR_CATEGORY_4 = 0x00040000;
    private static final int PERMISSION_GET_CAR_VENDOR_CATEGORY_4 = 0x00041000;
    private static final int PERMISSION_SET_CAR_VENDOR_CATEGORY_5 = 0x00050000;
    private static final int PERMISSION_GET_CAR_VENDOR_CATEGORY_5 = 0x00051000;
    private static final int PERMISSION_SET_CAR_VENDOR_CATEGORY_6 = 0x00060000;
    private static final int PERMISSION_GET_CAR_VENDOR_CATEGORY_6 = 0x00061000;
    private static final int PERMISSION_SET_CAR_VENDOR_CATEGORY_7 = 0x00070000;
    private static final int PERMISSION_GET_CAR_VENDOR_CATEGORY_7 = 0x00071000;
    private static final int PERMISSION_SET_CAR_VENDOR_CATEGORY_8 = 0x00080000;
    private static final int PERMISSION_GET_CAR_VENDOR_CATEGORY_8 = 0x00081000;
    private static final int PERMISSION_SET_CAR_VENDOR_CATEGORY_9 = 0x00090000;
    private static final int PERMISSION_GET_CAR_VENDOR_CATEGORY_9 = 0x00091000;
    private static final int PERMISSION_SET_CAR_VENDOR_CATEGORY_10 = 0x000A0000;
    private static final int PERMISSION_GET_CAR_VENDOR_CATEGORY_10 = 0x000A1000;
    // Not available for android
    private static final int PERMISSION_CAR_VENDOR_NOT_ACCESSIBLE = 0xF0000000;

    public PropertyHalServiceIds() {
        mProps = new SparseArray<>();
        mPropForUnits = new HashSet<>();
        mPropToValidValue = new HashMap<>();
        mPropToValidBitFlag = new HashMap<>();
        // Add propertyId and read/write permissions
        // Cabin Properties
        mProps.put(VehicleProperty.DOOR_POS, new Pair<>(
                Car.PERMISSION_CONTROL_CAR_DOORS,
                Car.PERMISSION_CONTROL_CAR_DOORS));
        mProps.put(VehicleProperty.DOOR_MOVE, new Pair<>(
                Car.PERMISSION_CONTROL_CAR_DOORS,
                Car.PERMISSION_CONTROL_CAR_DOORS));
        mProps.put(VehicleProperty.DOOR_LOCK, new Pair<>(
                Car.PERMISSION_CONTROL_CAR_DOORS,
                Car.PERMISSION_CONTROL_CAR_DOORS));
        mProps.put(VehicleProperty.MIRROR_Z_POS, new Pair<>(
                Car.PERMISSION_CONTROL_CAR_MIRRORS,
                Car.PERMISSION_CONTROL_CAR_MIRRORS));
        mProps.put(VehicleProperty.MIRROR_Z_MOVE, new Pair<>(
                Car.PERMISSION_CONTROL_CAR_MIRRORS,
                Car.PERMISSION_CONTROL_CAR_MIRRORS));
        mProps.put(VehicleProperty.MIRROR_Y_POS, new Pair<>(
                Car.PERMISSION_CONTROL_CAR_MIRRORS,
                Car.PERMISSION_CONTROL_CAR_MIRRORS));
        mProps.put(VehicleProperty.MIRROR_Y_MOVE, new Pair<>(
                Car.PERMISSION_CONTROL_CAR_MIRRORS,
                Car.PERMISSION_CONTROL_CAR_MIRRORS));
        mProps.put(VehicleProperty.MIRROR_LOCK, new Pair<>(
                Car.PERMISSION_CONTROL_CAR_MIRRORS,
                Car.PERMISSION_CONTROL_CAR_MIRRORS));
        mProps.put(VehicleProperty.MIRROR_FOLD, new Pair<>(
                Car.PERMISSION_CONTROL_CAR_MIRRORS,
                Car.PERMISSION_CONTROL_CAR_MIRRORS));
        mProps.put(VehicleProperty.SEAT_MEMORY_SELECT, new Pair<>(
                Car.PERMISSION_CONTROL_CAR_SEATS,
                Car.PERMISSION_CONTROL_CAR_SEATS));
        mProps.put(VehicleProperty.SEAT_MEMORY_SET, new Pair<>(
                Car.PERMISSION_CONTROL_CAR_SEATS,
                Car.PERMISSION_CONTROL_CAR_SEATS));
        mProps.put(VehicleProperty.SEAT_BELT_BUCKLED, new Pair<>(
                Car.PERMISSION_CONTROL_CAR_SEATS,
                Car.PERMISSION_CONTROL_CAR_SEATS));
        mProps.put(VehicleProperty.SEAT_BELT_HEIGHT_POS, new Pair<>(
                Car.PERMISSION_CONTROL_CAR_SEATS,
                Car.PERMISSION_CONTROL_CAR_SEATS));
        mProps.put(VehicleProperty.SEAT_BELT_HEIGHT_MOVE, new Pair<>(
                Car.PERMISSION_CONTROL_CAR_SEATS,
                Car.PERMISSION_CONTROL_CAR_SEATS));
        mProps.put(VehicleProperty.SEAT_FORE_AFT_POS, new Pair<>(
                Car.PERMISSION_CONTROL_CAR_SEATS,
                Car.PERMISSION_CONTROL_CAR_SEATS));
        mProps.put(VehicleProperty.SEAT_FORE_AFT_MOVE, new Pair<>(
                Car.PERMISSION_CONTROL_CAR_SEATS,
                Car.PERMISSION_CONTROL_CAR_SEATS));
        mProps.put(VehicleProperty.SEAT_BACKREST_ANGLE_1_POS, new Pair<>(
                Car.PERMISSION_CONTROL_CAR_SEATS,
                Car.PERMISSION_CONTROL_CAR_SEATS));
        mProps.put(VehicleProperty.SEAT_BACKREST_ANGLE_1_MOVE, new Pair<>(
                Car.PERMISSION_CONTROL_CAR_SEATS,
                Car.PERMISSION_CONTROL_CAR_SEATS));
        mProps.put(VehicleProperty.SEAT_BACKREST_ANGLE_2_POS, new Pair<>(
                Car.PERMISSION_CONTROL_CAR_SEATS,
                Car.PERMISSION_CONTROL_CAR_SEATS));
        mProps.put(VehicleProperty.SEAT_BACKREST_ANGLE_2_MOVE, new Pair<>(
                Car.PERMISSION_CONTROL_CAR_SEATS,
                Car.PERMISSION_CONTROL_CAR_SEATS));
        mProps.put(VehicleProperty.SEAT_HEIGHT_POS, new Pair<>(
                Car.PERMISSION_CONTROL_CAR_SEATS,
                Car.PERMISSION_CONTROL_CAR_SEATS));
        mProps.put(VehicleProperty.SEAT_HEIGHT_MOVE, new Pair<>(
                Car.PERMISSION_CONTROL_CAR_SEATS,
                Car.PERMISSION_CONTROL_CAR_SEATS));
        mProps.put(VehicleProperty.SEAT_DEPTH_POS, new Pair<>(
                Car.PERMISSION_CONTROL_CAR_SEATS,
                Car.PERMISSION_CONTROL_CAR_SEATS));
        mProps.put(VehicleProperty.SEAT_DEPTH_MOVE, new Pair<>(
                Car.PERMISSION_CONTROL_CAR_SEATS,
                Car.PERMISSION_CONTROL_CAR_SEATS));
        mProps.put(VehicleProperty.SEAT_TILT_POS, new Pair<>(
                Car.PERMISSION_CONTROL_CAR_SEATS,
                Car.PERMISSION_CONTROL_CAR_SEATS));
        mProps.put(VehicleProperty.SEAT_TILT_MOVE, new Pair<>(
                Car.PERMISSION_CONTROL_CAR_SEATS,
                Car.PERMISSION_CONTROL_CAR_SEATS));
        mProps.put(VehicleProperty.SEAT_LUMBAR_FORE_AFT_POS, new Pair<>(
                Car.PERMISSION_CONTROL_CAR_SEATS,
                Car.PERMISSION_CONTROL_CAR_SEATS));
        mProps.put(VehicleProperty.SEAT_LUMBAR_FORE_AFT_MOVE, new Pair<>(
                Car.PERMISSION_CONTROL_CAR_SEATS,
                Car.PERMISSION_CONTROL_CAR_SEATS));
        mProps.put(VehicleProperty.SEAT_LUMBAR_SIDE_SUPPORT_POS, new Pair<>(
                Car.PERMISSION_CONTROL_CAR_SEATS,
                Car.PERMISSION_CONTROL_CAR_SEATS));
        mProps.put(VehicleProperty.SEAT_LUMBAR_SIDE_SUPPORT_MOVE, new Pair<>(
                Car.PERMISSION_CONTROL_CAR_SEATS,
                Car.PERMISSION_CONTROL_CAR_SEATS));
        mProps.put(VehicleProperty.SEAT_HEADREST_HEIGHT_POS, new Pair<>(
                Car.PERMISSION_CONTROL_CAR_SEATS,
                Car.PERMISSION_CONTROL_CAR_SEATS));
        mProps.put(VehicleProperty.SEAT_HEADREST_HEIGHT_MOVE, new Pair<>(
                Car.PERMISSION_CONTROL_CAR_SEATS,
                Car.PERMISSION_CONTROL_CAR_SEATS));
        mProps.put(VehicleProperty.SEAT_HEADREST_ANGLE_POS, new Pair<>(
                Car.PERMISSION_CONTROL_CAR_SEATS,
                Car.PERMISSION_CONTROL_CAR_SEATS));
        mProps.put(VehicleProperty.SEAT_HEADREST_ANGLE_MOVE, new Pair<>(
                Car.PERMISSION_CONTROL_CAR_SEATS,
                Car.PERMISSION_CONTROL_CAR_SEATS));
        mProps.put(VehicleProperty.SEAT_HEADREST_FORE_AFT_POS, new Pair<>(
                Car.PERMISSION_CONTROL_CAR_SEATS,
                Car.PERMISSION_CONTROL_CAR_SEATS));
        mProps.put(VehicleProperty.SEAT_HEADREST_FORE_AFT_MOVE, new Pair<>(
                Car.PERMISSION_CONTROL_CAR_SEATS,
                Car.PERMISSION_CONTROL_CAR_SEATS));
        mProps.put(VehicleProperty.SEAT_OCCUPANCY, new Pair<>(
                Car.PERMISSION_CONTROL_CAR_SEATS,
                null));
        mProps.put(VehicleProperty.WINDOW_POS, new Pair<>(
                Car.PERMISSION_CONTROL_CAR_WINDOWS,
                Car.PERMISSION_CONTROL_CAR_WINDOWS));
        mProps.put(VehicleProperty.WINDOW_MOVE, new Pair<>(
                Car.PERMISSION_CONTROL_CAR_WINDOWS,
                Car.PERMISSION_CONTROL_CAR_WINDOWS));
        mProps.put(VehicleProperty.WINDOW_LOCK, new Pair<>(
                Car.PERMISSION_CONTROL_CAR_WINDOWS,
                Car.PERMISSION_CONTROL_CAR_WINDOWS));

        // HVAC properties
        mProps.put(VehicleProperty.HVAC_FAN_SPEED, new Pair<>(
                    Car.PERMISSION_CONTROL_CAR_CLIMATE,
                    Car.PERMISSION_CONTROL_CAR_CLIMATE));
        mProps.put(VehicleProperty.HVAC_FAN_DIRECTION, new Pair<>(
                    Car.PERMISSION_CONTROL_CAR_CLIMATE,
                    Car.PERMISSION_CONTROL_CAR_CLIMATE));
        mProps.put(VehicleProperty.HVAC_TEMPERATURE_CURRENT, new Pair<>(
                    Car.PERMISSION_CONTROL_CAR_CLIMATE,
                    Car.PERMISSION_CONTROL_CAR_CLIMATE));
        mProps.put(VehicleProperty.HVAC_TEMPERATURE_SET, new Pair<>(
                    Car.PERMISSION_CONTROL_CAR_CLIMATE,
                    Car.PERMISSION_CONTROL_CAR_CLIMATE));
        mProps.put(VehicleProperty.HVAC_TEMPERATURE_VALUE_SUGGESTION, new Pair<>(
                    Car.PERMISSION_CONTROL_CAR_CLIMATE,
                    Car.PERMISSION_CONTROL_CAR_CLIMATE));
        mProps.put(VehicleProperty.HVAC_DEFROSTER, new Pair<>(
                    Car.PERMISSION_CONTROL_CAR_CLIMATE,
                    Car.PERMISSION_CONTROL_CAR_CLIMATE));
        mProps.put(VehicleProperty.HVAC_ELECTRIC_DEFROSTER_ON, new Pair<>(
                    Car.PERMISSION_CONTROL_CAR_CLIMATE,
                    Car.PERMISSION_CONTROL_CAR_CLIMATE));
        mProps.put(VehicleProperty.HVAC_AC_ON, new Pair<>(
                    Car.PERMISSION_CONTROL_CAR_CLIMATE,
                    Car.PERMISSION_CONTROL_CAR_CLIMATE));
        mProps.put(VehicleProperty.HVAC_MAX_AC_ON, new Pair<>(
                    Car.PERMISSION_CONTROL_CAR_CLIMATE,
                    Car.PERMISSION_CONTROL_CAR_CLIMATE));
        mProps.put(VehicleProperty.HVAC_MAX_DEFROST_ON, new Pair<>(
                    Car.PERMISSION_CONTROL_CAR_CLIMATE,
                    Car.PERMISSION_CONTROL_CAR_CLIMATE));
        mProps.put(VehicleProperty.HVAC_RECIRC_ON, new Pair<>(
                    Car.PERMISSION_CONTROL_CAR_CLIMATE,
                    Car.PERMISSION_CONTROL_CAR_CLIMATE));
        mProps.put(VehicleProperty.HVAC_DUAL_ON, new Pair<>(
                    Car.PERMISSION_CONTROL_CAR_CLIMATE,
                    Car.PERMISSION_CONTROL_CAR_CLIMATE));
        mProps.put(VehicleProperty.HVAC_AUTO_ON, new Pair<>(
                    Car.PERMISSION_CONTROL_CAR_CLIMATE,
                    Car.PERMISSION_CONTROL_CAR_CLIMATE));
        mProps.put(VehicleProperty.HVAC_SEAT_TEMPERATURE, new Pair<>(
                    Car.PERMISSION_CONTROL_CAR_CLIMATE,
                    Car.PERMISSION_CONTROL_CAR_CLIMATE));
        mProps.put(VehicleProperty.HVAC_SIDE_MIRROR_HEAT, new Pair<>(
                    Car.PERMISSION_CONTROL_CAR_CLIMATE,
                    Car.PERMISSION_CONTROL_CAR_CLIMATE));
        mProps.put(VehicleProperty.HVAC_STEERING_WHEEL_HEAT, new Pair<>(
                    Car.PERMISSION_CONTROL_CAR_CLIMATE,
                    Car.PERMISSION_CONTROL_CAR_CLIMATE));
        mProps.put(VehicleProperty.HVAC_TEMPERATURE_DISPLAY_UNITS, new Pair<>(
                    Car.PERMISSION_CONTROL_CAR_CLIMATE,
                    Car.PERMISSION_CONTROL_CAR_CLIMATE));
        mProps.put(VehicleProperty.HVAC_ACTUAL_FAN_SPEED_RPM, new Pair<>(
                    Car.PERMISSION_CONTROL_CAR_CLIMATE,
                    Car.PERMISSION_CONTROL_CAR_CLIMATE));
        mProps.put(VehicleProperty.HVAC_POWER_ON, new Pair<>(
                    Car.PERMISSION_CONTROL_CAR_CLIMATE,
                    Car.PERMISSION_CONTROL_CAR_CLIMATE));
        mProps.put(VehicleProperty.HVAC_FAN_DIRECTION_AVAILABLE, new Pair<>(
                    Car.PERMISSION_CONTROL_CAR_CLIMATE,
                    null));
        mProps.put(VehicleProperty.HVAC_AUTO_RECIRC_ON, new Pair<>(
                    Car.PERMISSION_CONTROL_CAR_CLIMATE,
                    Car.PERMISSION_CONTROL_CAR_CLIMATE));
        mProps.put(VehicleProperty.HVAC_SEAT_VENTILATION, new Pair<>(
                    Car.PERMISSION_CONTROL_CAR_CLIMATE,
                    Car.PERMISSION_CONTROL_CAR_CLIMATE));

        // Info properties
        mProps.put(VehicleProperty.INFO_VIN, new Pair<>(
                    Car.PERMISSION_IDENTIFICATION,
                    null));
        mProps.put(VehicleProperty.INFO_MAKE, new Pair<>(
                    Car.PERMISSION_CAR_INFO,
                    null));
        mProps.put(VehicleProperty.INFO_MODEL, new Pair<>(
                    Car.PERMISSION_CAR_INFO,
                    null));
        mProps.put(VehicleProperty.INFO_MODEL_YEAR, new Pair<>(
                    Car.PERMISSION_CAR_INFO,
                    null));
        mProps.put(VehicleProperty.INFO_FUEL_CAPACITY, new Pair<>(
                    Car.PERMISSION_CAR_INFO,
                    null));
        mProps.put(VehicleProperty.INFO_FUEL_TYPE, new Pair<>(
                    Car.PERMISSION_CAR_INFO,
                    null));
        mProps.put(VehicleProperty.INFO_EV_BATTERY_CAPACITY, new Pair<>(
                    Car.PERMISSION_CAR_INFO,
                    null));
        mProps.put(VehicleProperty.INFO_EV_CONNECTOR_TYPE, new Pair<>(
                    Car.PERMISSION_CAR_INFO,
                    null));
        mProps.put(VehicleProperty.INFO_FUEL_DOOR_LOCATION, new Pair<>(
                    Car.PERMISSION_CAR_INFO,
                    null));
        mProps.put(VehicleProperty.INFO_MULTI_EV_PORT_LOCATIONS, new Pair<>(
                    Car.PERMISSION_CAR_INFO,
                    null));
        mProps.put(VehicleProperty.INFO_EV_PORT_LOCATION, new Pair<>(
                    Car.PERMISSION_CAR_INFO,
                    null));
        mProps.put(VehicleProperty.INFO_DRIVER_SEAT, new Pair<>(
                    Car.PERMISSION_CAR_INFO,
                    null));
        mProps.put(VehicleProperty.INFO_EXTERIOR_DIMENSIONS, new Pair<>(
                    Car.PERMISSION_CAR_INFO,
                    null));

        // Sensor properties
        mProps.put(VehicleProperty.PERF_ODOMETER, new Pair<>(
                Car.PERMISSION_MILEAGE,
                null));
        mProps.put(VehicleProperty.PERF_VEHICLE_SPEED, new Pair<>(
                Car.PERMISSION_SPEED,
                null));
        mProps.put(VehicleProperty.PERF_VEHICLE_SPEED_DISPLAY, new Pair<>(
                Car.PERMISSION_SPEED,
                null));
        mProps.put(VehicleProperty.ENGINE_COOLANT_TEMP, new Pair<>(
                Car.PERMISSION_CAR_ENGINE_DETAILED,
                null));
        mProps.put(VehicleProperty.ENGINE_OIL_LEVEL, new Pair<>(
                Car.PERMISSION_CAR_ENGINE_DETAILED,
                null));
        mProps.put(VehicleProperty.ENGINE_OIL_TEMP, new Pair<>(
                Car.PERMISSION_CAR_ENGINE_DETAILED,
                null));
        mProps.put(VehicleProperty.ENGINE_RPM, new Pair<>(
                Car.PERMISSION_CAR_ENGINE_DETAILED,
                null));
        mProps.put(VehicleProperty.WHEEL_TICK, new Pair<>(
                Car.PERMISSION_SPEED,
                null));
        mProps.put(VehicleProperty.FUEL_LEVEL, new Pair<>(
                Car.PERMISSION_ENERGY,
                null));
        mProps.put(VehicleProperty.FUEL_DOOR_OPEN, new Pair<>(
                Car.PERMISSION_ENERGY_PORTS,
                Car.PERMISSION_CONTROL_ENERGY_PORTS));
        mProps.put(VehicleProperty.EV_BATTERY_LEVEL, new Pair<>(
                Car.PERMISSION_ENERGY,
                null));
        mProps.put(VehicleProperty.EV_CHARGE_PORT_OPEN, new Pair<>(
                Car.PERMISSION_ENERGY_PORTS,
                Car.PERMISSION_CONTROL_ENERGY_PORTS));
        mProps.put(VehicleProperty.EV_CHARGE_PORT_CONNECTED, new Pair<>(
                Car.PERMISSION_ENERGY_PORTS,
                null));
        mProps.put(VehicleProperty.EV_BATTERY_INSTANTANEOUS_CHARGE_RATE, new Pair<>(
                Car.PERMISSION_ENERGY,
                null));
        mProps.put(VehicleProperty.RANGE_REMAINING, new Pair<>(
                Car.PERMISSION_ENERGY,
                Car.PERMISSION_ADJUST_RANGE_REMAINING));
        mProps.put(VehicleProperty.TIRE_PRESSURE, new Pair<>(
                Car.PERMISSION_TIRES,
                null));
        mProps.put(VehicleProperty.CRITICALLY_LOW_TIRE_PRESSURE, new Pair<>(
                Car.PERMISSION_TIRES,
                null));
        mProps.put(VehicleProperty.PERF_STEERING_ANGLE, new Pair<>(
                Car.PERMISSION_READ_STEERING_STATE,
                null));
        mProps.put(VehicleProperty.PERF_REAR_STEERING_ANGLE, new Pair<>(
                Car.PERMISSION_READ_STEERING_STATE,
                null));
        mProps.put(VehicleProperty.GEAR_SELECTION, new Pair<>(
                Car.PERMISSION_POWERTRAIN,
                null));
        mProps.put(VehicleProperty.CURRENT_GEAR, new Pair<>(
                Car.PERMISSION_POWERTRAIN,
                null));
        mProps.put(VehicleProperty.PARKING_BRAKE_ON, new Pair<>(
                Car.PERMISSION_POWERTRAIN,
                null));
        mProps.put(VehicleProperty.PARKING_BRAKE_AUTO_APPLY, new Pair<>(
                Car.PERMISSION_POWERTRAIN,
                null));
        mProps.put(VehicleProperty.FUEL_LEVEL_LOW, new Pair<>(
                Car.PERMISSION_ENERGY,
                null));
        mProps.put(VehicleProperty.NIGHT_MODE, new Pair<>(
                Car.PERMISSION_EXTERIOR_ENVIRONMENT,
                null));
        mProps.put(VehicleProperty.TURN_SIGNAL_STATE, new Pair<>(
                Car.PERMISSION_EXTERIOR_LIGHTS,
                null));
        mProps.put(VehicleProperty.IGNITION_STATE, new Pair<>(
                Car.PERMISSION_POWERTRAIN,
                null));
        mProps.put(VehicleProperty.ABS_ACTIVE, new Pair<>(
                Car.PERMISSION_CAR_DYNAMICS_STATE,
                null));
        mProps.put(VehicleProperty.TRACTION_CONTROL_ACTIVE, new Pair<>(
                Car.PERMISSION_CAR_DYNAMICS_STATE,
                null));
        mProps.put(VehicleProperty.ENV_OUTSIDE_TEMPERATURE, new Pair<>(
                Car.PERMISSION_EXTERIOR_ENVIRONMENT,
                null));
        mProps.put(VehicleProperty.HEADLIGHTS_STATE, new Pair<>(
                Car.PERMISSION_EXTERIOR_LIGHTS,
                null));
        mProps.put(VehicleProperty.HIGH_BEAM_LIGHTS_STATE, new Pair<>(
                Car.PERMISSION_EXTERIOR_LIGHTS,
                null));
        mProps.put(VehicleProperty.FOG_LIGHTS_STATE, new Pair<>(
                Car.PERMISSION_EXTERIOR_LIGHTS,
                null));
        mProps.put(VehicleProperty.HAZARD_LIGHTS_STATE, new Pair<>(
                Car.PERMISSION_EXTERIOR_LIGHTS,
                null));
        mProps.put(VehicleProperty.HEADLIGHTS_SWITCH, new Pair<>(
                Car.PERMISSION_CONTROL_EXTERIOR_LIGHTS,
                Car.PERMISSION_CONTROL_EXTERIOR_LIGHTS));
        mProps.put(VehicleProperty.HIGH_BEAM_LIGHTS_SWITCH, new Pair<>(
                Car.PERMISSION_CONTROL_EXTERIOR_LIGHTS,
                Car.PERMISSION_CONTROL_EXTERIOR_LIGHTS));
        mProps.put(VehicleProperty.FOG_LIGHTS_SWITCH, new Pair<>(
                Car.PERMISSION_CONTROL_EXTERIOR_LIGHTS,
                Car.PERMISSION_CONTROL_EXTERIOR_LIGHTS));
        mProps.put(VehicleProperty.HAZARD_LIGHTS_SWITCH, new Pair<>(
                Car.PERMISSION_CONTROL_EXTERIOR_LIGHTS,
                Car.PERMISSION_CONTROL_EXTERIOR_LIGHTS));
        mProps.put(VehicleProperty.READING_LIGHTS_STATE, new Pair<>(
                Car.PERMISSION_READ_INTERIOR_LIGHTS,
                null));
        mProps.put(VehicleProperty.CABIN_LIGHTS_STATE, new Pair<>(
                Car.PERMISSION_READ_INTERIOR_LIGHTS,
                null));
        mProps.put(VehicleProperty.READING_LIGHTS_SWITCH, new Pair<>(
                Car.PERMISSION_CONTROL_INTERIOR_LIGHTS,
                Car.PERMISSION_CONTROL_INTERIOR_LIGHTS));
        mProps.put(VehicleProperty.CABIN_LIGHTS_SWITCH, new Pair<>(
                Car.PERMISSION_CONTROL_INTERIOR_LIGHTS,
                Car.PERMISSION_CONTROL_INTERIOR_LIGHTS));
        mProps.put(VehicleProperty.EPOCH_TIME, new Pair<>(
                Car.PERMISSION_CAR_EPOCH_TIME,
                Car.PERMISSION_CAR_EPOCH_TIME));
        mProps.put(VehicleProperty.STORAGE_ENCRYPTION_BINDING_SEED, new Pair<>(
                Car.PERMISSION_STORAGE_ENCRYPTION_BINDING_SEED,
                Car.PERMISSION_STORAGE_ENCRYPTION_BINDING_SEED));
        // Display_Units
        mProps.put(VehicleProperty.DISTANCE_DISPLAY_UNITS, new Pair<>(
                Car.PERMISSION_READ_DISPLAY_UNITS,
                Car.PERMISSION_CONTROL_DISPLAY_UNITS));
        mPropForUnits.add(VehicleProperty.DISTANCE_DISPLAY_UNITS);
        mProps.put(VehicleProperty.FUEL_VOLUME_DISPLAY_UNITS, new Pair<>(
                Car.PERMISSION_READ_DISPLAY_UNITS,
                Car.PERMISSION_CONTROL_DISPLAY_UNITS));
        mPropForUnits.add(VehicleProperty.FUEL_VOLUME_DISPLAY_UNITS);
        mProps.put(VehicleProperty.TIRE_PRESSURE_DISPLAY_UNITS, new Pair<>(
                Car.PERMISSION_READ_DISPLAY_UNITS,
                Car.PERMISSION_CONTROL_DISPLAY_UNITS));
        mPropForUnits.add(VehicleProperty.TIRE_PRESSURE_DISPLAY_UNITS);
        mProps.put(VehicleProperty.EV_BATTERY_DISPLAY_UNITS, new Pair<>(
                Car.PERMISSION_READ_DISPLAY_UNITS,
                Car.PERMISSION_CONTROL_DISPLAY_UNITS));
        mPropForUnits.add(VehicleProperty.EV_BATTERY_DISPLAY_UNITS);
        mProps.put(VehicleProperty.FUEL_CONSUMPTION_UNITS_DISTANCE_OVER_VOLUME, new Pair<>(
                Car.PERMISSION_READ_DISPLAY_UNITS,
                Car.PERMISSION_CONTROL_DISPLAY_UNITS));
        mPropForUnits.add(VehicleProperty.FUEL_CONSUMPTION_UNITS_DISTANCE_OVER_VOLUME);
        mProps.put(VehicleProperty.VEHICLE_SPEED_DISPLAY_UNITS, new Pair<>(
                Car.PERMISSION_READ_DISPLAY_UNITS,
                Car.PERMISSION_CONTROL_DISPLAY_UNITS));
        mPropForUnits.add(VehicleProperty.VEHICLE_SPEED_DISPLAY_UNITS);

        mProps.put(VehicleProperty.SUPPORT_CUSTOMIZE_VENDOR_PERMISSION, new Pair<>(
                Car.PERMISSION_READ_CAR_VENDOR_PERMISSION_INFO,
                null));
        mProps.put(VehicleProperty.ELECTRONIC_TOLL_COLLECTION_CARD_TYPE, new Pair<>(
                Car.PERMISSION_CAR_INFO,
                null));
        mProps.put(VehicleProperty.ELECTRONIC_TOLL_COLLECTION_CARD_STATUS, new Pair<>(
                Car.PERMISSION_CAR_INFO,
                null));
<<<<<<< HEAD
=======
        mProps.put(VehicleProperty.VEHICLE_CURB_WEIGHT, new Pair<>(
                Car.PERMISSION_PRIVILEGED_CAR_INFO, null));
        mProps.put(VehicleProperty.TRAILER_PRESENT, new Pair<>(
                Car.PERMISSION_PRIVILEGED_CAR_INFO, null));
>>>>>>> cc433a5f
        // mPropToValidValue should contain all properties which has @data_enum in types.hal
        mPropToValidValue.put(VehicleProperty.INFO_FUEL_TYPE, FUEL_TYPE);
        mPropToValidValue.put(VehicleProperty.INFO_EV_CONNECTOR_TYPE, EV_CONNECTOR_TYPE);
        mPropToValidValue.put(VehicleProperty.INFO_FUEL_DOOR_LOCATION, PORT_LOCATION);
        mPropToValidValue.put(VehicleProperty.INFO_DRIVER_SEAT, VEHICLE_SEAT);
        mPropToValidValue.put(VehicleProperty.INFO_MULTI_EV_PORT_LOCATIONS, PORT_LOCATION);
        mPropToValidValue.put(VehicleProperty.ENGINE_OIL_LEVEL, OIL_LEVEL);
        mPropToValidValue.put(VehicleProperty.GEAR_SELECTION, VEHICLE_GEAR);
        mPropToValidValue.put(VehicleProperty.CURRENT_GEAR, VEHICLE_GEAR);
        mPropToValidValue.put(VehicleProperty.TURN_SIGNAL_STATE, TURN_SIGNAL);
        mPropToValidValue.put(VehicleProperty.IGNITION_STATE, IGNITION_STATE);
        mPropToValidValue.put(VehicleProperty.HVAC_TEMPERATURE_DISPLAY_UNITS, VEHICLE_UNITS);
        mPropToValidValue.put(VehicleProperty.DISTANCE_DISPLAY_UNITS, VEHICLE_UNITS);
        mPropToValidValue.put(VehicleProperty.FUEL_VOLUME_DISPLAY_UNITS, VEHICLE_UNITS);
        mPropToValidValue.put(VehicleProperty.TIRE_PRESSURE_DISPLAY_UNITS, VEHICLE_UNITS);
        mPropToValidValue.put(VehicleProperty.EV_BATTERY_DISPLAY_UNITS, VEHICLE_UNITS);
        mPropToValidValue.put(VehicleProperty.SEAT_OCCUPANCY, SEAT_OCCUPANCY_STATE);
        mPropToValidValue.put(VehicleProperty.HIGH_BEAM_LIGHTS_STATE, VEHICLE_LIGHT_STATE);
        mPropToValidValue.put(VehicleProperty.HEADLIGHTS_STATE, VEHICLE_LIGHT_STATE);
        mPropToValidValue.put(VehicleProperty.FOG_LIGHTS_STATE, VEHICLE_LIGHT_STATE);
        mPropToValidValue.put(VehicleProperty.HAZARD_LIGHTS_STATE, VEHICLE_LIGHT_STATE);
        mPropToValidValue.put(VehicleProperty.CABIN_LIGHTS_STATE, VEHICLE_LIGHT_STATE);
        mPropToValidValue.put(VehicleProperty.READING_LIGHTS_STATE, VEHICLE_LIGHT_STATE);
        mPropToValidValue.put(VehicleProperty.HEADLIGHTS_SWITCH, VEHICLE_LIGHT_SWITCH);
        mPropToValidValue.put(VehicleProperty.HIGH_BEAM_LIGHTS_SWITCH, VEHICLE_LIGHT_SWITCH);
        mPropToValidValue.put(VehicleProperty.FOG_LIGHTS_SWITCH, VEHICLE_LIGHT_SWITCH);
        mPropToValidValue.put(VehicleProperty.HAZARD_LIGHTS_SWITCH, VEHICLE_LIGHT_SWITCH);
        mPropToValidValue.put(VehicleProperty.CABIN_LIGHTS_SWITCH, VEHICLE_LIGHT_SWITCH);
        mPropToValidValue.put(VehicleProperty.READING_LIGHTS_SWITCH, VEHICLE_LIGHT_SWITCH);
        mPropToValidValue.put(VehicleProperty.ELECTRONIC_TOLL_COLLECTION_CARD_TYPE,
                ETC_CARD_STATUS);
        mPropToValidValue.put(VehicleProperty.ELECTRONIC_TOLL_COLLECTION_CARD_STATUS,
                ETC_CARD_TYPE);
        mPropToValidValue.put(VehicleProperty.TRAILER_PRESENT,
                TRAILER_PRESENT);
        // mPropToValidBitFlag contains all properties which return values are combinations of bits
        mPropToValidBitFlag.put(VehicleProperty.HVAC_FAN_DIRECTION_AVAILABLE,
                HVAC_FAN_DIRECTION_COMBINATIONS);
        mPropToValidBitFlag.put(VehicleProperty.HVAC_FAN_DIRECTION,
                HVAC_FAN_DIRECTION_COMBINATIONS);
    }

    /**
     * @param propId Property ID
     * @return Read permission string for given property ID. NULL if property ID does not exist or
     * the property is not available for reading.
     */
    @Nullable
    public String getReadPermission(int propId) {
        Pair<String, String> p = mProps.get(propId);
        if (p != null) {
            // Property ID exists.  Return read permission.
            if (p.first == null) {
                Slog.e(TAG, "propId is not available for reading : 0x" + toHexString(propId));
            }
            return p.first;
        } else if (isVendorProperty(propId)) {
            // if property is vendor property and do not have specific permission.
            return Car.PERMISSION_VENDOR_EXTENSION;
        } else {
            return null;
        }
    }

    /**
     * @param propId Property ID
     * @return Write permission string for given property ID. NULL if property ID does not exist or
     * the property is not writable.
     */
    @Nullable
    public String getWritePermission(int propId) {
        Pair<String, String> p = mProps.get(propId);
        if (p != null) {
            // Property ID exists.  Return write permission.
            if (p.second == null) {
                Slog.e(TAG, "propId is not writable : 0x" + toHexString(propId));
            }
            return p.second;
        } else if (isVendorProperty(propId)) {
            // if property is vendor property and do not have specific permission.
            return Car.PERMISSION_VENDOR_EXTENSION;
        } else {
            return null;
        }
    }

    private static boolean isVendorProperty(int propId) {
        return (propId & VehiclePropertyGroup.MASK) == VehiclePropertyGroup.VENDOR;
    }
    /**
     * Check if property ID is in the list of known IDs that PropertyHalService is interested it.
     */
    public boolean isSupportedProperty(int propId) {
        // Property is in the list of supported properties
        return mProps.get(propId) != null || isVendorProperty(propId);
    }

    /**
     * Check if the property is one of display units properties.
     */
    public boolean isPropertyToChangeUnits(int propertyId) {
        return mPropForUnits.contains(propertyId);
    }

    /**
     * Overrides the permission map for vendor properties
     *
     * @param configArray the configArray for
     * {@link VehicleProperty#SUPPORT_CUSTOMIZE_VENDOR_PERMISSION}
     */
    public void customizeVendorPermission(@NonNull List<Integer> configArray) {
        if (configArray == null || configArray.size() % 3 != 0) {
            throw new IllegalArgumentException(
                    "ConfigArray for SUPPORT_CUSTOMIZE_VENDOR_PERMISSION is wrong");
        }
        int index = 0;
        while (index < configArray.size()) {
            int propId = configArray.get(index++);
            if (!isVendorProperty(propId)) {
                throw new IllegalArgumentException("Property Id: " + propId
                        + " is not in vendor range");
            }
            int readPermission = configArray.get(index++);
            int writePermission = configArray.get(index++);
            mProps.put(propId, new Pair<>(
                    toPermissionString(readPermission, propId),
                    toPermissionString(writePermission, propId)));
        }

    }

    /**
     * Map VehicleVendorPermission enums in VHAL to android permissions.
     *
     * @return permission string, return null if vendor property is not available.
     */
    @Nullable
    private String toPermissionString(int permissionEnum, int propId) {
        switch (permissionEnum) {
            case PERMISSION_CAR_VENDOR_DEFAULT:
                return Car.PERMISSION_VENDOR_EXTENSION;
            case PERMISSION_SET_CAR_VENDOR_CATEGORY_WINDOW:
                return VehicleVendorPermission.PERMISSION_SET_CAR_VENDOR_CATEGORY_WINDOW;
            case PERMISSION_GET_CAR_VENDOR_CATEGORY_WINDOW:
                return VehicleVendorPermission.PERMISSION_GET_CAR_VENDOR_CATEGORY_WINDOW;
            case PERMISSION_SET_CAR_VENDOR_CATEGORY_DOOR:
                return VehicleVendorPermission.PERMISSION_SET_CAR_VENDOR_CATEGORY_DOOR;
            case PERMISSION_GET_CAR_VENDOR_CATEGORY_DOOR:
                return VehicleVendorPermission.PERMISSION_GET_CAR_VENDOR_CATEGORY_DOOR;
            case PERMISSION_SET_CAR_VENDOR_CATEGORY_SEAT:
                return VehicleVendorPermission.PERMISSION_SET_CAR_VENDOR_CATEGORY_SEAT;
            case PERMISSION_GET_CAR_VENDOR_CATEGORY_SEAT:
                return VehicleVendorPermission.PERMISSION_GET_CAR_VENDOR_CATEGORY_SEAT;
            case PERMISSION_SET_CAR_VENDOR_CATEGORY_MIRROR:
                return VehicleVendorPermission.PERMISSION_SET_CAR_VENDOR_CATEGORY_MIRROR;
            case PERMISSION_GET_CAR_VENDOR_CATEGORY_MIRROR:
                return VehicleVendorPermission.PERMISSION_GET_CAR_VENDOR_CATEGORY_MIRROR;
            case PERMISSION_SET_CAR_VENDOR_CATEGORY_INFO:
                return VehicleVendorPermission.PERMISSION_SET_CAR_VENDOR_CATEGORY_INFO;
            case PERMISSION_GET_CAR_VENDOR_CATEGORY_INFO:
                return VehicleVendorPermission.PERMISSION_GET_CAR_VENDOR_CATEGORY_INFO;
            case PERMISSION_SET_CAR_VENDOR_CATEGORY_ENGINE:
                return VehicleVendorPermission.PERMISSION_SET_CAR_VENDOR_CATEGORY_ENGINE;
            case PERMISSION_GET_CAR_VENDOR_CATEGORY_ENGINE:
                return VehicleVendorPermission.PERMISSION_GET_CAR_VENDOR_CATEGORY_ENGINE;
            case PERMISSION_SET_CAR_VENDOR_CATEGORY_HVAC:
                return VehicleVendorPermission.PERMISSION_SET_CAR_VENDOR_CATEGORY_HVAC;
            case PERMISSION_GET_CAR_VENDOR_CATEGORY_HVAC:
                return VehicleVendorPermission.PERMISSION_GET_CAR_VENDOR_CATEGORY_HVAC;
            case PERMISSION_SET_CAR_VENDOR_CATEGORY_LIGHT:
                return VehicleVendorPermission.PERMISSION_SET_CAR_VENDOR_CATEGORY_LIGHT;
            case PERMISSION_GET_CAR_VENDOR_CATEGORY_LIGHT:
                return VehicleVendorPermission.PERMISSION_GET_CAR_VENDOR_CATEGORY_LIGHT;
            case PERMISSION_SET_CAR_VENDOR_CATEGORY_1:
                return VehicleVendorPermission.PERMISSION_SET_CAR_VENDOR_CATEGORY_1;
            case PERMISSION_GET_CAR_VENDOR_CATEGORY_1:
                return VehicleVendorPermission.PERMISSION_GET_CAR_VENDOR_CATEGORY_1;
            case PERMISSION_SET_CAR_VENDOR_CATEGORY_2:
                return VehicleVendorPermission.PERMISSION_SET_CAR_VENDOR_CATEGORY_2;
            case PERMISSION_GET_CAR_VENDOR_CATEGORY_2:
                return VehicleVendorPermission.PERMISSION_GET_CAR_VENDOR_CATEGORY_2;
            case PERMISSION_SET_CAR_VENDOR_CATEGORY_3:
                return VehicleVendorPermission.PERMISSION_SET_CAR_VENDOR_CATEGORY_3;
            case PERMISSION_GET_CAR_VENDOR_CATEGORY_3:
                return VehicleVendorPermission.PERMISSION_GET_CAR_VENDOR_CATEGORY_3;
            case PERMISSION_SET_CAR_VENDOR_CATEGORY_4:
                return VehicleVendorPermission.PERMISSION_SET_CAR_VENDOR_CATEGORY_4;
            case PERMISSION_GET_CAR_VENDOR_CATEGORY_4:
                return VehicleVendorPermission.PERMISSION_GET_CAR_VENDOR_CATEGORY_4;
            case PERMISSION_SET_CAR_VENDOR_CATEGORY_5:
                return VehicleVendorPermission.PERMISSION_SET_CAR_VENDOR_CATEGORY_5;
            case PERMISSION_GET_CAR_VENDOR_CATEGORY_5:
                return VehicleVendorPermission.PERMISSION_GET_CAR_VENDOR_CATEGORY_5;
            case PERMISSION_SET_CAR_VENDOR_CATEGORY_6:
                return VehicleVendorPermission.PERMISSION_SET_CAR_VENDOR_CATEGORY_6;
            case PERMISSION_GET_CAR_VENDOR_CATEGORY_6:
                return VehicleVendorPermission.PERMISSION_GET_CAR_VENDOR_CATEGORY_6;
            case PERMISSION_SET_CAR_VENDOR_CATEGORY_7:
                return VehicleVendorPermission.PERMISSION_SET_CAR_VENDOR_CATEGORY_7;
            case PERMISSION_GET_CAR_VENDOR_CATEGORY_7:
                return VehicleVendorPermission.PERMISSION_GET_CAR_VENDOR_CATEGORY_7;
            case PERMISSION_SET_CAR_VENDOR_CATEGORY_8:
                return VehicleVendorPermission.PERMISSION_SET_CAR_VENDOR_CATEGORY_8;
            case PERMISSION_GET_CAR_VENDOR_CATEGORY_8:
                return VehicleVendorPermission.PERMISSION_GET_CAR_VENDOR_CATEGORY_8;
            case PERMISSION_SET_CAR_VENDOR_CATEGORY_9:
                return VehicleVendorPermission.PERMISSION_SET_CAR_VENDOR_CATEGORY_9;
            case PERMISSION_GET_CAR_VENDOR_CATEGORY_9:
                return VehicleVendorPermission.PERMISSION_GET_CAR_VENDOR_CATEGORY_9;
            case PERMISSION_SET_CAR_VENDOR_CATEGORY_10:
                return VehicleVendorPermission.PERMISSION_SET_CAR_VENDOR_CATEGORY_10;
            case PERMISSION_GET_CAR_VENDOR_CATEGORY_10:
                return VehicleVendorPermission.PERMISSION_GET_CAR_VENDOR_CATEGORY_10;
            case PERMISSION_CAR_VENDOR_NOT_ACCESSIBLE:
                return null;
            default:
                throw new IllegalArgumentException("permission Id: " + permissionEnum
                    + " for property:" + propId + " is invalid vendor permission Id");
        }
    }

    /**
     * Checks property value's format for all properties. Checks property value range if property
     * has @data_enum flag in types.hal.
     * @return true if property value's payload is valid.
     */
    public boolean checkPayload(VehiclePropValue propValue) {
        // Mixed property uses config array to indicate the data format. Checked it when convert it
        // to CarPropertyValue.
        if ((propValue.prop & VehiclePropertyType.MASK) == VehiclePropertyType.MIXED) {
            return true;
        }
        if (!checkFormatForAllProperties(propValue)) {
            Slog.e(TAG, "Property value" + propValue + "has an invalid data format");
            return false;
        }
        if (mPropToValidValue.containsKey(propValue.prop)) {
            return checkDataEnum(propValue);
        }
        if (mPropToValidBitFlag.containsKey(propValue.prop)) {
            return checkValidBitFlag(propValue);
        }
        return true;
    }

    private boolean checkValidBitFlag(VehiclePropValue propValue) {
        int flagCombination = mPropToValidBitFlag.get(propValue.prop);
        for (int value : propValue.value.int32Values) {
            if ((value & flagCombination) != value) {
                return false;
            }
        }
        return true;
    }

    private boolean checkFormatForAllProperties(VehiclePropValue propValue) {
        int propId = propValue.prop;
        VehiclePropValue.RawValue rawValue = propValue.value;
        //Records sum size of int32values, floatValue, int64Values, bytes, String
        int sizeOfAllValue = rawValue.int32Values.size() + rawValue.floatValues.size()
                + rawValue.int64Values.size() + rawValue.bytes.size()
                + rawValue.stringValue.length();
        if (sizeOfAllValue == 0) {
            Slog.e(TAG, "Property value is empty: " + propValue);
            return false;
        }
        switch (propId & VehiclePropertyType.MASK) {
            case VehiclePropertyType.BOOLEAN:
            case VehiclePropertyType.INT32:
                return sizeOfAllValue == 1 && rawValue.int32Values.size() == 1;
            case VehiclePropertyType.FLOAT:
                return sizeOfAllValue == 1 && rawValue.floatValues.size() == 1;
            case VehiclePropertyType.INT64:
                return sizeOfAllValue == 1 && rawValue.int64Values.size() == 1;
            case VehiclePropertyType.FLOAT_VEC:
                return sizeOfAllValue == rawValue.floatValues.size();
            case VehiclePropertyType.INT64_VEC:
                return sizeOfAllValue == rawValue.int64Values.size();
            case VehiclePropertyType.INT32_VEC:
                return sizeOfAllValue == rawValue.int32Values.size();
            case VehiclePropertyType.BYTES:
                return sizeOfAllValue == rawValue.bytes.size();
            case VehiclePropertyType.STRING:
                return sizeOfAllValue == rawValue.stringValue.length();
            default:
                throw new IllegalArgumentException("Unexpected property type for propId: "
                        + Integer.toHexString(propId));
        }
    }
    private boolean checkDataEnum(VehiclePropValue propValue) {
        int propId = propValue.prop;
        VehiclePropValue.RawValue rawValue = propValue.value;
        Set<Integer> validValue = mPropToValidValue.get(propId);
        for (int value : rawValue.int32Values) {
            if (!validValue.contains(value)) {
                return false;
            }
        }
        return true;
    }

    private static List<Integer> getIntegersFromDataEnums(Class clazz) {
        Field[] fields = clazz.getDeclaredFields();
        List<Integer> integerList = new ArrayList<>(5);
        for (Field f : fields) {
            if (f.getType() == int.class) {
                try {
                    integerList.add(f.getInt(clazz));
                } catch (IllegalAccessException | RuntimeException e) {
                    Slog.w(TAG, "Failed to get value");
                }
            }
        }
        return integerList;
    }

    // Generate all combinations at once
    private static int generateAllCombination(Class clazz) {
        List<Integer> allBits = getIntegersFromDataEnums(clazz);
        int combination = allBits.get(0);
        for (int i = 1; i < allBits.size(); i++) {
            combination |= allBits.get(i);
        }
        return combination;
    }
}<|MERGE_RESOLUTION|>--- conflicted
+++ resolved
@@ -22,27 +22,8 @@
 import android.annotation.Nullable;
 import android.car.Car;
 import android.car.VehicleHvacFanDirection;
+import android.car.builtin.util.Slogf;
 import android.car.hardware.property.VehicleVendorPermission;
-<<<<<<< HEAD
-import android.hardware.automotive.vehicle.V2_0.ElectronicTollCollectionCardStatus;
-import android.hardware.automotive.vehicle.V2_0.ElectronicTollCollectionCardType;
-import android.hardware.automotive.vehicle.V2_0.EvConnectorType;
-import android.hardware.automotive.vehicle.V2_0.FuelType;
-import android.hardware.automotive.vehicle.V2_0.PortLocationType;
-import android.hardware.automotive.vehicle.V2_0.VehicleAreaSeat;
-import android.hardware.automotive.vehicle.V2_0.VehicleGear;
-import android.hardware.automotive.vehicle.V2_0.VehicleIgnitionState;
-import android.hardware.automotive.vehicle.V2_0.VehicleLightState;
-import android.hardware.automotive.vehicle.V2_0.VehicleLightSwitch;
-import android.hardware.automotive.vehicle.V2_0.VehicleOilLevel;
-import android.hardware.automotive.vehicle.V2_0.VehiclePropValue;
-import android.hardware.automotive.vehicle.V2_0.VehicleProperty;
-import android.hardware.automotive.vehicle.V2_0.VehiclePropertyGroup;
-import android.hardware.automotive.vehicle.V2_0.VehiclePropertyType;
-import android.hardware.automotive.vehicle.V2_0.VehicleSeatOccupancyState;
-import android.hardware.automotive.vehicle.V2_0.VehicleTurnSignal;
-import android.hardware.automotive.vehicle.V2_0.VehicleUnit;
-=======
 import android.hardware.automotive.vehicle.ElectronicTollCollectionCardStatus;
 import android.hardware.automotive.vehicle.ElectronicTollCollectionCardType;
 import android.hardware.automotive.vehicle.EvChargeState;
@@ -63,9 +44,7 @@
 import android.hardware.automotive.vehicle.VehicleSeatOccupancyState;
 import android.hardware.automotive.vehicle.VehicleTurnSignal;
 import android.hardware.automotive.vehicle.VehicleUnit;
->>>>>>> cc433a5f
 import android.util.Pair;
-import android.util.Slog;
 import android.util.SparseArray;
 
 import com.android.car.CarLog;
@@ -126,15 +105,12 @@
             new HashSet<>(getIntegersFromDataEnums(ElectronicTollCollectionCardType.class));
     private static final Set<Integer> ETC_CARD_STATUS =
             new HashSet<>(getIntegersFromDataEnums(ElectronicTollCollectionCardStatus.class));
-<<<<<<< HEAD
-=======
     private static final Set<Integer> EV_CHARGE_STATE =
             new HashSet<>(getIntegersFromDataEnums(EvChargeState.class));
     private static final Set<Integer> EV_REGENERATIVE_BREAKING_STATE =
             new HashSet<>(getIntegersFromDataEnums(EvRegenerativeBrakingState.class));
     private static final Set<Integer> TRAILER_PRESENT =
             new HashSet<>(getIntegersFromDataEnums(TrailerState.class));
->>>>>>> cc433a5f
 
     // default vendor permission
     private static final int PERMISSION_CAR_VENDOR_DEFAULT = 0x00000000;
@@ -460,6 +436,18 @@
         mProps.put(VehicleProperty.EV_BATTERY_LEVEL, new Pair<>(
                 Car.PERMISSION_ENERGY,
                 null));
+        mProps.put(VehicleProperty.EV_CHARGE_CURRENT_DRAW_LIMIT, new Pair<>(
+                Car.PERMISSION_ENERGY, Car.PERMISSION_CONTROL_CAR_ENERGY));
+        mProps.put(VehicleProperty.EV_CHARGE_PERCENT_LIMIT, new Pair<>(
+                Car.PERMISSION_ENERGY, Car.PERMISSION_CONTROL_CAR_ENERGY));
+        mProps.put(VehicleProperty.EV_CHARGE_STATE, new Pair<>(
+                Car.PERMISSION_ENERGY, null));
+        mProps.put(VehicleProperty.EV_CHARGE_SWITCH, new Pair<>(
+                Car.PERMISSION_ENERGY, Car.PERMISSION_CONTROL_CAR_ENERGY));
+        mProps.put(VehicleProperty.EV_CHARGE_TIME_REMAINING, new Pair<>(
+                Car.PERMISSION_ENERGY, null));
+        mProps.put(VehicleProperty.EV_REGENERATIVE_BRAKING_STATE, new Pair<>(
+                Car.PERMISSION_ENERGY, null));
         mProps.put(VehicleProperty.EV_CHARGE_PORT_OPEN, new Pair<>(
                 Car.PERMISSION_ENERGY_PORTS,
                 Car.PERMISSION_CONTROL_ENERGY_PORTS));
@@ -524,6 +512,12 @@
                 Car.PERMISSION_EXTERIOR_LIGHTS,
                 null));
         mProps.put(VehicleProperty.FOG_LIGHTS_STATE, new Pair<>(
+                Car.PERMISSION_EXTERIOR_LIGHTS,
+                null));
+        mProps.put(VehicleProperty.FRONT_FOG_LIGHTS_STATE, new Pair<>(
+                Car.PERMISSION_EXTERIOR_LIGHTS,
+                null));
+        mProps.put(VehicleProperty.REAR_FOG_LIGHTS_STATE, new Pair<>(
                 Car.PERMISSION_EXTERIOR_LIGHTS,
                 null));
         mProps.put(VehicleProperty.HAZARD_LIGHTS_STATE, new Pair<>(
@@ -538,6 +532,12 @@
         mProps.put(VehicleProperty.FOG_LIGHTS_SWITCH, new Pair<>(
                 Car.PERMISSION_CONTROL_EXTERIOR_LIGHTS,
                 Car.PERMISSION_CONTROL_EXTERIOR_LIGHTS));
+        mProps.put(VehicleProperty.FRONT_FOG_LIGHTS_SWITCH, new Pair<>(
+                Car.PERMISSION_CONTROL_EXTERIOR_LIGHTS,
+                Car.PERMISSION_CONTROL_EXTERIOR_LIGHTS));
+        mProps.put(VehicleProperty.REAR_FOG_LIGHTS_SWITCH, new Pair<>(
+                Car.PERMISSION_CONTROL_EXTERIOR_LIGHTS,
+                Car.PERMISSION_CONTROL_EXTERIOR_LIGHTS));
         mProps.put(VehicleProperty.HAZARD_LIGHTS_SWITCH, new Pair<>(
                 Car.PERMISSION_CONTROL_EXTERIOR_LIGHTS,
                 Car.PERMISSION_CONTROL_EXTERIOR_LIGHTS));
@@ -553,7 +553,7 @@
         mProps.put(VehicleProperty.CABIN_LIGHTS_SWITCH, new Pair<>(
                 Car.PERMISSION_CONTROL_INTERIOR_LIGHTS,
                 Car.PERMISSION_CONTROL_INTERIOR_LIGHTS));
-        mProps.put(VehicleProperty.EPOCH_TIME, new Pair<>(
+        mProps.put(VehicleProperty.ANDROID_EPOCH_TIME, new Pair<>(
                 Car.PERMISSION_CAR_EPOCH_TIME,
                 Car.PERMISSION_CAR_EPOCH_TIME));
         mProps.put(VehicleProperty.STORAGE_ENCRYPTION_BINDING_SEED, new Pair<>(
@@ -594,13 +594,10 @@
         mProps.put(VehicleProperty.ELECTRONIC_TOLL_COLLECTION_CARD_STATUS, new Pair<>(
                 Car.PERMISSION_CAR_INFO,
                 null));
-<<<<<<< HEAD
-=======
         mProps.put(VehicleProperty.VEHICLE_CURB_WEIGHT, new Pair<>(
                 Car.PERMISSION_PRIVILEGED_CAR_INFO, null));
         mProps.put(VehicleProperty.TRAILER_PRESENT, new Pair<>(
                 Car.PERMISSION_PRIVILEGED_CAR_INFO, null));
->>>>>>> cc433a5f
         // mPropToValidValue should contain all properties which has @data_enum in types.hal
         mPropToValidValue.put(VehicleProperty.INFO_FUEL_TYPE, FUEL_TYPE);
         mPropToValidValue.put(VehicleProperty.INFO_EV_CONNECTOR_TYPE, EV_CONNECTOR_TYPE);
@@ -621,12 +618,19 @@
         mPropToValidValue.put(VehicleProperty.HIGH_BEAM_LIGHTS_STATE, VEHICLE_LIGHT_STATE);
         mPropToValidValue.put(VehicleProperty.HEADLIGHTS_STATE, VEHICLE_LIGHT_STATE);
         mPropToValidValue.put(VehicleProperty.FOG_LIGHTS_STATE, VEHICLE_LIGHT_STATE);
+        mPropToValidValue.put(VehicleProperty.FRONT_FOG_LIGHTS_STATE, VEHICLE_LIGHT_STATE);
+        mPropToValidValue.put(VehicleProperty.REAR_FOG_LIGHTS_STATE, VEHICLE_LIGHT_STATE);
         mPropToValidValue.put(VehicleProperty.HAZARD_LIGHTS_STATE, VEHICLE_LIGHT_STATE);
         mPropToValidValue.put(VehicleProperty.CABIN_LIGHTS_STATE, VEHICLE_LIGHT_STATE);
         mPropToValidValue.put(VehicleProperty.READING_LIGHTS_STATE, VEHICLE_LIGHT_STATE);
+        mPropToValidValue.put(VehicleProperty.EV_CHARGE_STATE, EV_CHARGE_STATE);
+        mPropToValidValue.put(VehicleProperty.EV_REGENERATIVE_BRAKING_STATE,
+                EV_REGENERATIVE_BREAKING_STATE);
         mPropToValidValue.put(VehicleProperty.HEADLIGHTS_SWITCH, VEHICLE_LIGHT_SWITCH);
         mPropToValidValue.put(VehicleProperty.HIGH_BEAM_LIGHTS_SWITCH, VEHICLE_LIGHT_SWITCH);
         mPropToValidValue.put(VehicleProperty.FOG_LIGHTS_SWITCH, VEHICLE_LIGHT_SWITCH);
+        mPropToValidValue.put(VehicleProperty.FRONT_FOG_LIGHTS_SWITCH, VEHICLE_LIGHT_SWITCH);
+        mPropToValidValue.put(VehicleProperty.REAR_FOG_LIGHTS_SWITCH, VEHICLE_LIGHT_SWITCH);
         mPropToValidValue.put(VehicleProperty.HAZARD_LIGHTS_SWITCH, VEHICLE_LIGHT_SWITCH);
         mPropToValidValue.put(VehicleProperty.CABIN_LIGHTS_SWITCH, VEHICLE_LIGHT_SWITCH);
         mPropToValidValue.put(VehicleProperty.READING_LIGHTS_SWITCH, VEHICLE_LIGHT_SWITCH);
@@ -654,7 +658,7 @@
         if (p != null) {
             // Property ID exists.  Return read permission.
             if (p.first == null) {
-                Slog.e(TAG, "propId is not available for reading : 0x" + toHexString(propId));
+                Slogf.e(TAG, "propId is not available for reading : 0x" + toHexString(propId));
             }
             return p.first;
         } else if (isVendorProperty(propId)) {
@@ -676,7 +680,7 @@
         if (p != null) {
             // Property ID exists.  Return write permission.
             if (p.second == null) {
-                Slog.e(TAG, "propId is not writable : 0x" + toHexString(propId));
+                Slogf.e(TAG, "propId is not writable : 0x" + toHexString(propId));
             }
             return p.second;
         } else if (isVendorProperty(propId)) {
@@ -711,20 +715,20 @@
      * @param configArray the configArray for
      * {@link VehicleProperty#SUPPORT_CUSTOMIZE_VENDOR_PERMISSION}
      */
-    public void customizeVendorPermission(@NonNull List<Integer> configArray) {
-        if (configArray == null || configArray.size() % 3 != 0) {
+    public void customizeVendorPermission(@NonNull int[] configArray) {
+        if (configArray == null || configArray.length % 3 != 0) {
             throw new IllegalArgumentException(
                     "ConfigArray for SUPPORT_CUSTOMIZE_VENDOR_PERMISSION is wrong");
         }
         int index = 0;
-        while (index < configArray.size()) {
-            int propId = configArray.get(index++);
+        while (index < configArray.length) {
+            int propId = configArray[index++];
             if (!isVendorProperty(propId)) {
                 throw new IllegalArgumentException("Property Id: " + propId
                         + " is not in vendor range");
             }
-            int readPermission = configArray.get(index++);
-            int writePermission = configArray.get(index++);
+            int readPermission = configArray[index++];
+            int writePermission = configArray[index++];
             mProps.put(propId, new Pair<>(
                     toPermissionString(readPermission, propId),
                     toPermissionString(writePermission, propId)));
@@ -818,7 +822,7 @@
                 return null;
             default:
                 throw new IllegalArgumentException("permission Id: " + permissionEnum
-                    + " for property:" + propId + " is invalid vendor permission Id");
+                        + " for property:" + propId + " is invalid vendor permission Id");
         }
     }
 
@@ -827,28 +831,30 @@
      * has @data_enum flag in types.hal.
      * @return true if property value's payload is valid.
      */
-    public boolean checkPayload(VehiclePropValue propValue) {
+    public boolean checkPayload(HalPropValue propValue) {
+        int propId = propValue.getPropId();
         // Mixed property uses config array to indicate the data format. Checked it when convert it
         // to CarPropertyValue.
-        if ((propValue.prop & VehiclePropertyType.MASK) == VehiclePropertyType.MIXED) {
+        if ((propId & VehiclePropertyType.MASK) == VehiclePropertyType.MIXED) {
             return true;
         }
         if (!checkFormatForAllProperties(propValue)) {
-            Slog.e(TAG, "Property value" + propValue + "has an invalid data format");
+            Slogf.e(TAG, "Property value" + propValue + "has an invalid data format");
             return false;
         }
-        if (mPropToValidValue.containsKey(propValue.prop)) {
+        if (mPropToValidValue.containsKey(propId)) {
             return checkDataEnum(propValue);
         }
-        if (mPropToValidBitFlag.containsKey(propValue.prop)) {
+        if (mPropToValidBitFlag.containsKey(propId)) {
             return checkValidBitFlag(propValue);
         }
         return true;
     }
 
-    private boolean checkValidBitFlag(VehiclePropValue propValue) {
-        int flagCombination = mPropToValidBitFlag.get(propValue.prop);
-        for (int value : propValue.value.int32Values) {
+    private boolean checkValidBitFlag(HalPropValue propValue) {
+        int flagCombination = mPropToValidBitFlag.get(propValue.getPropId());
+        for (int i = 0; i < propValue.getInt32ValuesSize(); i++) {
+            int value = propValue.getInt32Value(i);
             if ((value & flagCombination) != value) {
                 return false;
             }
@@ -856,46 +862,44 @@
         return true;
     }
 
-    private boolean checkFormatForAllProperties(VehiclePropValue propValue) {
-        int propId = propValue.prop;
-        VehiclePropValue.RawValue rawValue = propValue.value;
+    private boolean checkFormatForAllProperties(HalPropValue propValue) {
+        int propId = propValue.getPropId();
         //Records sum size of int32values, floatValue, int64Values, bytes, String
-        int sizeOfAllValue = rawValue.int32Values.size() + rawValue.floatValues.size()
-                + rawValue.int64Values.size() + rawValue.bytes.size()
-                + rawValue.stringValue.length();
+        int sizeOfAllValue = propValue.getInt32ValuesSize() + propValue.getFloatValuesSize()
+                + propValue.getInt64ValuesSize() + propValue.getByteValuesSize()
+                + propValue.getStringValue().length();
         if (sizeOfAllValue == 0) {
-            Slog.e(TAG, "Property value is empty: " + propValue);
+            Slogf.e(TAG, "Property value is empty: " + propValue);
             return false;
         }
         switch (propId & VehiclePropertyType.MASK) {
             case VehiclePropertyType.BOOLEAN:
             case VehiclePropertyType.INT32:
-                return sizeOfAllValue == 1 && rawValue.int32Values.size() == 1;
+                return sizeOfAllValue == 1 && propValue.getInt32ValuesSize() == 1;
             case VehiclePropertyType.FLOAT:
-                return sizeOfAllValue == 1 && rawValue.floatValues.size() == 1;
+                return sizeOfAllValue == 1 && propValue.getFloatValuesSize() == 1;
             case VehiclePropertyType.INT64:
-                return sizeOfAllValue == 1 && rawValue.int64Values.size() == 1;
+                return sizeOfAllValue == 1 && propValue.getInt64ValuesSize() == 1;
             case VehiclePropertyType.FLOAT_VEC:
-                return sizeOfAllValue == rawValue.floatValues.size();
+                return sizeOfAllValue == propValue.getFloatValuesSize();
             case VehiclePropertyType.INT64_VEC:
-                return sizeOfAllValue == rawValue.int64Values.size();
+                return sizeOfAllValue == propValue.getInt64ValuesSize();
             case VehiclePropertyType.INT32_VEC:
-                return sizeOfAllValue == rawValue.int32Values.size();
+                return sizeOfAllValue == propValue.getInt32ValuesSize();
             case VehiclePropertyType.BYTES:
-                return sizeOfAllValue == rawValue.bytes.size();
+                return sizeOfAllValue == propValue.getByteValuesSize();
             case VehiclePropertyType.STRING:
-                return sizeOfAllValue == rawValue.stringValue.length();
+                return sizeOfAllValue == propValue.getStringValue().length();
             default:
                 throw new IllegalArgumentException("Unexpected property type for propId: "
                         + Integer.toHexString(propId));
         }
     }
-    private boolean checkDataEnum(VehiclePropValue propValue) {
-        int propId = propValue.prop;
-        VehiclePropValue.RawValue rawValue = propValue.value;
+    private boolean checkDataEnum(HalPropValue propValue) {
+        int propId = propValue.getPropId();
         Set<Integer> validValue = mPropToValidValue.get(propId);
-        for (int value : rawValue.int32Values) {
-            if (!validValue.contains(value)) {
+        for (int i = 0; i < propValue.getInt32ValuesSize(); i++) {
+            if (!validValue.contains(propValue.getInt32Value(i))) {
                 return false;
             }
         }
@@ -910,7 +914,7 @@
                 try {
                     integerList.add(f.getInt(clazz));
                 } catch (IllegalAccessException | RuntimeException e) {
-                    Slog.w(TAG, "Failed to get value");
+                    Slogf.w(TAG, "Failed to get value");
                 }
             }
         }
