--- conflicted
+++ resolved
@@ -16,14 +16,6 @@
 
 package com.android.car.garagemode;
 
-<<<<<<< HEAD
-import android.app.job.JobInfo;
-import android.app.job.JobScheduler;
-import android.app.job.JobSnapshot;
-import android.car.user.CarUserManager;
-import android.car.user.CarUserManager.UserLifecycleEvent;
-import android.car.user.CarUserManager.UserLifecycleListener;
-=======
 import static android.car.user.CarUserManager.USER_LIFECYCLE_EVENT_TYPE_STOPPED;
 
 import static com.android.car.internal.ExcludeFromCodeCoverageGeneratedReport.DUMP_INFO;
@@ -36,7 +28,6 @@
 import android.car.user.CarUserManager.UserLifecycleListener;
 import android.car.user.UserLifecycleEventFilter;
 import android.content.Context;
->>>>>>> 4718848d
 import android.content.Intent;
 import android.os.Handler;
 import android.os.UserHandle;
@@ -45,23 +36,21 @@
 import com.android.car.CarLocalServices;
 import com.android.car.CarLog;
 import com.android.car.CarStatsLogHelper;
+import com.android.car.internal.ExcludeFromCodeCoverageGeneratedReport;
+import com.android.car.internal.util.IndentingPrintWriter;
 import com.android.car.power.CarPowerManagementService;
 import com.android.car.user.CarUserService;
 import com.android.internal.annotations.GuardedBy;
 import com.android.internal.annotations.VisibleForTesting;
-import com.android.server.utils.Slogf;
-
-import java.io.PrintWriter;
+
+import java.time.Clock;
 import java.util.ArrayList;
 import java.util.List;
-import java.util.concurrent.CancellationException;
-import java.util.concurrent.CompletableFuture;
 
 /**
- * Class that interacts with JobScheduler, controls system idleness and monitor jobs which are
- * in GarageMode interest
+ * Class that interacts with JobScheduler through JobSchedulerHelper, controls system idleness and
+ * monitor jobs which are in GarageMode interest.
  */
-
 class GarageMode {
 
     private static final String TAG = CarLog.tagFor(GarageMode.class) + "_"
@@ -87,13 +76,16 @@
     private static final long JOB_SNAPSHOT_UPDATE_FREQUENCY_MS = 1_000; // 1 second
     private static final long USER_STOP_CHECK_INTERVAL_MS = 100; // 100 milliseconds
     private static final int ADDITIONAL_CHECKS_TO_DO = 1;
+    // Values for eventlog (car_pwr_mgr_garage_mode)
+    private static final int GARAGE_MODE_EVENT_LOG_START = 0;
+    private static final int GARAGE_MODE_EVENT_LOG_FINISH = 1;
+    private static final int GARAGE_MODE_EVENT_LOG_CANCELLED = 2;
 
     private final Controller mController;
-    private final JobScheduler mJobScheduler;
     private final Object mLock = new Object();
     private final Handler mHandler;
-
-    private CarPowerManagementService mCarPowerManagementService;
+    private final JobSchedulerHelper mJobSchedulerHelper;
+
     @GuardedBy("mLock")
     private boolean mGarageModeActive;
     @GuardedBy("mLock")
@@ -102,16 +94,22 @@
     private boolean mIdleCheckerIsRunning;
     @GuardedBy("mLock")
     private List<String> mPendingJobs = new ArrayList<>();
+
+    private final GarageModeRecorder mGarageModeRecorder;
 
     private final Runnable mRunnable = new Runnable() {
         @Override
         public void run() {
-            if (!mGarageModeActive) {
+            boolean garageModeActive;
+            synchronized (mLock) {
+                garageModeActive = mGarageModeActive;
+            }
+            if (!garageModeActive) {
                 Slogf.d(TAG, "Garage Mode is inactive. Stopping the idle-job checker.");
                 finish();
                 return;
             }
-            int numberRunning = numberOfIdleJobsRunning();
+            int numberRunning = mJobSchedulerHelper.getNumberOfRunningJobsAtIdle();
             if (numberRunning > 0) {
                 Slogf.d(TAG, "%d jobs are still running. Need to wait more ...", numberRunning);
                 synchronized (mLock) {
@@ -120,7 +118,7 @@
             } else {
                 // No idle-mode jobs are running.
                 // Are there any scheduled idle jobs that could run now?
-                int numberReadyToRun = numberOfPendingJobs();
+                int numberReadyToRun = mJobSchedulerHelper.getNumberOfPendingJobs();
                 if (numberReadyToRun == 0) {
                     Slogf.d(TAG, "No jobs are running. No jobs are pending. Exiting Garage Mode.");
                     finish();
@@ -162,20 +160,24 @@
     };
 
     private final Runnable mStopUserCheckRunnable = new Runnable() {
+
         @Override
         public void run() {
-            int userToStop = UserHandle.USER_SYSTEM; // BG user never becomes system user.
+            int userToStop = UserHandle.SYSTEM.getIdentifier(); // BG user never becomes system user
             synchronized (mLock) {
                 if (mStartedBackgroundUsers.isEmpty() || !mBackgroundUserStopInProcess) return;
                 userToStop = mStartedBackgroundUsers.valueAt(0);
             }
-            if (numberOfIdleJobsRunning() == 0) { // all jobs done or stopped.
+            // All jobs done or stopped.
+            if (mJobSchedulerHelper.getNumberOfRunningJobsAtIdle() == 0) {
                 // Keep user until job scheduling is stopped. Otherwise, it can crash jobs.
-                if (userToStop != UserHandle.USER_SYSTEM) {
+                if (userToStop != UserHandle.SYSTEM.getIdentifier()) {
                     CarLocalServices.getService(CarUserService.class)
                             .stopBackgroundUserInGagageMode(userToStop);
-                    Slogf.i(TAG, "Stopping background user:%d remaining users:%d", userToStop,
-                            mStartedBackgroundUsers.size() - 1);
+                    synchronized (mLock) {
+                        Slogf.i(TAG, "Stopping background user:%d remaining users:%d", userToStop,
+                                mStartedBackgroundUsers.size() - 1);
+                    }
                 }
                 synchronized (mLock) {
                     mStartedBackgroundUsers.remove(userToStop);
@@ -193,7 +195,7 @@
     };
 
     @GuardedBy("mLock")
-    private CompletableFuture<Void> mFuture;
+    private Runnable mCompletor;
     @GuardedBy("mLock")
     private ArraySet<Integer> mStartedBackgroundUsers = new ArraySet<>();
 
@@ -207,11 +209,12 @@
     @GuardedBy("mLock")
     private boolean mBackgroundUserStopInProcess;
 
-    GarageMode(Controller controller) {
+    GarageMode(Context context, Controller controller) {
+        mController = controller;
         mGarageModeActive = false;
-        mController = controller;
-        mJobScheduler = controller.getJobSchedulerService();
         mHandler = controller.getHandler();
+        mJobSchedulerHelper = new JobSchedulerHelper(context);
+        mGarageModeRecorder = new GarageModeRecorder(Clock.systemUTC());
     }
 
     void init() {
@@ -261,40 +264,34 @@
         }
     }
 
-    void dump(PrintWriter writer) {
-        if (!mGarageModeActive) {
-            return;
-        }
-        writer.printf("GarageMode idle checker is %srunning\n",
-                (mIdleCheckerIsRunning ? "" : "not "));
-        List<String> jobList = new ArrayList<>();
-        int numJobs = getListOfIdleJobsRunning(jobList);
+    @ExcludeFromCodeCoverageGeneratedReport(reason = DUMP_INFO)
+    void dump(IndentingPrintWriter writer) {
+        synchronized (mLock) {
+            mGarageModeRecorder.dump(writer);
+            if (!mGarageModeActive) { //TODO(b/217739337) print value of mGarageModeActive
+                return;
+            }
+            writer.printf("GarageMode idle checker is %srunning\n",
+                    (mIdleCheckerIsRunning ? "" : "not "));
+        }
+
+        int numJobs = mJobSchedulerHelper.getNumberOfRunningJobsAtIdle();
         if (numJobs > 0) {
             writer.printf("GarageMode is waiting for %d jobs:\n", numJobs);
-            // Dump the names of the jobs that we are waiting for
-            for (int idx = 0; idx < jobList.size(); idx++) {
-                writer.printf("   %d: %s\n", idx + 1, jobList.get(idx));
-            }
         } else {
-            // Dump the names of the pending jobs that we are waiting for
-            numJobs = getListOfPendingJobs(jobList);
-            writer.printf("GarageMode is waiting for %d pending idle jobs:\n", jobList.size());
-            for (int idx = 0; idx < jobList.size(); idx++) {
-                writer.printf("   %d: %s\n", idx + 1, jobList.get(idx));
-            }
-        }
-    }
-
-    void enterGarageMode(CompletableFuture<Void> future) {
-        Slogf.d(TAG, "Entering GarageMode");
-        if (mCarPowerManagementService == null) {
-            mCarPowerManagementService = CarLocalServices.getService(
-                    CarPowerManagementService.class);
-        }
-        if (mCarPowerManagementService != null
-                && mCarPowerManagementService.garageModeShouldExitImmediately()) {
-            if (future != null && !future.isDone()) {
-                future.complete(null);
+            numJobs = mJobSchedulerHelper.getNumberOfPendingJobs();
+            writer.printf("GarageMode is waiting for %d pending idle jobs:\n", numJobs);
+        }
+    }
+
+    void enterGarageMode(Runnable completor) {
+        Slogf.i(TAG, "Entering GarageMode");
+        CarPowerManagementService carPowerService = CarLocalServices.getService(
+                CarPowerManagementService.class);
+        if (carPowerService != null
+                && carPowerService.garageModeShouldExitImmediately()) {
+            if (completor != null) {
+                completor.run();
             }
             synchronized (mLock) {
                 mGarageModeActive = false;
@@ -303,10 +300,12 @@
         }
         synchronized (mLock) {
             mGarageModeActive = true;
-        }
-        updateFuture(future);
+            mCompletor = completor;
+        }
         broadcastSignalToJobScheduler(true);
+        mGarageModeRecorder.startSession();
         CarStatsLogHelper.logGarageModeStart();
+        EventLogHelper.writeGarageModeEvent(GARAGE_MODE_EVENT_LOG_START);
         startMonitoringThread();
         mHandler.post(mStartBackgroundUsers);
     }
@@ -314,13 +313,16 @@
     void cancel() {
         broadcastSignalToJobScheduler(false);
         synchronized (mLock) {
-            if (mFuture == null) {
-                cleanupGarageMode();
-            } else if (!mFuture.isDone()) {
-                mFuture.cancel(true);
-            }
-            mFuture = null;
-            startBackgroundUserStoppingLocked();
+            if (mCompletor != null) {
+                mCompletor.run();
+                mCompletor = null;
+            }
+            if (mGarageModeActive) {
+                cleanupGarageModeLocked();
+                Slogf.i(TAG, "GarageMode is cancelled");
+                EventLogHelper.writeGarageModeEvent(GARAGE_MODE_EVENT_LOG_CANCELLED);
+                mGarageModeRecorder.cancelSession();
+            }
         }
     }
 
@@ -333,59 +335,39 @@
             mIdleCheckerIsRunning = false;
         }
         broadcastSignalToJobScheduler(false);
+        EventLogHelper.writeGarageModeEvent(GARAGE_MODE_EVENT_LOG_FINISH);
         CarStatsLogHelper.logGarageModeStop();
-        mController.scheduleNextWakeup();
-        synchronized (mLock) {
-            if (mFuture == null) {
-                cleanupGarageMode();
-            } else if (!mFuture.isDone()) {
-                mFuture.complete(null);
-            }
-            mFuture = null;
-            startBackgroundUserStoppingLocked();
-        }
-    }
-
-    private void cleanupGarageMode() {
-        Slogf.d(TAG, "Cleaning up GarageMode");
-        synchronized (mLock) {
-            mGarageModeActive = false;
-            stopMonitoringThread();
-            if (mIdleCheckerIsRunning) {
-                // The idle checker has not completed.
-                // Schedule it now so it completes promptly.
-                mHandler.post(mRunnable);
-            }
-            startBackgroundUserStoppingLocked();
-        }
-    }
-
+        mGarageModeRecorder.finishSession();
+        synchronized (mLock) {
+            if (mCompletor != null) {
+                mCompletor.run();
+                mCompletor = null;
+            }
+            cleanupGarageModeLocked();
+            Slogf.i(TAG, "GarageMode is completed normally");
+        }
+    }
+
+    @GuardedBy("mLock")
+    private void cleanupGarageModeLocked() {
+        Slogf.i(TAG, "Cleaning up GarageMode");
+        mGarageModeActive = false;
+        stopMonitoringThread();
+        if (mIdleCheckerIsRunning) {
+            // The idle checker has not completed.
+            // Schedule it now so it completes promptly.
+            mHandler.post(mRunnable);
+        }
+        startBackgroundUserStoppingLocked();
+    }
+
+    @GuardedBy("mLock")
     private void startBackgroundUserStoppingLocked() {
-        synchronized (mLock) {
-            if (!mStartedBackgroundUsers.isEmpty() && !mBackgroundUserStopInProcess) {
-                Slogf.i(TAG, "Stopping of background user queued. Total background users to stop: "
-                        + "%d", mStartedBackgroundUsers.size());
-                mHandler.post(mStopUserCheckRunnable);
-                mBackgroundUserStopInProcess = true;
-            }
-        }
-    }
-
-    private void updateFuture(CompletableFuture<Void> future) {
-        synchronized (mLock) {
-            mFuture = future;
-            if (mFuture != null) {
-                mFuture.whenComplete((result, exception) -> {
-                    if (exception == null) {
-                        Slogf.d(TAG, "GarageMode completed normally");
-                    } else if (exception instanceof CancellationException) {
-                        Slogf.d(TAG, "GarageMode was canceled");
-                    } else {
-                        Slogf.e(TAG, "GarageMode ended due to exception", exception);
-                    }
-                    cleanupGarageMode();
-                });
-            }
+        if (!mStartedBackgroundUsers.isEmpty() && !mBackgroundUserStopInProcess) {
+            Slogf.i(TAG, "Stopping of background user queued. Total background users to stop: "
+                    + "%d", mStartedBackgroundUsers.size());
+            mHandler.post(mStopUserCheckRunnable);
+            mBackgroundUserStopInProcess = true;
         }
     }
 
@@ -407,55 +389,4 @@
     private void stopMonitoringThread() {
         mHandler.removeCallbacks(mRunnable);
     }
-
-    private int numberOfIdleJobsRunning() {
-        return getListOfIdleJobsRunning(null);
-    }
-
-    private int getListOfIdleJobsRunning(List<String> jobList) {
-        if (jobList != null) {
-            jobList.clear();
-        }
-        List<JobInfo> startedJobs = mJobScheduler.getStartedJobs();
-        if (startedJobs == null) {
-            return 0;
-        }
-        int count = 0;
-        for (int idx = 0; idx < startedJobs.size(); idx++) {
-            JobInfo jobInfo = startedJobs.get(idx);
-            if (jobInfo.isRequireDeviceIdle()) {
-                count++;
-                if (jobList != null) {
-                    jobList.add(jobInfo.toString());
-                }
-            }
-        }
-        return count;
-    }
-
-    private int numberOfPendingJobs() {
-        return getListOfPendingJobs(null);
-    }
-
-    private int getListOfPendingJobs(List<String> jobList) {
-        if (jobList != null) {
-            jobList.clear();
-        }
-        List<JobSnapshot> allScheduledJobs = mJobScheduler.getAllJobSnapshots();
-        if (allScheduledJobs == null) {
-            return 0;
-        }
-        int numberPending = 0;
-        for (int idx = 0; idx < allScheduledJobs.size(); idx++) {
-            JobSnapshot scheduledJob = allScheduledJobs.get(idx);
-            JobInfo jobInfo = scheduledJob.getJobInfo();
-            if (scheduledJob.isRunnable() && jobInfo.isRequireDeviceIdle()) {
-                numberPending++;
-                if (jobList != null) {
-                    jobList.add(jobInfo.toString());
-                }
-            }
-        }
-        return numberPending;
-    }
 }