--- conflicted
+++ resolved
@@ -1,5 +1,5 @@
 /*
- * Copyright (C) 2021 The Android Open Source Project
+ * Copyright (C) 2022 The Android Open Source Project
  *
  * Licensed under the Apache License, Version 2.0 (the "License");
  * you may not use this file except in compliance with the License.
@@ -16,10 +16,14 @@
 
 package com.android.car.telemetry.publisher;
 
+import android.annotation.NonNull;
+import android.app.StatsManager;
+import android.app.usage.NetworkStatsManager;
+import android.car.telemetry.TelemetryProto;
+import android.content.Context;
+import android.os.Handler;
+
 import com.android.car.CarPropertyService;
-<<<<<<< HEAD
-import com.android.car.telemetry.TelemetryProto;
-=======
 import com.android.car.telemetry.ResultStore;
 import com.android.car.telemetry.UidPackageMapper;
 import com.android.car.telemetry.publisher.net.NetworkStatsManagerProxy;
@@ -28,30 +32,39 @@
 
 import java.io.File;
 import java.util.Objects;
->>>>>>> 557437f6
 
 /**
- * Factory class for Publishers. It's expected to have a single factory instance.
+ * Lazy factory class for Publishers. It's expected to have a single factory instance. Must be
+ * called from the telemetry thread.
  *
- * <p>Thread-safe.
+ * <p>It doesn't instantiate all the publishers right away, as in some cases some publishers are not
+ * needed.
+ *
+ * <p>Methods in this class must be called on telemetry thread unless specified as thread-safe.
  */
 public class PublisherFactory {
+    // Some publishers must be initialized as early as possible during boot.
+    private static final TelemetryProto.Publisher.PublisherCase[] sForceInitPublishers = {
+            TelemetryProto.Publisher.PublisherCase.CONNECTIVITY
+    };
+
     private final Object mLock = new Object();
     private final CarPropertyService mCarPropertyService;
-<<<<<<< HEAD
-=======
     private final File mPublisherDirectory;
     private final Handler mTelemetryHandler;
     private final Context mContext;  // CarService context
     private final UidPackageMapper mUidMapper;
 
->>>>>>> 557437f6
     private VehiclePropertyPublisher mVehiclePropertyPublisher;
+    private CarTelemetrydPublisher mCarTelemetrydPublisher;
+    private StatsPublisher mStatsPublisher;
+    private ConnectivityPublisher mConnectivityPublisher;
+    private AbstractPublisher.PublisherFailureListener mFailureListener;
+    // To enable publishers to subscribe to session updates if needed.
+    private final SessionController mSessionController;
+    // To enable publishers to store pulled data in the event of suspend-to-RAM or shutdown.
+    private final ResultStore mResultStore;
 
-<<<<<<< HEAD
-    public PublisherFactory(CarPropertyService carPropertyService) {
-        mCarPropertyService = carPropertyService;
-=======
     public PublisherFactory(
             @NonNull CarPropertyService carPropertyService,
             @NonNull Handler handler,
@@ -67,23 +80,21 @@
         mSessionController = sessionController;
         mResultStore = resultStore;
         mUidMapper = uidMapper;
->>>>>>> 557437f6
     }
 
-    /** Returns publisher by given type. */
-    public AbstractPublisher getPublisher(
-            TelemetryProto.Publisher.PublisherCase type) {
+    /** Returns the publisher by given type. This method is thread-safe. */
+    @NonNull
+    public AbstractPublisher getPublisher(@NonNull TelemetryProto.Publisher.PublisherCase type) {
+        Preconditions.checkState(mFailureListener != null, "PublisherFactory is not initialized");
         // No need to optimize locks, as this method is infrequently called.
         synchronized (mLock) {
             switch (type.getNumber()) {
                 case TelemetryProto.Publisher.VEHICLE_PROPERTY_FIELD_NUMBER:
                     if (mVehiclePropertyPublisher == null) {
                         mVehiclePropertyPublisher = new VehiclePropertyPublisher(
-                                mCarPropertyService);
+                                mCarPropertyService, mFailureListener, mTelemetryHandler);
                     }
                     return mVehiclePropertyPublisher;
-<<<<<<< HEAD
-=======
                 case TelemetryProto.Publisher.CARTELEMETRYD_FIELD_NUMBER:
                     if (mCarTelemetrydPublisher == null) {
                         mCarTelemetrydPublisher = new CarTelemetrydPublisher(
@@ -113,11 +124,39 @@
                                         mUidMapper);
                     }
                     return mConnectivityPublisher;
->>>>>>> 557437f6
                 default:
                     throw new IllegalArgumentException(
                             "Publisher type " + type + " is not supported");
             }
         }
     }
+
+    /**
+     * Removes all {@link com.android.car.telemetry.databroker.DataSubscriber} from all publishers.
+     */
+    public void removeAllDataSubscribers() {
+        if (mVehiclePropertyPublisher != null) {
+            mVehiclePropertyPublisher.removeAllDataSubscribers();
+        }
+        if (mCarTelemetrydPublisher != null) {
+            mCarTelemetrydPublisher.removeAllDataSubscribers();
+        }
+        if (mStatsPublisher != null) {
+            mStatsPublisher.removeAllDataSubscribers();
+        }
+    }
+
+    /**
+     * Initializes the factory and sets the publisher failure listener for all the publishers.
+     * This is expected to be called before {@link #getPublisher} method. This is not the best
+     * approach, but it suits for this case.
+     */
+    public void initialize(@NonNull AbstractPublisher.PublisherFailureListener listener) {
+        Preconditions.checkState(
+                mFailureListener == null, "PublisherFactory is already initialized");
+        mFailureListener = listener;
+        for (TelemetryProto.Publisher.PublisherCase publisher : sForceInitPublishers) {
+            getPublisher(publisher);
+        }
+    }
 }