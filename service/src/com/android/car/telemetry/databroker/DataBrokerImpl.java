--- conflicted
+++ resolved
@@ -16,8 +16,6 @@
 
 package com.android.car.telemetry.databroker;
 
-<<<<<<< HEAD
-=======
 import static com.android.car.telemetry.CarTelemetryService.DEBUG;
 
 import android.annotation.NonNull;
@@ -41,56 +39,251 @@
 import android.os.PersistableBundle;
 import android.os.RemoteException;
 import android.os.UserHandle;
->>>>>>> 557437f6
 import android.util.ArrayMap;
-import android.util.Slog;
 
 import com.android.car.CarLog;
-import com.android.car.telemetry.TelemetryProto;
-import com.android.car.telemetry.TelemetryProto.MetricsConfig;
+import com.android.car.CarServiceUtils;
+import com.android.car.telemetry.CarTelemetryService;
+import com.android.car.telemetry.ResultStore;
 import com.android.car.telemetry.publisher.AbstractPublisher;
 import com.android.car.telemetry.publisher.PublisherFactory;
+import com.android.car.telemetry.scriptexecutorinterface.IScriptExecutor;
+import com.android.car.telemetry.scriptexecutorinterface.IScriptExecutorListener;
+import com.android.car.telemetry.util.IoUtils;
 import com.android.internal.annotations.VisibleForTesting;
 
+import java.io.IOException;
+import java.io.OutputStream;
+import java.lang.ref.WeakReference;
 import java.util.ArrayList;
 import java.util.List;
-import java.util.Map;
+import java.util.concurrent.PriorityBlockingQueue;
 
 /**
  * Implementation of the data path component of CarTelemetryService. Forwards the published data
  * from publishers to consumers subject to the Controller's decision.
+ * All methods should be called from the telemetry thread unless otherwise specified as thread-safe.
  */
 public class DataBrokerImpl implements DataBroker {
 
-    // Maps MetricsConfig's name to its subscriptions. This map is useful when removing a
-    // MetricsConfig.
-    private final Map<String, List<DataSubscriber>> mSubscriptionMap = new ArrayMap<>();
-
-    private DataBrokerController.ScriptFinishedCallback mScriptFinishedCallback;
+    @VisibleForTesting
+    static final int MSG_HANDLE_TASK = 1;
+    @VisibleForTesting
+    static final int MSG_BIND_TO_SCRIPT_EXECUTOR = 2;
+    @VisibleForTesting
+    static final int MSG_STOP_HANGING_SCRIPT = 3;
+
+    /** Bind to script executor 5 times before entering disabled state. */
+    private static final int MAX_BIND_SCRIPT_EXECUTOR_ATTEMPTS = 5;
+
+    /** Maximum wait time for a script to finish. */
+    private static final long MAX_SCRIPT_EXECUTION_TIME_MILLIS = 30_000L; // 30 seconds
+
+    // TODO(b/216134347): Find a better way to find the package.
+    private static final String[] SCRIPT_EXECUTOR_PACKAGE_CANDIDATES =
+            {"com.android.car.scriptexecutor", "com.google.android.car.scriptexecutor"};
+    private static final String SCRIPT_EXECUTOR_CLASS =
+            "com.android.car.scriptexecutor.ScriptExecutor";
+
+    private final Context mContext;
     private final PublisherFactory mPublisherFactory;
-
-    public DataBrokerImpl(PublisherFactory publisherFactory) {
+    private final ResultStore mResultStore;
+    private final ScriptExecutorListener mScriptExecutorListener;
+    private final HandlerThread mTelemetryThread = CarServiceUtils.getHandlerThread(
+            CarTelemetryService.class.getSimpleName());
+    private final Handler mTelemetryHandler = new TaskHandler(mTelemetryThread.getLooper());
+
+    /** Thread-safe priority queue for scheduling tasks. */
+    private final PriorityBlockingQueue<ScriptExecutionTask> mTaskQueue =
+            new PriorityBlockingQueue<>();
+
+    /**
+     * Maps MetricsConfig name to its subscriptions. This map is useful for removing MetricsConfigs.
+     */
+    private final ArrayMap<String, List<DataSubscriber>> mSubscriptionMap = new ArrayMap<>();
+
+    /**
+     * If something irrecoverable happened, DataBroker should enter into a disabled state to prevent
+     * doing futile work.
+     */
+    private boolean mDisabled = false;
+
+    /** Current number of attempts to bind to ScriptExecutor. */
+    private int mBindScriptExecutorAttempts = 0;
+
+    /** Priority of current system to determine if a {@link ScriptExecutionTask} can run. */
+    private int mPriority = 1;
+
+    /** Waiting period between attempts to bind script executor. Can be shortened for tests. */
+    @VisibleForTesting long mBindScriptExecutorDelayMillis = 3_000L;
+
+    /**
+     * Name of the {@link MetricsConfig} that is currently running.
+     * A non-null value indicates ScriptExecutor is currently running this config, which means
+     * DataBroker should not make another ScriptExecutor binder call.
+     */
+    private String mCurrentMetricsConfigName;
+    private IScriptExecutor mScriptExecutor;
+    private ScriptFinishedCallback mScriptFinishedCallback;
+
+    /**
+     * Used only for the purpose of tracking the duration of running a script. The duration
+     * starts before the ScriptExecutor binder call and ends when a status is returned via
+     * ScriptExecutorListener or when the binder call throws an exception.
+     */
+    private TimingsTraceLog mScriptExecutionTraceLog;
+
+    private final ServiceConnection mServiceConnection = new ServiceConnection() {
+        @Override
+        public void onServiceConnected(ComponentName name, IBinder service) {
+            mTelemetryHandler.post(() -> {
+                mScriptExecutor = IScriptExecutor.Stub.asInterface(service);
+                scheduleNextTask();
+            });
+        }
+
+        @Override
+        public void onServiceDisconnected(ComponentName name) {
+            // TODO(b/198684473): clean up the state after script executor disconnects
+            mTelemetryHandler.post(() -> {
+                unbindScriptExecutor();
+            });
+        }
+    };
+
+    public DataBrokerImpl(
+            @NonNull Context context,
+            @NonNull PublisherFactory publisherFactory,
+            @NonNull ResultStore resultStore,
+            @NonNull TimingsTraceLog traceLog) {
+        mContext = context;
         mPublisherFactory = publisherFactory;
-    }
-
-    // current task priority, used to determine which data can be processed
-    private int mTaskExecutionPriority;
+        mResultStore = resultStore;
+        mScriptExecutorListener = new ScriptExecutorListener(this);
+        mPublisherFactory.initialize(this::onPublisherFailure);
+        mScriptExecutionTraceLog = traceLog;
+    }
+
+    private void onPublisherFailure(
+            @NonNull AbstractPublisher publisher,
+            @NonNull List<TelemetryProto.MetricsConfig> affectedConfigs,
+            @Nullable Throwable error) {
+        // TODO(b/193680465): disable MetricsConfig and log the error
+        Slogf.w(CarLog.TAG_TELEMETRY, "publisher failed", error);
+    }
+
+    @Nullable
+    private String findExecutorPackage() {
+        PackageInfo info = null;
+        for (int i = 0; i < SCRIPT_EXECUTOR_PACKAGE_CANDIDATES.length; i++) {
+            try {
+                info = mContext.getPackageManager().getPackageInfo(
+                        SCRIPT_EXECUTOR_PACKAGE_CANDIDATES[i], /* flags= */ 0);
+                if (info != null) {
+                    break;
+                }
+            } catch (PackageManager.NameNotFoundException e) {
+                // ignore
+            }
+        }
+        if (info == null) {
+            return null;
+        }
+        return info.packageName;
+    }
+
+    private void bindScriptExecutor() {
+        // do not re-bind if broker is in a disabled state or if script executor is nonnull
+        if (mDisabled || mScriptExecutor != null) {
+            return;
+        }
+        String executorPackage = findExecutorPackage();
+        if (executorPackage == null) {
+            Slogf.w(CarLog.TAG_TELEMETRY, "Cannot find executor package");
+            return;
+        }
+        Intent intent = new Intent();
+        intent.setComponent(new ComponentName(executorPackage, SCRIPT_EXECUTOR_CLASS));
+        boolean success = mContext.bindServiceAsUser(
+                intent,
+                mServiceConnection,
+                Context.BIND_AUTO_CREATE,
+                UserHandle.SYSTEM);
+        if (success) {
+            mBindScriptExecutorAttempts = 0; // reset
+            return;
+        }
+        unbindScriptExecutor();
+        mBindScriptExecutorAttempts++;
+        if (mBindScriptExecutorAttempts < MAX_BIND_SCRIPT_EXECUTOR_ATTEMPTS) {
+            Slogf.w(CarLog.TAG_TELEMETRY,
+                    "failed to get valid connection to ScriptExecutor, retrying in "
+                            + mBindScriptExecutorDelayMillis + "ms.");
+            mTelemetryHandler.sendEmptyMessageDelayed(MSG_BIND_TO_SCRIPT_EXECUTOR,
+                    mBindScriptExecutorDelayMillis);
+        } else {
+            Slogf.w(CarLog.TAG_TELEMETRY, "failed to get valid connection to ScriptExecutor, "
+                    + "disabling DataBroker");
+            disableBroker();
+        }
+    }
+
+    /**
+     * Unbinds {@link ScriptExecutor} to release the connection. This method should be called from
+     * the telemetry thread.
+     */
+    private void unbindScriptExecutor() {
+        // TODO(b/198648763): unbind from script executor when there is no work to do
+        // if a script is running while we unbind from ScriptExecutor, end trace log first
+        if (mCurrentMetricsConfigName != null) {
+            mScriptExecutionTraceLog.traceEnd();
+            mCurrentMetricsConfigName = null;
+        }
+        mScriptExecutor = null;
+        try {
+            mContext.unbindService(mServiceConnection);
+        } catch (IllegalArgumentException e) {
+            // If ScriptExecutor is gone before unbinding, it will throw this exception
+            Slogf.w(CarLog.TAG_TELEMETRY, "Failed to unbind from ScriptExecutor", e);
+        }
+    }
+
+    /**
+     * Enters into a disabled state because something irrecoverable happened.
+     * TODO(b/200841260): expose the state to the caller.
+     */
+    private void disableBroker() {
+        mDisabled = true;
+        // remove all MetricConfigs, disable all publishers, stop receiving data
+        for (String configName : mSubscriptionMap.keySet()) {
+            // get the metrics config from the DataSubscriber and remove the metrics config
+            if (mSubscriptionMap.get(configName).size() != 0) {
+                removeMetricsConfig(configName);
+            }
+        }
+        mSubscriptionMap.clear();
+    }
 
     @Override
-    public boolean addMetricsConfiguration(MetricsConfig metricsConfig) {
-        // if metricsConfig already exists, it should not be added again
-        if (mSubscriptionMap.containsKey(metricsConfig.getName())) {
-            return false;
+    public void addMetricsConfig(
+            @NonNull String metricsConfigName, @NonNull MetricsConfig metricsConfig) {
+        // TODO(b/187743369): pass status back to caller
+        // if broker is disabled or metricsConfig already exists, do nothing
+        if (mDisabled || mSubscriptionMap.containsKey(metricsConfigName)) {
+            return;
         }
         // Create the subscribers for this metrics configuration
-        List<DataSubscriber> dataSubscribers = new ArrayList<>();
+        List<DataSubscriber> dataSubscribers = new ArrayList<>(
+                metricsConfig.getSubscribersList().size());
         for (TelemetryProto.Subscriber subscriber : metricsConfig.getSubscribersList()) {
             // protobuf publisher to a concrete Publisher
             AbstractPublisher publisher = mPublisherFactory.getPublisher(
                     subscriber.getPublisher().getPublisherCase());
-
             // create DataSubscriber from TelemetryProto.Subscriber
-            DataSubscriber dataSubscriber = new DataSubscriber(metricsConfig, subscriber);
+            DataSubscriber dataSubscriber = new DataSubscriber(
+                    this,
+                    metricsConfig,
+                    subscriber);
             dataSubscribers.add(dataSubscriber);
 
             try {
@@ -98,21 +291,21 @@
                 // TODO(b/191378559): handle bad configs
                 publisher.addDataSubscriber(dataSubscriber);
             } catch (IllegalArgumentException e) {
-                Slog.w(CarLog.TAG_TELEMETRY, "Invalid config", e);
-                return false;
-            }
-        }
-        mSubscriptionMap.put(metricsConfig.getName(), dataSubscribers);
-        return true;
+                Slogf.w(CarLog.TAG_TELEMETRY, "Invalid config", e);
+                return;
+            }
+        }
+        mSubscriptionMap.put(metricsConfigName, dataSubscribers);
     }
 
     @Override
-    public boolean removeMetricsConfiguration(MetricsConfig metricsConfig) {
-        if (!mSubscriptionMap.containsKey(metricsConfig.getName())) {
-            return false;
+    public void removeMetricsConfig(@NonNull String metricsConfigName) {
+        // TODO(b/187743369): pass status back to caller
+        if (!mSubscriptionMap.containsKey(metricsConfigName)) {
+            return;
         }
         // get the subscriptions associated with this MetricsConfig, remove it from the map
-        List<DataSubscriber> dataSubscribers = mSubscriptionMap.remove(metricsConfig.getName());
+        List<DataSubscriber> dataSubscribers = mSubscriptionMap.remove(metricsConfigName);
         // for each subscriber, remove it from publishers
         for (DataSubscriber subscriber : dataSubscribers) {
             AbstractPublisher publisher = mPublisherFactory.getPublisher(
@@ -121,28 +314,80 @@
                 publisher.removeDataSubscriber(subscriber);
             } catch (IllegalArgumentException e) {
                 // It shouldn't happen, but if happens, let's just log it.
-                Slog.w(CarLog.TAG_TELEMETRY, "Failed to remove subscriber from publisher", e);
-            }
-            // TODO(b/187743369): remove related tasks from the queue
-        }
-        return true;
+                Slogf.w(CarLog.TAG_TELEMETRY, "Failed to remove subscriber from publisher", e);
+            }
+        }
+        // Remove all the tasks associated with this metrics config. The underlying impl uses the
+        // weakly consistent iterator, which is thread-safe but does not freeze the collection while
+        // iterating, so it may or may not reflect any updates since the iterator was created.
+        // But since adding & polling from queue should happen in the same thread, the task queue
+        // should not be changed while tasks are being iterated and removed.
+        mTaskQueue.removeIf(task -> task.isAssociatedWithMetricsConfig(metricsConfigName));
     }
 
     @Override
-    public void setOnScriptFinishedCallback(DataBrokerController.ScriptFinishedCallback callback) {
+    public void removeAllMetricsConfigs() {
+        mPublisherFactory.removeAllDataSubscribers();
+        mSubscriptionMap.clear();
+        mTaskQueue.clear();
+    }
+
+    @Override
+    public void addTaskToQueue(@NonNull ScriptExecutionTask task) {
+        if (mDisabled) {
+            return;
+        }
+        mTaskQueue.add(task);
+        scheduleNextTask();
+    }
+
+    /**
+     * This method can be called from any thread.
+     * It is possible for this method to be invoked from different threads at the same time, but
+     * it is not possible to schedule the same task twice, because the handler handles message
+     * in the order they come in, this means the task will be polled sequentially instead of
+     * concurrently. Every task that is scheduled and run will be distinct.
+     * TODO(b/187743369): If the threading behavior in DataSubscriber changes, ScriptExecutionTask
+     *  will also have different threading behavior. Update javadoc when the behavior is decided.
+     */
+    @Override
+    public void scheduleNextTask() {
+        if (mDisabled || mTelemetryHandler.hasMessages(MSG_HANDLE_TASK)) {
+            return;
+        }
+        mTelemetryHandler.sendEmptyMessage(MSG_HANDLE_TASK);
+    }
+
+    @Override
+    public void setOnScriptFinishedCallback(@NonNull ScriptFinishedCallback callback) {
+        if (mDisabled) {
+            return;
+        }
         mScriptFinishedCallback = callback;
     }
 
     @Override
     public void setTaskExecutionPriority(int priority) {
-        mTaskExecutionPriority = priority;
+        if (mDisabled) {
+            return;
+        }
+        mPriority = priority;
+        scheduleNextTask(); // when priority updates, schedule a task which checks task queue
     }
 
     @VisibleForTesting
-<<<<<<< HEAD
-    Map<String, List<DataSubscriber>> getSubscriptionMap() {
-        return mSubscriptionMap;
-=======
+    @NonNull
+    ArrayMap<String, List<DataSubscriber>> getSubscriptionMap() {
+        return new ArrayMap<>(mSubscriptionMap);
+    }
+
+    @VisibleForTesting
+    @NonNull
+    Handler getTelemetryHandler() {
+        return mTelemetryHandler;
+    }
+
+    @VisibleForTesting
     @NonNull
     PriorityBlockingQueue<ScriptExecutionTask> getTaskQueue() {
         return mTaskQueue;
@@ -368,6 +613,5 @@
                     Slogf.w(CarLog.TAG_TELEMETRY, "TaskHandler received unknown message.");
             }
         }
->>>>>>> 557437f6
     }
 }