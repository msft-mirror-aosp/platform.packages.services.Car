--- conflicted
+++ resolved
@@ -15,48 +15,56 @@
  */
 package com.android.car.telemetry;
 
-import static android.car.telemetry.CarTelemetryManager.ERROR_NEWER_MANIFEST_EXISTS;
-import static android.car.telemetry.CarTelemetryManager.ERROR_NONE;
-import static android.car.telemetry.CarTelemetryManager.ERROR_PARSE_MANIFEST_FAILED;
-import static android.car.telemetry.CarTelemetryManager.ERROR_SAME_MANIFEST_EXISTS;
+import static android.car.telemetry.CarTelemetryManager.STATUS_ADD_METRICS_CONFIG_PARSE_FAILED;
+import static android.car.telemetry.CarTelemetryManager.STATUS_ADD_METRICS_CONFIG_SUCCEEDED;
+import static android.car.telemetry.CarTelemetryManager.STATUS_GET_METRICS_CONFIG_DOES_NOT_EXIST;
+import static android.car.telemetry.CarTelemetryManager.STATUS_GET_METRICS_CONFIG_FINISHED;
+import static android.car.telemetry.CarTelemetryManager.STATUS_GET_METRICS_CONFIG_INTERIM_RESULTS;
+import static android.car.telemetry.CarTelemetryManager.STATUS_GET_METRICS_CONFIG_PENDING;
+import static android.car.telemetry.CarTelemetryManager.STATUS_GET_METRICS_CONFIG_RUNTIME_ERROR;
+
+import static com.android.car.internal.ExcludeFromCodeCoverageGeneratedReport.DUMP_INFO;
+
+import static java.util.stream.Collectors.toList;
 
 import android.annotation.NonNull;
+import android.annotation.Nullable;
+import android.app.ActivityManager;
 import android.car.Car;
-<<<<<<< HEAD
-import android.car.telemetry.CarTelemetryManager.AddManifestError;
-=======
 import android.car.builtin.os.TraceHelper;
 import android.car.builtin.util.Slogf;
 import android.car.builtin.util.TimingsTraceLog;
 import android.car.telemetry.CarTelemetryManager;
 import android.car.telemetry.ICarTelemetryReportListener;
 import android.car.telemetry.ICarTelemetryReportReadyListener;
->>>>>>> cc433a5f
 import android.car.telemetry.ICarTelemetryService;
-import android.car.telemetry.ICarTelemetryServiceListener;
-import android.car.telemetry.ManifestKey;
 import android.content.Context;
-<<<<<<< HEAD
-import android.util.IndentingPrintWriter;
-import android.util.Slog;
-=======
 import android.os.Handler;
 import android.os.HandlerThread;
 import android.os.PersistableBundle;
 import android.os.RemoteException;
 import android.os.ResultReceiver;
 import android.util.ArrayMap;
->>>>>>> cc433a5f
-
+
+import com.android.car.CarLocalServices;
+import com.android.car.CarLog;
+import com.android.car.CarPropertyService;
 import com.android.car.CarServiceBase;
-import com.android.internal.annotations.GuardedBy;
+import com.android.car.CarServiceUtils;
+import com.android.car.OnShutdownReboot;
+import com.android.car.internal.ExcludeFromCodeCoverageGeneratedReport;
+import com.android.car.internal.util.IndentingPrintWriter;
+import com.android.car.systeminterface.SystemInterface;
+import com.android.car.telemetry.databroker.DataBroker;
+import com.android.car.telemetry.databroker.DataBrokerController;
+import com.android.car.telemetry.databroker.DataBrokerImpl;
+import com.android.car.telemetry.publisher.PublisherFactory;
+import com.android.car.telemetry.sessioncontroller.SessionController;
+import com.android.car.telemetry.systemmonitor.SystemMonitor;
+import com.android.internal.annotations.VisibleForTesting;
 
 import com.google.protobuf.InvalidProtocolBufferException;
 
-<<<<<<< HEAD
-import java.util.HashMap;
-import java.util.Map;
-=======
 import java.io.ByteArrayOutputStream;
 import java.io.File;
 import java.io.IOException;
@@ -64,7 +72,6 @@
 import java.util.List;
 import java.util.function.BiConsumer;
 import java.util.function.IntConsumer;
->>>>>>> cc433a5f
 
 /**
  * CarTelemetryService manages OEM telemetry collection, processing and communication
@@ -72,23 +79,21 @@
  */
 public class CarTelemetryService extends ICarTelemetryService.Stub implements CarServiceBase {
 
-    // TODO(b/189340793): Rename Manifest to MetricsConfig
-
-    private static final boolean DEBUG = false;
-    private static final int DEFAULT_VERSION = 0;
-    private static final String TAG = CarTelemetryService.class.getSimpleName();
+    public static final boolean DEBUG = true; // STOPSHIP if true
+
+    private static final String PUBLISHER_DIR = "publisher";
+    public static final String TELEMETRY_DIR = "telemetry";
 
     private final Context mContext;
-    @GuardedBy("mLock")
-    private final Map<String, Integer> mNameVersionMap = new HashMap<>();
-    private final Object mLock = new Object();
-
-    @GuardedBy("mLock")
-    private ICarTelemetryServiceListener mListener;
-
-<<<<<<< HEAD
-    public CarTelemetryService(Context context) {
-=======
+    private final CarPropertyService mCarPropertyService;
+    private final Dependencies mDependencies;
+    private final HandlerThread mTelemetryThread = CarServiceUtils.getHandlerThread(
+            CarTelemetryService.class.getSimpleName());
+    private final Handler mTelemetryHandler = new Handler(mTelemetryThread.getLooper());
+
+    // accessed and updated on the main thread
+    private boolean mReleased = false;
+
     // all the following fields are accessed and updated on the telemetry thread
     private DataBroker mDataBroker;
     private DataBrokerController mDataBrokerController;
@@ -117,15 +122,13 @@
 
     @VisibleForTesting
     CarTelemetryService(Context context, CarPropertyService carPropertyService, Dependencies deps) {
->>>>>>> cc433a5f
         mContext = context;
+        mCarPropertyService = carPropertyService;
+        mDependencies = deps;
     }
 
     @Override
     public void init() {
-<<<<<<< HEAD
-        // nothing to do
-=======
         mTelemetryHandler.post(() -> {
             mTelemetryThreadTraceLog = new TimingsTraceLog(
                     CarLog.TAG_TELEMETRY, TraceHelper.TRACE_TAG_CAR_SERVICE);
@@ -154,19 +157,27 @@
             mOnShutdownReboot = new OnShutdownReboot(mContext);
             mOnShutdownReboot.addAction((context, intent) -> release());
         });
->>>>>>> cc433a5f
     }
 
     @Override
     public void release() {
-        // nothing to do
-    }
-
-    @Override
+        if (mReleased) {
+            return;
+        }
+        mReleased = true;
+        mTelemetryHandler.post(() -> {
+            mTelemetryThreadTraceLog.traceBegin("release");
+            mResultStore.flushToDisk();
+            mOnShutdownReboot.release();
+            mSessionController.release();
+            mTelemetryThreadTraceLog.traceEnd();
+        });
+        mTelemetryThread.quitSafely();
+    }
+
+    @Override
+    @ExcludeFromCodeCoverageGeneratedReport(reason = DUMP_INFO)
     public void dump(IndentingPrintWriter writer) {
-<<<<<<< HEAD
-        writer.println("Car Telemetry service");
-=======
         writer.println("*CarTelemetryService*");
         writer.println();
         // Print active configs with their interim results and errors.
@@ -208,79 +219,110 @@
             }
             writer.println();
         }
->>>>>>> cc433a5f
-    }
-
-    /**
-     * Registers a listener with CarTelemetryService for the service to send data to cloud app.
-     */
-    @Override
-<<<<<<< HEAD
-    public void setListener(@NonNull ICarTelemetryServiceListener listener) {
-        // TODO(b/184890506): verify that only a hardcoded app can set the listener
-=======
+    }
+
+    /**
+     * Send a telemetry metrics config to the service.
+     * @param metricsConfigName name of the MetricsConfig.
+     * @param config the serialized bytes of a MetricsConfig object.
+     * @param callback to send status code to CarTelemetryManager.
+     */
+    @Override
     public void addMetricsConfig(@NonNull String metricsConfigName, @NonNull byte[] config,
             @NonNull ResultReceiver callback) {
->>>>>>> cc433a5f
-        mContext.enforceCallingOrSelfPermission(
-                Car.PERMISSION_USE_CAR_TELEMETRY_SERVICE, "setListener");
-        synchronized (mLock) {
-            setListenerLocked(listener);
-        }
-    }
-
-    /**
-     * Clears the listener registered with CarTelemetryService.
-     */
-    @Override
-    public void clearListener() {
-        mContext.enforceCallingOrSelfPermission(
-                Car.PERMISSION_USE_CAR_TELEMETRY_SERVICE, "setListener");
-        synchronized (mLock) {
-            clearListenerLocked();
-        }
-    }
-
-    /**
-     * Allows client to send telemetry manifests.
+        mContext.enforceCallingOrSelfPermission(
+                Car.PERMISSION_USE_CAR_TELEMETRY_SERVICE, "addMetricsConfig");
+        mTelemetryHandler.post(() -> {
+            mTelemetryThreadTraceLog.traceBegin("addMetricsConfig");
+            int status = addMetricsConfigInternal(metricsConfigName, config);
+            callback.send(status, null);
+            mTelemetryThreadTraceLog.traceEnd();
+        });
+    }
+
+    /** Adds the MetricsConfig and returns the status. */
+    private int addMetricsConfigInternal(
+            @NonNull String metricsConfigName, @NonNull byte[] config) {
+        Slogf.d(CarLog.TAG_TELEMETRY,
+                "Adding metrics config: " + metricsConfigName + " to car telemetry service");
+        TelemetryProto.MetricsConfig metricsConfig;
+        try {
+            metricsConfig = TelemetryProto.MetricsConfig.parseFrom(config);
+        } catch (InvalidProtocolBufferException e) {
+            Slogf.e(CarLog.TAG_TELEMETRY, "Failed to parse MetricsConfig.", e);
+            return STATUS_ADD_METRICS_CONFIG_PARSE_FAILED;
+        }
+        if (!metricsConfig.getName().equals(metricsConfigName)) {
+            Slogf.e(CarLog.TAG_TELEMETRY, "Argument config name " + metricsConfigName
+                    + " doesn't match name in MetricsConfig (" + metricsConfig.getName() + ").");
+            return STATUS_ADD_METRICS_CONFIG_PARSE_FAILED;
+        }
+        int status = mMetricsConfigStore.addMetricsConfig(metricsConfig);
+        if (status != STATUS_ADD_METRICS_CONFIG_SUCCEEDED) {
+            return status;
+        }
+        // If no error (config is added to the MetricsConfigStore), remove previously collected data
+        // for this config and add config to the DataBroker for metrics collection.
+        mResultStore.removeResult(metricsConfigName);
+        mDataBroker.removeMetricsConfig(metricsConfigName);
+        mDataBroker.addMetricsConfig(metricsConfigName, metricsConfig);
+        // TODO(b/199410900): update logic once metrics configs have expiration dates
+        return STATUS_ADD_METRICS_CONFIG_SUCCEEDED;
+    }
+
+    /**
+     * Removes a metrics config based on the name. This will also remove outputs produced by the
+     * MetricsConfig.
      *
-     * @param key    the unique key to identify the manifest.
-     * @param config the serialized bytes of a Manifest object.
-     * @return {@link AddManifestError} the error code.
-     */
-    @Override
-    public @AddManifestError int addManifest(@NonNull ManifestKey key, @NonNull byte[] config) {
-        mContext.enforceCallingOrSelfPermission(
-                Car.PERMISSION_USE_CAR_TELEMETRY_SERVICE, "setListener");
-        synchronized (mLock) {
-            return addManifestLocked(key, config);
-        }
-    }
-
-    /**
-     * Removes a manifest based on the key.
-     */
-    @Override
-    public boolean removeManifest(@NonNull ManifestKey key) {
-        mContext.enforceCallingOrSelfPermission(
-                Car.PERMISSION_USE_CAR_TELEMETRY_SERVICE, "setListener");
-        synchronized (mLock) {
-            return removeManifestLocked(key);
-        }
-    }
-
-    /**
-     * Removes all manifests.
-     */
-    @Override
-    public void removeAllManifests() {
-        mContext.enforceCallingOrSelfPermission(
-<<<<<<< HEAD
-                Car.PERMISSION_USE_CAR_TELEMETRY_SERVICE, "setListener");
-        synchronized (mLock) {
-            removeAllManifestsLocked();
-        }
-=======
+     * @param metricsConfigName the unique identifier of a MetricsConfig.
+     */
+    @Override
+    public void removeMetricsConfig(@NonNull String metricsConfigName) {
+        mContext.enforceCallingOrSelfPermission(
+                Car.PERMISSION_USE_CAR_TELEMETRY_SERVICE, "removeMetricsConfig");
+        mTelemetryHandler.post(() -> {
+            if (DEBUG) {
+                Slogf.d(CarLog.TAG_TELEMETRY, "Removing metrics config " + metricsConfigName
+                        + " from car telemetry service");
+            }
+            mTelemetryThreadTraceLog.traceBegin("removeMetricsConfig");
+            if (mMetricsConfigStore.removeMetricsConfig(metricsConfigName)) {
+                mDataBroker.removeMetricsConfig(metricsConfigName);
+                mResultStore.removeResult(metricsConfigName);
+            }
+            mTelemetryThreadTraceLog.traceEnd();
+        });
+    }
+
+    /**
+     * Removes all MetricsConfigs. This will also remove all MetricsConfig outputs.
+     */
+    @Override
+    public void removeAllMetricsConfigs() {
+        mContext.enforceCallingOrSelfPermission(
+                Car.PERMISSION_USE_CAR_TELEMETRY_SERVICE, "removeAllMetricsConfigs");
+        mTelemetryHandler.post(() -> {
+            mTelemetryThreadTraceLog.traceBegin("removeAllMetricsConfig");
+            Slogf.d(CarLog.TAG_TELEMETRY,
+                    "Removing all metrics config from car telemetry service");
+            mDataBroker.removeAllMetricsConfigs();
+            mMetricsConfigStore.removeAllMetricsConfigs();
+            mResultStore.removeAllResults();
+            mTelemetryThreadTraceLog.traceEnd();
+        });
+    }
+
+    /**
+     * Sends telemetry reports associated with the given config name using the
+     * {@link ICarTelemetryReportListener}.
+     *
+     * @param metricsConfigName the unique identifier of a MetricsConfig.
+     * @param listener to receive finished report or error.
+     */
+    @Override
+    public void getFinishedReport(@NonNull String metricsConfigName,
+            @NonNull ICarTelemetryReportListener listener) {
+        mContext.enforceCallingOrSelfPermission(
                 Car.PERMISSION_USE_CAR_TELEMETRY_SERVICE, "getFinishedReport");
         mTelemetryHandler.post(() -> {
             if (DEBUG) {
@@ -308,22 +350,12 @@
             }
             mTelemetryThreadTraceLog.traceEnd();
         });
->>>>>>> cc433a5f
-    }
-
-    /**
-     * Sends script results associated with the given key using the
-     * {@link ICarTelemetryServiceListener}.
-     */
-    @Override
-<<<<<<< HEAD
-    public void sendFinishedReports(@NonNull ManifestKey key) {
-        // TODO(b/184087869): Implement
-        mContext.enforceCallingOrSelfPermission(
-                Car.PERMISSION_USE_CAR_TELEMETRY_SERVICE, "setListener");
-        if (DEBUG) {
-            Slog.d(TAG, "Flushing reports for a manifest");
-=======
+    }
+
+    /**
+     * Sends all script reports or errors using the {@link ICarTelemetryReportListener}.
+     */
+    @Override
     public void getAllFinishedReports(@NonNull ICarTelemetryReportListener listener) {
         mContext.enforceCallingOrSelfPermission(
                 Car.PERMISSION_USE_CAR_TELEMETRY_SERVICE, "getAllFinishedReports");
@@ -381,94 +413,122 @@
             mReportReadyListener.onReady(metricsConfigName);
         } catch (RemoteException e) {
             Slogf.w(CarLog.TAG_TELEMETRY, "error with ICarTelemetryReportReadyListener", e);
->>>>>>> cc433a5f
-        }
-    }
-
-    /**
-     * Sends all script results associated using the {@link ICarTelemetryServiceListener}.
-     */
-    @Override
-    public void sendAllFinishedReports() {
-        // TODO(b/184087869): Implement
-        mContext.enforceCallingOrSelfPermission(
-                Car.PERMISSION_USE_CAR_TELEMETRY_SERVICE, "setListener");
-        if (DEBUG) {
-            Slog.d(TAG, "Flushing all reports");
-        }
-    }
-
-    /**
-     * Sends all errors using the {@link ICarTelemetryServiceListener}.
-     */
-    @Override
-    public void sendScriptExecutionErrors() {
-        // TODO(b/184087869): Implement
-        mContext.enforceCallingOrSelfPermission(
-                Car.PERMISSION_USE_CAR_TELEMETRY_SERVICE, "setListener");
-        if (DEBUG) {
-            Slog.d(TAG, "Flushing script execution errors");
-        }
-    }
-
-    @GuardedBy("mLock")
-    private void setListenerLocked(@NonNull ICarTelemetryServiceListener listener) {
-        if (DEBUG) {
-            Slog.d(TAG, "Setting the listener for car telemetry service");
-        }
-        mListener = listener;
-    }
-
-    @GuardedBy("mLock")
-    private void clearListenerLocked() {
-        if (DEBUG) {
-            Slog.d(TAG, "Clearing listener");
-        }
-        mListener = null;
-    }
-
-    @GuardedBy("mLock")
-    private @AddManifestError int addManifestLocked(ManifestKey key, byte[] configProto) {
-        if (DEBUG) {
-            Slog.d(TAG, "Adding MetricsConfig to car telemetry service");
-        }
-        int currentVersion = mNameVersionMap.getOrDefault(key.getName(), DEFAULT_VERSION);
-        if (currentVersion > key.getVersion()) {
-            return ERROR_NEWER_MANIFEST_EXISTS;
-        } else if (currentVersion == key.getVersion()) {
-            return ERROR_SAME_MANIFEST_EXISTS;
-        }
-
-        TelemetryProto.MetricsConfig metricsConfig;
+        }
+    }
+
+    /**
+     * Adds the MetricsConfig. This methods is expected to be used only by {@code CarShellCommand}
+     * class, because CarTelemetryService supports only a single listener and the shell command
+     * shouldn't replace the existing listener. Other usages are not supported.
+     * @param metricsConfigName name of the MetricsConfig.
+     * @param config config body serialized as a binary protobuf.
+     * @param statusConsumer receives the status code.
+     */
+    public void addMetricsConfig(@NonNull String metricsConfigName, @NonNull byte[] config,
+            @NonNull IntConsumer statusConsumer) {
+        mContext.enforceCallingOrSelfPermission(
+                Car.PERMISSION_USE_CAR_TELEMETRY_SERVICE, "addMetricsConfig");
+        mTelemetryHandler.post(
+                () -> statusConsumer.accept(addMetricsConfigInternal(metricsConfigName, config)));
+    }
+
+    /**
+     * Returns the finished reports. This methods is expected to be used only by {@code
+     * CarShellCommand} class, because CarTelemetryService supports only a single listener and the
+     * shell command shouldn't replace the existing listener. Other usages are not supported.
+     *
+     * <p>It sends {@code ErrorType.UNSPECIFIED} if there are no reports.
+     *
+     * @param metricsConfigName MetricsConfig name.
+     * @param deleteResult if true, the result will be deleted from the storage.
+     * @param consumer receives the final result or error.
+     */
+    public void getFinishedReports(
+            @NonNull String metricsConfigName,
+            boolean deleteResult,
+            @NonNull BiConsumer<PersistableBundle, TelemetryProto.TelemetryError> consumer) {
+        mContext.enforceCallingOrSelfPermission(
+                Car.PERMISSION_USE_CAR_TELEMETRY_SERVICE, "getFinishedReports");
+        mTelemetryHandler.post(() -> {
+            PersistableBundle result = mResultStore.getFinalResult(metricsConfigName, deleteResult);
+            TelemetryProto.TelemetryError error =
+                    mResultStore.getErrorResult(metricsConfigName, deleteResult);
+            if (result != null) {
+                consumer.accept(result, null);
+            } else if (error != null) {
+                consumer.accept(null, error);
+            } else {
+                // TODO(b/209469238): Create a NO_RESULT error type
+                TelemetryProto.TelemetryError unknownError =
+                        TelemetryProto.TelemetryError.newBuilder()
+                                .setErrorType(
+                                        TelemetryProto.TelemetryError.ErrorType.UNSPECIFIED)
+                                .setMessage("No results")
+                                .build();
+                consumer.accept(null, unknownError);
+            }
+        });
+    }
+
+    /**
+     * Returns the list of config names and versions. This methods is expected to be used only by
+     * {@code CarShellCommand} class. Other usages are not supported.
+     */
+    @NonNull
+    public List<String> getActiveMetricsConfigDetails() {
+        return mMetricsConfigStore.getActiveMetricsConfigs().stream()
+                .map((config) -> config.getName() + " version=" + config.getVersion())
+                .collect(toList());
+    }
+
+    @Nullable
+    private byte[] getBytes(@Nullable PersistableBundle report) {
+        if (report == null) {
+            return null;
+        }
+        try (ByteArrayOutputStream bos = new ByteArrayOutputStream()) {
+            report.writeToStream(bos);
+            return bos.toByteArray();
+        } catch (IOException e) {
+            String msg = "Failed to write PersistableBundle to output stream. ";
+            Slogf.w(CarLog.TAG_TELEMETRY, msg, e);
+            return null;
+        }
+    }
+
+    @Nullable
+    private byte[] getBytes(@Nullable TelemetryProto.TelemetryError error) {
+        if (error == null) {
+            return null;
+        }
+        return error.toByteArray();
+    }
+
+    private void sendResult(
+            @NonNull ICarTelemetryReportListener listener,
+            @NonNull String metricsConfigName,
+            @Nullable PersistableBundle report,
+            @Nullable TelemetryProto.TelemetryError error,
+            @CarTelemetryManager.MetricsReportStatus int status) {
         try {
-            metricsConfig = TelemetryProto.MetricsConfig.parseFrom(configProto);
-        } catch (InvalidProtocolBufferException e) {
-            Slog.e(TAG, "Failed to parse MetricsConfig.", e);
-            return ERROR_PARSE_MANIFEST_FAILED;
-        }
-        mNameVersionMap.put(key.getName(), key.getVersion());
-
-        // TODO(b/186047142): Store the MetricsConfig to disk
-        // TODO(b/186047142): Send metricsConfig to a script manager or a queue
-        return ERROR_NONE;
-    }
-
-    @GuardedBy("mLock")
-    private boolean removeManifestLocked(@NonNull ManifestKey key) {
-        Integer version = mNameVersionMap.remove(key.getName());
-        if (version == null) {
-            return false;
-        }
-        // TODO(b/186047142): Delete manifest from disk and remove it from queue
-        return true;
-    }
-
-    @GuardedBy("mLock")
-    private void removeAllManifestsLocked() {
-        if (DEBUG) {
-            Slog.d(TAG, "Removing all manifest from car telemetry service");
-        }
-        mNameVersionMap.clear();
-        // TODO(b/186047142): Delete all manifests from disk & queue
+            listener.onResult(metricsConfigName, getBytes(report), getBytes(error), status);
+        } catch (RemoteException e) {
+            Slogf.w(CarLog.TAG_TELEMETRY, "error with ICarTelemetryReportListener", e);
+        }
+    }
+
+    @VisibleForTesting
+    Handler getTelemetryHandler() {
+        return mTelemetryHandler;
+    }
+
+    @VisibleForTesting
+    ResultStore getResultStore() {
+        return mResultStore;
+    }
+
+    @VisibleForTesting
+    MetricsConfigStore getMetricsConfigStore() {
+        return mMetricsConfigStore;
     }
 }